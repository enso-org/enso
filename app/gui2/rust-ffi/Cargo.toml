[package]
name = "rust-ffi"
version = "0.1.0"
edition = "2021"
authors = ["Enso Team <contact@enso.org>"]

[lib]
crate-type = ["cdylib", "rlib"]

[dependencies]
enso-parser = { path = "../../../lib/rust/parser" }
<<<<<<< HEAD
serde_json = { workspace = true }
wasm-bindgen = { workspace = true }

#[profile.release]
#debug = false
#strip = true
#lto = true
#codegen-units = 1
#opt-level = "z"
[package.metadata.wasm-pack.profile.release]
wasm-opt = ['-Os']
=======
wasm-bindgen = { workspace = true }
serde_json = { workspace = true }
console_error_panic_hook = { workspace = true }
>>>>>>> 15b19894
<|MERGE_RESOLUTION|>--- conflicted
+++ resolved
@@ -9,20 +9,6 @@
 
 [dependencies]
 enso-parser = { path = "../../../lib/rust/parser" }
-<<<<<<< HEAD
-serde_json = { workspace = true }
-wasm-bindgen = { workspace = true }
-
-#[profile.release]
-#debug = false
-#strip = true
-#lto = true
-#codegen-units = 1
-#opt-level = "z"
-[package.metadata.wasm-pack.profile.release]
-wasm-opt = ['-Os']
-=======
 wasm-bindgen = { workspace = true }
 serde_json = { workspace = true }
-console_error_panic_hook = { workspace = true }
->>>>>>> 15b19894
+console_error_panic_hook = { workspace = true }