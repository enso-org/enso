--- conflicted
+++ resolved
@@ -44,12 +44,9 @@
   setVisualizationId: [id: Opt<VisualizationIdentifier>]
   setVisualizationVisible: [visible: boolean]
   delete: []
-<<<<<<< HEAD
-  updateHoveredExpr: [ExprId | undefined]
-=======
   replaceSelection: []
   'update:selected': [selected: boolean]
->>>>>>> 31624b53
+  updateHoveredExpr: [ExprId | undefined]
 }>()
 
 const visualizationStore = useVisualizationStore()
