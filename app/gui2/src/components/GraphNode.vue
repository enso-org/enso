--- conflicted
+++ resolved
@@ -1,15 +1,11 @@
 <script setup lang="ts">
+import NodeSpan from '@/components/NodeSpan.vue'
+
 import type { Node } from '@/stores/graph'
 import { Rect } from '@/stores/rect'
 import { usePointer, useResizeObserver } from '@/util/events'
 import { computed, onUpdated, reactive, ref, watch, watchEffect } from 'vue'
-<<<<<<< HEAD
-import NodeSpan from '@/components/NodeSpan.vue'
-import type { ContentRange, ExprId } from '@shared/yjs-model'
-=======
-import NodeSpan from './NodeSpan.vue'
 import type { ContentRange, ExprId } from 'shared/yjs-model'
->>>>>>> db425e7a
 import type { Vec2 } from '@/util/vec2'
 
 const props = defineProps<{
