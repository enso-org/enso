--- conflicted
+++ resolved
@@ -5,13 +5,7 @@
 import type { Node } from '@/stores/graph'
 import { Rect } from '@/stores/rect'
 import { usePointer, useResizeObserver } from '@/util/events'
-<<<<<<< HEAD
-import type { ContentRange, ExprId } from '../../shared/yjs-model'
-=======
-import { computed, onUpdated, reactive, ref, watch, watchEffect } from 'vue'
-import NodeSpan from './NodeSpan.vue'
 import type { ContentRange, ExprId } from 'shared/yjs-model'
->>>>>>> db425e7a
 import type { Vec2 } from '@/util/vec2'
 
 import { computed, onUpdated, reactive, ref, shallowRef, watch, watchEffect } from 'vue'
@@ -345,9 +339,12 @@
 </script>
 
 <template>
-<<<<<<< HEAD
   <div class="GraphNode" :style="{ transform }">
-    <div class="binding" @click="isVisualizationVisible = !isVisualizationVisible">
+    <div
+      class="binding"
+      @click="isVisualizationVisible = !isVisualizationVisible"
+      @pointerdown.stop
+    >
       {{ node.binding }}
     </div>
     <CircularMenu
@@ -357,13 +354,14 @@
       v-model:is-visualization-visible="isVisualizationVisible"
     />
     <component
+      :is="visualization"
       v-if="isVisualizationVisible && visualization"
-      :is="visualization"
-      :data="visualizationData"
-      :is-circular-menu-visible="isCircularMenuVisible"
       v-model:width="visualizationWidth"
       v-model:height="visualizationHeight"
       v-model:fullscreen="isVisualizationFullscreen"
+      :types="visualizationTypes"
+      :data="visualizationData"
+      :is-circular-menu-visible="isCircularMenuVisible"
       @update:preprocessor="
         (module, method, ...args) =>
           console.log(
@@ -372,40 +370,21 @@
             )}]`,
           )
       "
-      :types="visualizationTypes"
       @update:type="visualizationType = $event"
     />
     <div
+      ref="rootNode"
       class="node"
-      ref="rootNode"
+      :class="{ dragging: dragPointer.dragging }"
       v-on="dragPointer.events"
-      :class="{ dragging: dragPointer.dragging }"
-=======
-  <div
-    ref="rootNode"
-    class="Node"
-    :style="{ transform }"
-    :class="{ dragging: dragPointer.dragging }"
-    v-on="dragPointer.events"
-  >
-    <div class="icon" @pointerdown="handleClick">@ &nbsp;</div>
-    <div class="binding" @pointerdown.stop>{{ node.binding }}</div>
-    <div
-      ref="editableRoot"
-      class="editable"
-      contenteditable
-      spellcheck="false"
-      @beforeinput="editContent"
-      @pointerdown.stop
->>>>>>> db425e7a
     >
       <div class="icon" @pointerdown="handleClick">@ &nbsp;</div>
       <div
+        ref="editableRoot"
         class="editable"
         contenteditable
-        ref="editableRoot"
+        spellcheck="false"
         @beforeinput="editContent"
-        spellcheck="false"
         @pointerdown.stop
       >
         <NodeSpan
