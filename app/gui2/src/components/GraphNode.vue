<script setup lang="ts">
import CircularMenu from '@/components/CircularMenu.vue'
import NodeSpan from '@/components/NodeSpan.vue'
import SvgIcon from '@/components/SvgIcon.vue'
import type { Node } from '@/stores/graph'
import { Rect } from '@/stores/rect'
<<<<<<< HEAD
import { useVisualizationStore, type Visualization } from '@/stores/visualization'
import { useDocumentEvent, usePointer, useResizeObserver } from '@/util/events'
import type { ContentRange, ExprId } from 'shared/yjs-model'
=======
import { usePointer, useResizeObserver } from '@/util/events'
>>>>>>> 12c4f298
import type { Vec2 } from '@/util/vec2'
import type { ContentRange, ExprId } from 'shared/yjsModel'
import { computed, onUpdated, reactive, ref, watch, watchEffect } from 'vue'

import { computed, onUpdated, reactive, ref, shallowRef, watch, watchEffect } from 'vue'
import {
  provideVisualizationConfig,
  type VisualizationConfig,
} from '../providers/visualizationConfig'

const props = defineProps<{
  node: Node
}>()

const emit = defineEmits<{
  updateRect: [rect: Rect]
  updateExprRect: [id: ExprId, rect: Rect]
  updateContent: [range: ContentRange, content: string]
  movePosition: [delta: Vec2]
  delete: []
}>()

const visualizationStore = useVisualizationStore()

const rootNode = ref<HTMLElement>()
const nodeSize = useResizeObserver(rootNode)
const editableRootNode = ref<HTMLElement>()

watchEffect(() => {
  const size = nodeSize.value
  if (!size.isZero()) {
    emit('updateRect', new Rect(props.node.position, nodeSize.value))
  }
})

const dragPointer = usePointer((event) => {
  emit('movePosition', event.delta)
})

const transform = computed(() => {
  let pos = props.node.position
  return `translate(${pos.x}px, ${pos.y}px)`
})

function getRelatedSpanOffset(domNode: globalThis.Node, domOffset: number): number {
  if (domNode instanceof HTMLElement && domOffset == 1) {
    const offsetData = domNode.dataset.spanStart
    const offset = (offsetData != null && parseInt(offsetData)) || 0
    const length = domNode.textContent?.length ?? 0
    return offset + length
  } else if (domNode instanceof Text) {
    const siblingEl = domNode.previousElementSibling
    if (siblingEl instanceof HTMLElement) {
      const offsetData = siblingEl.dataset.spanStart
      if (offsetData != null)
        return parseInt(offsetData) + domOffset + (siblingEl.textContent?.length ?? 0)
    }
    const offsetData = domNode.parentElement?.dataset.spanStart
    if (offsetData != null) return parseInt(offsetData) + domOffset
  }
  return 0
}

function updateRange(range: ContentRange, threhsold: number, adjust: number) {
  range[0] = updateOffset(range[0], threhsold, adjust)
  range[1] = updateOffset(range[1], threhsold, adjust)
}

function updateOffset(offset: number, threhsold: number, adjust: number) {
  return offset >= threhsold ? offset + adjust : offset
}

function updateExprRect(id: ExprId, rect: Rect) {
  emit('updateExprRect', id, rect)
}

interface TextEdit {
  range: ContentRange
  content: string
}

const editsToApply = reactive<TextEdit[]>([])

function editContent(e: Event) {
  e.preventDefault()
  if (!(e instanceof InputEvent)) return

  const domRanges = e.getTargetRanges()
  const ranges = domRanges.map<ContentRange>((r) => {
    return [
      getRelatedSpanOffset(r.startContainer, r.startOffset),
      getRelatedSpanOffset(r.endContainer, r.endOffset),
    ]
  })

  switch (e.inputType) {
    case 'insertText': {
      const content = e.data ?? ''
      for (let range of ranges) {
        if (range[0] != range[1]) {
          editsToApply.push({ range, content: '' })
        }
        editsToApply.push({ range: [range[1], range[1]], content })
      }
      break
    }
    case 'insertFromDrop':
    case 'insertFromPaste': {
      const content = e.dataTransfer?.getData('text/plain')
      if (content != null) {
        for (let range of ranges) {
          editsToApply.push({ range, content })
        }
      }
      break
    }
    case 'deleteByCut':
    case 'deleteWordBackward':
    case 'deleteWordForward':
    case 'deleteContentBackward':
    case 'deleteContentForward':
    case 'deleteByDrag': {
      for (let range of ranges) {
        editsToApply.push({ range, content: '' })
      }
      break
    }
  }
}

watch(editsToApply, () => {
  if (editsToApply.length === 0) return
  saveSelections()
  let edit: TextEdit | undefined
  while ((edit = editsToApply.shift())) {
    const range = edit.range
    const content = edit.content
    const adjust = content.length - (range[1] - range[0])
    editsToApply.forEach((e) => updateRange(e.range, range[1], adjust))
    if (selectionToRecover) {
      selectionToRecover.ranges.forEach((r) => updateRange(r, range[1], adjust))
      if (selectionToRecover.anchor != null) {
        selectionToRecover.anchor = updateOffset(selectionToRecover.anchor, range[1], adjust)
      }
      if (selectionToRecover.focus != null) {
        selectionToRecover.focus = updateOffset(selectionToRecover.focus, range[1], adjust)
      }
    }
    emit('updateContent', range, content)
  }
})

interface SavedSelections {
  anchor: number | null
  focus: number | null
  ranges: ContentRange[]
}

let selectionToRecover: SavedSelections | null = null

function saveSelections() {
  const root = editableRootNode.value
  const selection = window.getSelection()
  if (root == null || selection == null || !selection.containsNode(root, true)) return
  const ranges: ContentRange[] = Array.from({ length: selection.rangeCount }, (_, i) =>
    selection.getRangeAt(i),
  )
    .filter((r) => r.intersectsNode(root))
    .map((r) => [
      getRelatedSpanOffset(r.startContainer, r.startOffset),
      getRelatedSpanOffset(r.endContainer, r.endOffset),
    ])

  let anchor =
    selection.anchorNode && root.contains(selection.anchorNode)
      ? getRelatedSpanOffset(selection.anchorNode, selection.anchorOffset)
      : null
  let focus =
    selection.focusNode && root.contains(selection.focusNode)
      ? getRelatedSpanOffset(selection.focusNode, selection.focusOffset)
      : null

  selectionToRecover = {
    anchor,
    focus,
    ranges,
  }
}

onUpdated(() => {
  const root = editableRootNode.value

  function findTextNodeAtOffset(offset: number | null): { node: Text; offset: number } | null {
    if (offset == null) return null
    for (let textSpan of root?.querySelectorAll<HTMLSpanElement>('span[data-span-start]') ?? []) {
      if (textSpan.children.length > 0) continue
      const start = parseInt(textSpan.dataset.spanStart ?? '0')
      const text = textSpan.textContent ?? ''
      const end = start + text.length
      if (start <= offset && offset <= end) {
        let remainingOffset = offset - start
        for (let node of textSpan.childNodes) {
          if (node instanceof Text) {
            let length = node.data.length
            if (remainingOffset > length) {
              remainingOffset -= length
            } else {
              return {
                node,
                offset: remainingOffset,
              }
            }
          }
        }
      }
    }
    return null
  }

  if (selectionToRecover != null && editableRootNode.value != null) {
    const saved = selectionToRecover
    selectionToRecover = null
    const selection = window.getSelection()
    if (selection == null) return

    for (let range of saved.ranges) {
      const start = findTextNodeAtOffset(range[0])
      const end = findTextNodeAtOffset(range[1])
      if (start == null || end == null) continue
      let newRange = document.createRange()
      newRange.setStart(start.node, start.offset)
      newRange.setEnd(end.node, end.offset)
      selection.addRange(newRange)
    }
    if (saved.anchor != null || saved.focus != null) {
      const anchor = findTextNodeAtOffset(saved.anchor) ?? {
        node: selection.anchorNode,
        offset: selection.anchorOffset,
      }
      const focus = findTextNodeAtOffset(saved.focus) ?? {
        node: selection.focusNode,
        offset: selection.focusOffset,
      }
      if (anchor.node == null || focus.node == null) return
      selection.setBaseAndExtent(anchor.node, anchor.offset, focus.node, focus.offset)
    }
  }
})

function handleClick(e: PointerEvent) {
  if (e.shiftKey) {
    emit('delete')
    e.preventDefault()
    e.stopPropagation()
  }
}

const isCircularMenuVisible = ref(false)
const isAutoEvaluationDisabled = ref(false)
const isDocsVisible = ref(false)
const isVisualizationVisible = ref(false)

const visualizationType = ref('Scatterplot')
const visualization = shallowRef<Visualization>()

const queuedVisualizationData = computed<{}>(() =>
  visualizationStore.sampleData(visualizationType.value),
)
const visualizationData = ref<{}>({})

function isInputEvent(event: Event): event is Event & { target: HTMLElement } {
  return (
    !(event.target instanceof HTMLElement) ||
    !rootNode.value?.contains(event.target) ||
    event.target.isContentEditable ||
    event.target instanceof HTMLInputElement ||
    event.target instanceof HTMLTextAreaElement
  )
}

const visualizationConfig = ref<VisualizationConfig>({
  fullscreen: false,
  types: visualizationStore.types,
  width: null,
  height: 150, // FIXME:
  hide() {
    isVisualizationVisible.value = false
  },
  updateType(type) {
    visualizationType.value = type
  },
  isCircularMenuVisible: isCircularMenuVisible.value,
  get nodeSize() {
    return nodeSize.value
  },
})
provideVisualizationConfig(visualizationConfig)

useDocumentEvent('keydown', (event) => {
  if (isInputEvent(event)) {
    return
  }
  if (event.key === ' ') {
    if (event.shiftKey) {
      if (isVisualizationVisible.value) {
        visualizationConfig.value.fullscreen = !visualizationConfig.value.fullscreen
      } else {
        isVisualizationVisible.value = true
        visualizationConfig.value.fullscreen = true
      }
    } else {
      isVisualizationVisible.value = !isVisualizationVisible.value
    }
  }
})

watchEffect(async (onCleanup) => {
  let shouldSwitchVisualization = true
  onCleanup(() => {
    shouldSwitchVisualization = false
  })
  const component = await visualizationStore.get(visualizationType.value)
  if (shouldSwitchVisualization) {
    visualization.value = component
    visualizationData.value = queuedVisualizationData.value
  }
})

function onBlur(event: FocusEvent) {
  if (!(event.relatedTarget instanceof Node) || !rootNode.value?.contains(event.relatedTarget)) {
    isCircularMenuVisible.value = false
  }
}

function onExpressionClick(event: Event) {
  if (isInputEvent(event)) {
    return
  }
  rootNode.value?.focus()
  isCircularMenuVisible.value = true
}

watch(
  () => [isAutoEvaluationDisabled.value, isDocsVisible.value, isVisualizationVisible.value],
  () => {
    rootNode.value?.focus()
  },
)

function updatePreprocessor(module: string, method: string, ...args: string[]) {
  console.log(
    `preprocessor changed. node id: ${
      props.node.rootSpan.id
    } module: ${module}, method: ${method}, args: [${args.join(', ')}]`,
  )
}
</script>

<template>
  <div
    ref="rootNode"
    :tabindex="-1"
    class="GraphNode"
    :style="{ transform }"
    :class="{ dragging: dragPointer.dragging }"
    @focus="isCircularMenuVisible = true"
    @blur="onBlur"
  >
<<<<<<< HEAD
    <div class="binding" @pointerdown.stop>
      {{ node.binding }}
    </div>
    <CircularMenu
      v-if="isCircularMenuVisible"
      v-model:is-auto-evaluation-disabled="isAutoEvaluationDisabled"
      v-model:is-docs-visible="isDocsVisible"
      v-model:is-visualization-visible="isVisualizationVisible"
    />
    <component
      :is="visualization"
      v-if="isVisualizationVisible && visualization"
      :data="visualizationData"
      @update:preprocessor="updatePreprocessor"
      @update:type="visualizationType = $event"
    />
    <div class="node" v-on="dragPointer.events" @click.stop="onExpressionClick">
      <div class="icon" @pointerdown="handleClick">@ &nbsp;</div>
      <div
        ref="editableRootNode"
        class="editable"
        contenteditable
        spellcheck="false"
        @beforeinput="editContent"
        @focus="isCircularMenuVisible = true"
        @blur="onBlur"
        @pointerdown.stop
      >
        <NodeSpan
          :content="node.content"
          :span="node.rootSpan"
          :offset="0"
          @updateExprRect="updateExprRect"
        />
      </div>
=======
    <SvgIcon class="icon" name="number_input" @pointerdown="handleClick"></SvgIcon>
    <div class="binding" @pointerdown.stop>{{ node.binding }}</div>
    <div
      ref="editableRootNode"
      class="editable"
      contenteditable
      spellcheck="false"
      @beforeinput="editContent"
      @pointerdown.stop
    >
      <NodeSpan
        :content="node.content"
        :span="node.rootSpan"
        :offset="0"
        @updateExprRect="updateExprRect"
      />
>>>>>>> 12c4f298
    </div>
  </div>
</template>

<style scoped>
<<<<<<< HEAD
.GraphNode {
=======
.Node {
  color: red;
>>>>>>> 12c4f298
  position: absolute;
}

.node {
  position: relative;
  top: 0;
  left: 0;

  caret-shape: bar;

  display: flex;
  flex-direction: row;
  align-items: center;
  white-space: nowrap;
  background: #222;
  padding: 4px 8px;
  border-radius: var(--radius-full);
}

.binding {
  user-select: none;
  margin-right: 10px;
  color: black;
  position: absolute;
  right: 100%;
  top: 50%;
  transform: translateY(-50%);
}

.editable {
  outline: none;
  height: 24px;
  padding: 1px 0;
}

.container {
  position: relative;
  display: flex;
  gap: 4px;
}

.icon {
  color: white;
  cursor: grab;
<<<<<<< HEAD
  width: unset;
  height: unset;
=======
  margin-right: 10px;
>>>>>>> 12c4f298
}

.GraphNode.dragging,
.GraphNode.dragging .icon {
  cursor: grabbing;
}

.visualization {
  position: absolute;
  top: 100%;
  width: 100%;
  margin-top: 4px;
  padding: 4px;
  background: #222;
  border-radius: 16px;
}
</style><|MERGE_RESOLUTION|>--- conflicted
+++ resolved
@@ -1,25 +1,19 @@
 <script setup lang="ts">
+import { computed, onUpdated, reactive, ref, shallowRef, watch, watchEffect } from 'vue'
+
 import CircularMenu from '@/components/CircularMenu.vue'
 import NodeSpan from '@/components/NodeSpan.vue'
 import SvgIcon from '@/components/SvgIcon.vue'
-import type { Node } from '@/stores/graph'
-import { Rect } from '@/stores/rect'
-<<<<<<< HEAD
-import { useVisualizationStore, type Visualization } from '@/stores/visualization'
-import { useDocumentEvent, usePointer, useResizeObserver } from '@/util/events'
-import type { ContentRange, ExprId } from 'shared/yjs-model'
-=======
-import { usePointer, useResizeObserver } from '@/util/events'
->>>>>>> 12c4f298
-import type { Vec2 } from '@/util/vec2'
-import type { ContentRange, ExprId } from 'shared/yjsModel'
-import { computed, onUpdated, reactive, ref, watch, watchEffect } from 'vue'
-
-import { computed, onUpdated, reactive, ref, shallowRef, watch, watchEffect } from 'vue'
 import {
   provideVisualizationConfig,
   type VisualizationConfig,
-} from '../providers/visualizationConfig'
+} from '@/providers/visualizationConfig'
+import type { Node } from '@/stores/graph'
+import { Rect } from '@/stores/rect'
+import { useVisualizationStore, type Visualization } from '@/stores/visualization'
+import { useDocumentEvent, usePointer, useResizeObserver } from '@/util/events'
+import type { Vec2 } from '@/util/vec2'
+import type { ContentRange, ExprId } from 'shared/yjsModel'
 
 const props = defineProps<{
   node: Node
@@ -379,7 +373,6 @@
     @focus="isCircularMenuVisible = true"
     @blur="onBlur"
   >
-<<<<<<< HEAD
     <div class="binding" @pointerdown.stop>
       {{ node.binding }}
     </div>
@@ -397,7 +390,7 @@
       @update:type="visualizationType = $event"
     />
     <div class="node" v-on="dragPointer.events" @click.stop="onExpressionClick">
-      <div class="icon" @pointerdown="handleClick">@ &nbsp;</div>
+      <SvgIcon class="icon" name="number_input" @pointerdown="handleClick"></SvgIcon>
       <div
         ref="editableRootNode"
         class="editable"
@@ -415,35 +408,13 @@
           @updateExprRect="updateExprRect"
         />
       </div>
-=======
-    <SvgIcon class="icon" name="number_input" @pointerdown="handleClick"></SvgIcon>
-    <div class="binding" @pointerdown.stop>{{ node.binding }}</div>
-    <div
-      ref="editableRootNode"
-      class="editable"
-      contenteditable
-      spellcheck="false"
-      @beforeinput="editContent"
-      @pointerdown.stop
-    >
-      <NodeSpan
-        :content="node.content"
-        :span="node.rootSpan"
-        :offset="0"
-        @updateExprRect="updateExprRect"
-      />
->>>>>>> 12c4f298
     </div>
   </div>
 </template>
 
 <style scoped>
-<<<<<<< HEAD
 .GraphNode {
-=======
-.Node {
   color: red;
->>>>>>> 12c4f298
   position: absolute;
 }
 
@@ -488,12 +459,7 @@
 .icon {
   color: white;
   cursor: grab;
-<<<<<<< HEAD
-  width: unset;
-  height: unset;
-=======
   margin-right: 10px;
->>>>>>> 12c4f298
 }
 
 .GraphNode.dragging,
