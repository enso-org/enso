--- conflicted
+++ resolved
@@ -26,14 +26,9 @@
 const visualizationStore = useVisualizationStore()
 
 const rootNode = ref<HTMLElement>()
-<<<<<<< HEAD
 const expressionNode = ref<HTMLElement>()
 const nodeSize = useResizeObserver(expressionNode)
-const editableRoot = ref<HTMLElement>()
-=======
-const nodeSize = useResizeObserver(rootNode)
 const editableRootNode = ref<HTMLElement>()
->>>>>>> e875781e
 
 watchEffect(() => {
   const size = nodeSize.value
@@ -197,16 +192,7 @@
 }
 
 onUpdated(() => {
-<<<<<<< HEAD
-  const root = editableRoot.value
-=======
-  if (selectionToRecover != null && editableRootNode.value != null) {
-    const saved = selectionToRecover
-    const root = editableRootNode.value
-    selectionToRecover = null
-    const selection = window.getSelection()
-    if (selection == null) return
->>>>>>> e875781e
+  const root = editableRootNode.value
 
   function findTextNodeAtOffset(offset: number | null): { node: Text; offset: number } | null {
     if (offset == null) return null
@@ -235,7 +221,7 @@
     return null
   }
 
-  if (selectionToRecover != null && editableRoot.value != null) {
+  if (selectionToRecover != null && editableRootNode.value != null) {
     const saved = selectionToRecover
     selectionToRecover = null
     const selection = window.getSelection()
@@ -383,24 +369,15 @@
       @update:type="visualizationType = $event"
     />
     <div
-<<<<<<< HEAD
       ref="expressionNode"
       class="node"
       :class="{ dragging: dragPointer.dragging }"
       v-on="dragPointer.events"
       @click.stop="onExpressionClick"
-=======
-      ref="editableRootNode"
-      class="editable"
-      contenteditable
-      spellcheck="false"
-      @beforeinput="editContent"
-      @pointerdown.stop
->>>>>>> e875781e
     >
       <div class="icon" @pointerdown="handleClick">@ &nbsp;</div>
       <div
-        ref="editableRoot"
+        ref="editableRootNode"
         class="editable"
         contenteditable
         spellcheck="false"
@@ -450,17 +427,14 @@
 
 .editable {
   outline: none;
-<<<<<<< HEAD
   height: 24px;
   padding: 1px 0;
 }
 
 .container {
   position: relative;
-=======
   display: flex;
   gap: 4px;
->>>>>>> e875781e
 }
 
 .icon {
