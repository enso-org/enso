--- conflicted
+++ resolved
@@ -261,11 +261,7 @@
     :class="{ dragging: dragPointer.dragging }"
     v-on="dragPointer.events"
   >
-<<<<<<< HEAD
-    <div class="grab-handle" @pointerdown="handleClick">@ &nbsp;</div>
-=======
-    <SvgIcon class="icon" name="number_input" @pointerdown="handleClick"></SvgIcon>
->>>>>>> df4183e7
+    <SvgIcon class="icon grab-handle" name="number_input" @pointerdown="handleClick"></SvgIcon>
     <div class="binding" @pointerdown.stop>{{ node.binding }}</div>
     <div
       ref="editableRootNode"
