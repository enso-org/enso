--- conflicted
+++ resolved
@@ -58,21 +58,10 @@
     <ToggleIcon
       icon="record"
       class="icon-container button slot7"
-<<<<<<< HEAD
-      :class="{ 'output-context-overridden': props.isRecordingOverridden }"
+      :class="{ 'recording-overridden': props.isRecordingOverridden }"
       :alt="`${props.isRecordingOverridden ? 'Disable' : 'Enable'} recording`"
       :modelValue="props.isRecordingOverridden"
       @update:modelValue="emit('update:isRecordingOverridden', $event)"
-=======
-      :class="{ 'output-context-overridden': props.isOutputContextOverridden }"
-      :alt="`${
-        props.isOutputContextEnabledGlobally != props.isOutputContextOverridden ?
-          'Disable'
-        : 'Enable'
-      } output context`"
-      :modelValue="props.isOutputContextOverridden"
-      @update:modelValue="emit('update:isOutputContextOverridden', $event)"
->>>>>>> 7c68bf17
     />
   </div>
 </template>
@@ -162,7 +151,7 @@
   opacity: 10%;
 }
 
-.output-context-overridden {
+.recording-overridden {
   opacity: 100%;
   color: red;
 }
