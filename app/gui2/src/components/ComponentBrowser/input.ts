<<<<<<< HEAD
import { SuggestionKind, type SuggestionEntry } from '@/stores/suggestionDatabase/entry'
import { Ast, astContainingChar, astSpan, parseEnso, readAstSpan, readTokenSpan } from '@/util/ast'
=======
import type { Filter } from '@/components/ComponentBrowser/filtering'
import { Ast, astContainingChar, parseEnso, readAstSpan, readTokenSpan } from '@/util/ast'
>>>>>>> c5825719
import { GeneralOprApp } from '@/util/ast/opr'
import {
  qnLastSegment,
  qnParent,
  qnSplit,
  tryQualifiedName,
  type QualifiedName,
} from '@/util/qualifiedName'
import { computed, ref, type ComputedRef, type Ref } from 'vue'

/** Input's editing context.
 *
 * It suggests what part of the input should be altered when accepting suggestion.
 *
 * Some variants has `accessOpr` field which contains a `.` application where the
 * right operand is edited. It may be a qualified name or self argument for
 * a suggestion.
 */
export type EditingContext =
  // Suggestion should be inserted at given position.
  | {
      type: 'insert'
      position: number
      oprApp?: GeneralOprApp
    }
  // Suggestion should replace given identifier.
  | {
      type: 'changeIdentifier'
      identifier: Ast.Tree.Ident
      oprApp?: GeneralOprApp
    }
  // Suggestion should replace given literal.
  | { type: 'changeLiteral'; literal: Ast.Tree.TextLiteral | Ast.Tree.Number }

/** Component Browser Input Data */
export class Input {
  /** The current input's text (code). */
  readonly code: Ref<string>
  /** The current selection (or cursor position if start is equal to end). */
  readonly selection: Ref<{ start: number; end: number }>
  /** The editing context deduced from code and selection */
  readonly context: ComputedRef<EditingContext>
  /** The filter deduced from code and selection. */
  readonly filter: ComputedRef<Filter>

  constructor() {
    this.code = ref('')
    this.selection = ref({ start: 0, end: 0 })

    this.context = computed(() => {
      const input = this.code.value
      const cursorPosition = this.selection.value.start
      if (cursorPosition === 0) return { type: 'insert', position: 0 }
      const editedPart = cursorPosition - 1
      const inputAst = parseEnso(input)
      const editedAst = astContainingChar(editedPart, inputAst)
      const leaf = editedAst.next()
      if (leaf.done) return { type: 'insert', position: cursorPosition }
      switch (leaf.value.type) {
        case Ast.Tree.Type.Ident:
          return {
            type: 'changeIdentifier',
            identifier: leaf.value,
            ...Input.readOprApp(editedAst.next(), input, leaf.value),
          }
        case Ast.Tree.Type.TextLiteral:
        case Ast.Tree.Type.Number:
          return { type: 'changeLiteral', literal: leaf.value }
        default:
          return {
            type: 'insert',
            position: cursorPosition,
            ...Input.readOprApp(leaf, input),
          }
      }
    })

    const qualifiedNameFilter: ComputedRef<Filter> = computed(() => {
      const code = this.code.value
      const ctx = this.context.value
      if (ctx.type === 'changeLiteral') return {}
      if (ctx.oprApp == null || ctx.oprApp.lhs == null) return {}
      const opr = ctx.oprApp.lastOpr()
      if (opr == null || !opr.ok || readTokenSpan(opr.value, code) !== '.') return {}
      const qn = Input.pathAsQualifiedName(ctx.oprApp, code)
      if (qn != null) return { qualifiedNamePattern: qn }
      else return {}
    })

    this.filter = computed(() => {
      const code = this.code.value
      const ctx = this.context.value
      const filter = { ...qualifiedNameFilter.value }
      if (ctx.type === 'changeIdentifier') {
        const start =
          ctx.identifier.whitespaceStartInCodeParsed + ctx.identifier.whitespaceLengthInCodeParsed
        const end = this.selection.value.end
        filter.pattern = code.substring(start, end)
      } else if (ctx.type === 'changeLiteral') {
        filter.pattern = readAstSpan(ctx.literal, code)
      }
      return filter
    })
  }

  private static readOprApp(
    leafParent: IteratorResult<Ast.Tree>,
    code: string,
    editedAst?: Ast.Tree,
  ): {
    oprApp?: GeneralOprApp
  } {
    if (leafParent.done) return {}
    switch (leafParent.value.type) {
      case Ast.Tree.Type.OprApp:
      case Ast.Tree.Type.OperatorBlockApplication: {
        const generalized = new GeneralOprApp(leafParent.value)
        const opr = generalized.lastOpr()
        if (opr == null || !opr.ok) return {}
        // Opr application affects context only when we edit right part of operator.
        else if (
          editedAst != null &&
          opr.value.startInCodeBuffer > editedAst.whitespaceStartInCodeParsed
        )
          return {}
        else return { oprApp: generalized }
      }
      default:
        return {}
    }
  }

  private static pathAsQualifiedName(accessOpr: GeneralOprApp, code: string): QualifiedName | null {
    const operandsAsIdents = Input.qnIdentifiers(accessOpr, code)
    const segments = operandsAsIdents.map((ident) => readAstSpan(ident!, code))
    const rawQn = segments.join('.')
    const qn = tryQualifiedName(rawQn)
    return qn.ok ? qn.value : null
  }

  /**
   * Read path segments as idents. The 'path' means all access chain operands except the last.
   * If some of such operands is not and identifier, this returns `null`.
   * @param opr
   * @param code The code from which `opr` was generated.
   * @returns If all path segments are identifiers, return them
   */
  private static qnIdentifiers(opr: GeneralOprApp, code: string): Ast.Tree.Ident[] {
    const operandsAsIdents = Array.from(opr.operandsOfLeftAssocOprChain(code, '.'), (operand) =>
      operand?.type === 'ast' && operand.ast.type === Ast.Tree.Type.Ident ? operand.ast : null,
    ).slice(0, -1)
    if (operandsAsIdents.some((optIdent) => optIdent == null)) return []
    else return operandsAsIdents as Ast.Tree.Ident[]
  }

  /** Apply given suggested entry to the input. */
  applySuggestion(entry: SuggestionEntry) {
    const oldCode = this.code.value
    const changes = Array.from(this.inputChangesAfterApplying(entry)).reverse()
    const newCodeUpToLastChange = changes.reduce(
      (builder, change) => {
        const oldCodeFragment = oldCode.substring(builder.oldCodeIndex, change.start)
        return {
          code: builder.code + oldCodeFragment + change.str,
          oldCodeIndex: change.end,
        }
      },
      { code: '', oldCodeIndex: 0 },
    )
    const isModule = entry.kind === SuggestionKind.Module
    const firstCharAfter = oldCode[newCodeUpToLastChange.oldCodeIndex]
    const shouldInsertSpace =
      !isModule && (firstCharAfter == null || /^[a-zA-Z0-9_]$/.test(firstCharAfter))
    const shouldMoveCursor = !isModule
    const newCursorPos = newCodeUpToLastChange.code.length + (shouldMoveCursor ? 1 : 0)
    this.code.value =
      newCodeUpToLastChange.code +
      (shouldInsertSpace ? ' ' : '') +
      oldCode.substring(newCodeUpToLastChange.oldCodeIndex)
    this.selection.value = { start: newCursorPos, end: newCursorPos }
  }

  /** Return all input changes resulting from applying given suggestion.
   *
   * @returns The changes, starting from the rightmost. The `start` and `end` parameters refer
   * to indices of "old" input content.
   */
  private *inputChangesAfterApplying(
    entry: SuggestionEntry,
  ): Generator<{ start: number; end: number; str: string }> {
    const ctx = this.context.value
    const str = this.codeToBeInserted(entry)
    switch (ctx.type) {
      case 'insert': {
        yield { start: ctx.position, end: ctx.position, str }
        break
      }
      case 'changeIdentifier': {
        yield { ...astSpan(ctx.identifier), str }
        break
      }
      case 'changeLiteral': {
        yield { ...astSpan(ctx.literal), str }
        break
      }
    }
    yield* this.qnChangesAfterApplying(entry)
  }

  private codeToBeInserted(entry: SuggestionEntry): string {
    const ctx = this.context.value
    const opr = ctx.type !== 'changeLiteral' && ctx.oprApp != null ? ctx.oprApp.lastOpr() : null
    const oprAppSpacing =
      ctx.type === 'insert' && opr != null && opr.ok && opr.value.whitespaceLengthInCodeBuffer > 0
        ? ' '.repeat(opr.value.whitespaceLengthInCodeBuffer)
        : ''
    const extendingAccessOprChain =
      opr != null && opr.ok && readTokenSpan(opr.value, this.code.value) === '.'
    // Modules are special case, as we want to encourage user to continue writing path.
    if (entry.kind === SuggestionKind.Module) {
      if (extendingAccessOprChain) return `${oprAppSpacing}${entry.name}${oprAppSpacing}.`
      else return `${entry.definedIn}.`
    }
    // Always return single name if we're extending access opr chain.
    if (extendingAccessOprChain) return oprAppSpacing + entry.name
    // Otherwise they may be cases we want to add type/module name, or self argument placeholder.
    if (entry.selfType != null) return `${oprAppSpacing}_.${entry.name}`
    if (entry.memberOf != null) {
      const parentName = qnLastSegment(entry.memberOf)
      return `${oprAppSpacing}${parentName}.${entry.name}`
    }
    return oprAppSpacing + entry.name
  }

  /** All changes to the qualified name already written by the user.
   *
   * See `inputChangesAfterApplying`. */
  private *qnChangesAfterApplying(
    entry: SuggestionEntry,
  ): Generator<{ start: number; end: number; str: string }> {
    if (entry.selfType != null) return []
    if (entry.kind === SuggestionKind.Local || entry.kind === SuggestionKind.Function) return []
    if (this.context.value.type === 'changeLiteral') return []
    if (this.context.value.oprApp == null) return []
    const writtenQn = Input.qnIdentifiers(this.context.value.oprApp, this.code.value).reverse()

    let containingQn =
      entry.kind === SuggestionKind.Module
        ? qnParent(entry.definedIn)
        : entry.memberOf ?? entry.definedIn
    for (const ident of writtenQn) {
      if (containingQn == null) break
      const [parent, segment] = qnSplit(containingQn)
      yield { ...astSpan(ident), str: segment }
      containingQn = parent
    }
  }
}<|MERGE_RESOLUTION|>--- conflicted
+++ resolved
@@ -1,10 +1,6 @@
-<<<<<<< HEAD
+import type { Filter } from '@/components/ComponentBrowser/filtering'
 import { SuggestionKind, type SuggestionEntry } from '@/stores/suggestionDatabase/entry'
 import { Ast, astContainingChar, astSpan, parseEnso, readAstSpan, readTokenSpan } from '@/util/ast'
-=======
-import type { Filter } from '@/components/ComponentBrowser/filtering'
-import { Ast, astContainingChar, parseEnso, readAstSpan, readTokenSpan } from '@/util/ast'
->>>>>>> c5825719
 import { GeneralOprApp } from '@/util/ast/opr'
 import {
   qnLastSegment,
