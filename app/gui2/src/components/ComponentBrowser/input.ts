<<<<<<< HEAD
import { Ast, astContainingChar, parseEnso, readAstOrTokenSpan, readTokenSpan } from '@/util/ast'
=======
import type { Filter } from '@/components/ComponentBrowser/filtering'
import { Ast, astContainingChar, parseEnso, readAstSpan, readTokenSpan } from '@/util/ast'
>>>>>>> 1a5437d3
import { GeneralOprApp } from '@/util/ast/opr'
import { tryQualifiedName, type QualifiedName } from '@/util/qualifiedName'
import { computed, ref, type ComputedRef, type Ref } from 'vue'

/** Input's editing context.
 *
 * It suggests what part of the input should be altered when accepting suggestion.
 *
 * Some variants has `accessOpr` field which contains a `.` application where the
 * right operand is edited. It may be a qualified name or self argument for
 * a suggestion.
 */
export type EditingContext =
  // Suggestion should be inserted at given position.
  | {
      type: 'insert'
      position: number
      accessOpr?: GeneralOprApp
    }
  // Suggestion should replace given identifier.
  | {
      type: 'changeIdentifier'
      identifier: Ast.Tree.Ident
      accessOpr?: GeneralOprApp
    }
  // Suggestion should replace given literal.
  | { type: 'changeLiteral'; literal: Ast.Tree.TextLiteral | Ast.Tree.Number }

/** Component Browser Input Data */
export class Input {
  /** The current input's text (code). */
  readonly code: Ref<string>
  /** The current selection (or cursor position if start is equal to end). */
  readonly selection: Ref<{ start: number; end: number }>
  /** The editing context deduced from code and selection */
  readonly context: ComputedRef<EditingContext>
  /** The filter deduced from code and selection. */
  readonly filter: ComputedRef<Filter>

  constructor() {
    this.code = ref('')
    this.selection = ref({ start: 0, end: 0 })

    this.context = computed(() => {
      const input = this.code.value
      const cursorPosition = this.selection.value.start
      if (cursorPosition === 0) return { type: 'insert', position: 0 }
      const editedPart = cursorPosition - 1
      const inputAst = parseEnso(input)
      const editedAst = astContainingChar(editedPart, inputAst).values()
      const leaf = editedAst.next()
      if (leaf.done) return { type: 'insert', position: cursorPosition }
      switch (leaf.value.type) {
        case Ast.Tree.Type.Ident:
          return {
            type: 'changeIdentifier',
            identifier: leaf.value,
            ...Input.readAccessOpr(editedAst.next(), input, leaf.value),
          }
        case Ast.Tree.Type.TextLiteral:
        case Ast.Tree.Type.Number:
          return { type: 'changeLiteral', literal: leaf.value }
        default:
          return {
            type: 'insert',
            position: cursorPosition,
            ...Input.readAccessOpr(leaf, input),
          }
      }
    })

    const qualifiedNameFilter: ComputedRef<Filter> = computed(() => {
      const code = this.code.value
      const ctx = this.context.value
      if (
        (ctx.type == 'changeIdentifier' || ctx.type == 'insert') &&
        ctx.accessOpr != null &&
        ctx.accessOpr.lhs != null
      ) {
        const qn = Input.asQualifiedName(ctx.accessOpr, code)
        if (qn != null) return { qualifiedNamePattern: qn }
      }
      return {}
    })

    this.filter = computed(() => {
      const code = this.code.value
      const ctx = this.context.value
      const filter = { ...qualifiedNameFilter.value }
      if (ctx.type === 'changeIdentifier') {
        const start =
          ctx.identifier.whitespaceStartInCodeParsed + ctx.identifier.whitespaceLengthInCodeParsed
        const end = this.selection.value.end
        filter.pattern = code.substring(start, end)
      } else if (ctx.type === 'changeLiteral') {
        filter.pattern = readAstOrTokenSpan(ctx.literal, code)
      }
      return filter
    })
  }

  private static readAccessOpr(
    leafParent: IteratorResult<Ast.Tree>,
    code: string,
    editedAst?: Ast.Tree,
  ): {
    accessOpr?: GeneralOprApp
  } {
    if (leafParent.done) return {}
    switch (leafParent.value.type) {
      case Ast.Tree.Type.OprApp:
      case Ast.Tree.Type.OperatorBlockApplication: {
        const generalized = new GeneralOprApp(leafParent.value)
        const opr = generalized.lastOpr()
        if (opr == null || !opr.ok || readTokenSpan(opr.value, code) !== '.') return {}
        // The filtering should be affected only when we edit right part of '.' application.
        else if (
          editedAst != null &&
          opr.value.startInCodeBuffer > editedAst.whitespaceStartInCodeParsed
        )
          return {}
        else return { accessOpr: generalized }
      }
      default:
        return {}
    }
  }

  /**
   * Try to get a Qualified Name part from given accessor chain.
   * @param accessorChain The accessorChain. It's not validated, i.e. the user must ensure
   *   it's GeneralOprApp with `.` as leading operator.
   * @param code The code from which `accessorChain` was generated.
   * @returns If all segments except the last one are identifiers, returns QualifiedName with
   *   those. Otherwise returns null.
   */
  private static asQualifiedName(accessorChain: GeneralOprApp, code: string): QualifiedName | null {
    const operandsAsIdents = Array.from(
      accessorChain.operandsOfLeftAssocOprChain(code, '.'),
      (operand) =>
        operand?.type === 'ast' && operand.ast.type === Ast.Tree.Type.Ident ? operand.ast : null,
    ).slice(0, -1)
    if (operandsAsIdents.some((optIdent) => optIdent == null)) return null
    const segments = operandsAsIdents.map((ident) => readAstOrTokenSpan(ident!, code))
    const rawQn = segments.join('.')
    const qn = tryQualifiedName(rawQn)
    return qn.ok ? qn.value : null
  }
}

if (import.meta.vitest) {
  const { test, expect } = import.meta.vitest

  test.each([
    ['', 0, { type: 'insert', position: 0 }, {}],
    [
      'Data.',
      5,
      { type: 'insert', position: 5, accessorChain: ['Data', '.', null] },
      { qualifiedNamePattern: 'Data' },
    ],
    ['Data.', 4, { type: 'changeIdentifier', identifier: 'Data' }, { pattern: 'Data' }],
    [
      'Data.read',
      5,
      { type: 'insert', position: 5, accessorChain: ['Data', '.', 'read'] },
      { qualifiedNamePattern: 'Data' },
    ],
    [
      'Data.read',
      7,
      { type: 'changeIdentifier', identifier: 'read', accessorChain: ['Data', '.', 'read'] },
      { pattern: 're', qualifiedNamePattern: 'Data' },
    ],
  ])(
    "Input context and filtering, when content is '%s' and cursor at %i",
    (
      code,
      cursorPosition,
      expContext: {
        type: string
        position?: number
        accessorChain?: (string | null)[]
        identifier?: string
        literal?: string
      },
      expFiltering: { pattern?: string; qualifiedNamePattern?: string },
    ) => {
      const input = new Input()
      input.code.value = code
      input.selection.value = { start: cursorPosition, end: cursorPosition }
      const context = input.context.value
      const filter = input.filter.value
      expect(context.type).toStrictEqual(expContext.type)
      switch (context.type) {
        case 'insert':
          expect(context.position).toStrictEqual(expContext.position)
          expect(
            context.accessOpr != null
              ? Array.from(context.accessOpr.componentsReprs(code))
              : undefined,
          ).toStrictEqual(expContext.accessorChain)
          break
        case 'changeIdentifier':
          expect(readAstOrTokenSpan(context.identifier, code)).toStrictEqual(expContext.identifier)
          expect(
            context.accessOpr != null
              ? Array.from(context.accessOpr.componentsReprs(code))
              : undefined,
          ).toStrictEqual(expContext.accessorChain)
          break
        case 'changeLiteral':
          expect(readAstOrTokenSpan(context.literal, code)).toStrictEqual(expContext.literal)
      }
      expect(filter.pattern).toStrictEqual(expFiltering.pattern)
      expect(filter.qualifiedNamePattern).toStrictEqual(expFiltering.qualifiedNamePattern)
    },
  )
}<|MERGE_RESOLUTION|>--- conflicted
+++ resolved
@@ -1,9 +1,5 @@
-<<<<<<< HEAD
-import { Ast, astContainingChar, parseEnso, readAstOrTokenSpan, readTokenSpan } from '@/util/ast'
-=======
 import type { Filter } from '@/components/ComponentBrowser/filtering'
-import { Ast, astContainingChar, parseEnso, readAstSpan, readTokenSpan } from '@/util/ast'
->>>>>>> 1a5437d3
+import { Ast, astContainingChar, parseEnso, readTokenSpan } from '@/util/ast'
 import { GeneralOprApp } from '@/util/ast/opr'
 import { tryQualifiedName, type QualifiedName } from '@/util/qualifiedName'
 import { computed, ref, type ComputedRef, type Ref } from 'vue'
