--- conflicted
+++ resolved
@@ -1,10 +1,6 @@
-<<<<<<< HEAD
 import { GraphDb, mockNode } from '@/stores/graph/graphDatabase'
 import type { RequiredImport } from '@/stores/graph/imports'
 import { SuggestionDb } from '@/stores/suggestionDatabase'
-=======
-import { GraphDb } from '@/stores/graph/graphDatabase'
->>>>>>> b33285c6
 import {
   makeCon,
   makeFunction,
@@ -110,17 +106,11 @@
       payload: { type: 'Value' },
       profilingInfo: [],
     })
-<<<<<<< HEAD
-    const [mockGraphDb, suggestionsMock] = GraphDb.Mock(computedValueRegistryMock)
-    mockGraphDb.nodes.set(operator1Id, mockNode('operator1', operator1Id))
-    mockGraphDb.nodes.set(operator2Id, mockNode('operator2', operator2Id))
-=======
     const mockGraphDb = GraphDb.Mock(computedValueRegistryMock)
     mockGraphDb.mockNode('operator1', operator1Id)
     mockGraphDb.mockNode('operator2', operator2Id)
->>>>>>> b33285c6
-
-    const input = useComponentBrowserInput(mockGraphDb, suggestionsMock)
+
+    const input = useComponentBrowserInput(mockGraphDb, new SuggestionDb())
     input.code.value = code
     input.selection.value = { start: cursorPos, end: cursorPos }
     const context = input.context.value
@@ -287,8 +277,8 @@
   ({ code, cursorPos, suggestion, expected, expectedCursorPos }) => {
     cursorPos = cursorPos ?? code.length
     expectedCursorPos = expectedCursorPos ?? expected.length
-    const [graphMock, suggestionsMock] = GraphDb.Mock()
-    const input = useComponentBrowserInput(graphMock, suggestionsMock)
+    const graphMock = GraphDb.Mock()
+    const input = useComponentBrowserInput(graphMock, new SuggestionDb())
     input.code.value = code
     input.selection.value = { start: cursorPos, end: cursorPos }
     input.applySuggestion(suggestion)
@@ -351,8 +341,8 @@
     db.set(1, makeModule('Standard.Base'))
     db.set(2, makeType('Standard.Base.Table'))
     db.set(3, makeCon('Standard.Base.Table.new'))
-    const [graphMock, suggestionsMock] = GraphDb.Mock(undefined, db)
-    const input = useComponentBrowserInput(graphMock, suggestionsMock)
+    const graphMock = GraphDb.Mock(undefined, db)
+    const input = useComponentBrowserInput(graphMock, db)
     input.code.value = initialCode
     input.selection.value = { start: initialCode.length, end: initialCode.length }
     const suggestion = db.get(suggestionId)!
