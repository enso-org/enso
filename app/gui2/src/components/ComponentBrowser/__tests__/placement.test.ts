import {
  mouseDictatedPlacement,
  nonDictatedPlacement,
  previousNodeDictatedPlacement,
  type Environment,
  type Placement,
} from '@/components/ComponentBrowser/placement'
import * as iterable from '@/util/iterable'
import { chain, map, range } from '@/util/iterable'
import { Rect } from '@/util/rect'
import { Vec2 } from '@/util/vec2'
import { fc, test as fcTest } from '@fast-check/vitest'
import { describe, expect, test, vi } from 'vitest'

// Vue playground to visually inspect failing fuzz cases:
// https://play.vuejs.org/#eNrNU09PwjAU/ypNNeGCMPFC5jRR40EPatSbNXGMxyiMtmnfYGbZd/e1Y0Ci4Wwv6+/Pa3+v7Wp+Y8xgXQKPeeIyKw0yB1iaa6EyrRwyCxk6dsU+hPoU6pAlsmYFzDBmUZ+hNuG7kVOcx+w8ovkcZD4neRSxRqhk2G5ASxNAWJkiRSCUTOWaOfwu4ErwfU0UmeryYD0PBSc/Y6FifTbTlipCFqnapIKzuFuqZkY7iVKrmPXSidNFidDrbzN/nda+YuBRY6qvbQsdTaBltwE6PsBW6aJ2UotbbZJmy9zqUk1p75NxGKNRj86BXydDir/v41/mHdEYj3/l3c6S4e76eJ+jo0cxk/lg4bSih1R7q+CZXhlZgH02viW6mZgFxWtpUejNY+DQltDv+GwO2fIPfuEqzwn+YsGBXYPgOw1TmwO28v3bE1Q034krPS0Lch8RXyGcNGVsbbd0CBT7wBfSPqyMtihV/u7uKwTluqZ8UO9sgl9w+pvujrS+j3sxuAh1QjW8+QFAeS2/

const defaultScreenBounds = new Rect(new Vec2(100, 200), new Vec2(2000, 1000))
const size = new Vec2(100, 20)
const radius = size.y / 2

const getScreenBounds = vi.fn(() => defaultScreenBounds)
const getNodeRects = vi.fn(() => iterable.empty())
const getGap = vi.fn(() => 24)
const getSelectedNodeRects = vi.fn(() => iterable.empty())
const getMousePosition = vi.fn(() => Vec2.Zero)
// Center is at (1100, 700)
const screenBounds = defaultScreenBounds
// Half of this is (50, 10)
const nodeSize = size

function rectAt(left: number, top: number) {
  return new Rect(new Vec2(left, top), size)
}

function rectAtX(left: number) {
  return (top: number) => rectAt(left, top)
}

function rectAtY(top: number) {
  return (left: number) => rectAt(left, top)
}

describe('Non dictated placement', () => {
  function nonDictatedEnvironment(nodeRects: Iterable<Rect>): Environment {
    return {
      screenBounds,
      nodeRects,
      get selectedNodeRects() {
        return getSelectedNodeRects()
      },
      get mousePosition() {
        return getMousePosition()
      },
    }
  }

  test.each([
    // === Miscellaneous tests ===
    { desc: 'Empty graph', nodes: [], pos: new Vec2(1050, 690) },

    // === Single node tests ===
    { desc: 'Single node', nodes: [rectAt(1050, 690)], pos: new Vec2(1050, 734) },
    //
    {
      desc: 'Single node (far enough left that it does not overlap)',
      nodes: [rectAt(950, 690)],
      pos: new Vec2(1050, 690),
    },
    {
      desc: 'Single node (far enough right that it does not overlap)',
      nodes: [rectAt(1150, 690)],
      pos: new Vec2(1050, 690),
    },
    {
      desc: 'Single node (overlaps on the left by 1px)',
      nodes: [rectAt(951, 690)],
      pos: new Vec2(1050, 734),
    },
    {
      desc: 'Single node (overlaps on the right by 1px)',
      nodes: [rectAt(1149, 690)],
      pos: new Vec2(1050, 734),
    },
    {
      desc: 'Single node (BIG gap)',
      nodes: [rectAt(1050, 690)],
      gap: 1000,
      pos: new Vec2(1050, 1710),
      pan: new Vec2(0, 1020),
    },

    // === Multiple node tests ===
    {
      desc: 'Multiple nodes',
      nodes: map(range(0, 1001, 20), rectAtX(1050)),
      pos: new Vec2(1050, 1044),
    },
    {
      desc: 'Multiple nodes with gap',
      nodes: map(range(1000, -1, -20), rectAtX(1050)),
      pos: new Vec2(1050, 1044),
    },
    {
      desc: 'Multiple nodes with gap 2',
      nodes: chain(
        map(range(500, 901, 20), rectAtX(1050)),
        map(range(1000, 1501, 20), rectAtX(1050)),
      ),
      pos: new Vec2(1050, 944),
    },
    {
      desc: 'Multiple nodes with gap (just big enough)',
      nodes: map(range(690, 1500, 88), rectAtX(1050)),
      pos: new Vec2(1050, 734),
    },
    {
      desc: 'Multiple nodes with gap (slightly too small)',
      nodes: map(range(500, 849, 87), rectAtX(1050)),
      pos: new Vec2(1050, 892),
    },
    {
      desc: 'Multiple nodes with smallest gap',
      nodes: chain(
        map(range(500, 901, 20), rectAtX(1050)),
        map(range(988, 1489, 20), rectAtX(1050)),
      ),
      pos: new Vec2(1050, 944),
    },
    {
      desc: 'Multiple nodes with smallest gap (reverse)',
      nodes: chain(
        map(range(1488, 987, -20), rectAtX(1050)),
        map(range(900, 499, -20), rectAtX(1050)),
      ),
      pos: new Vec2(1050, 944),
    },
    {
      desc: 'Multiple nodes with gap that is too small',
      nodes: chain(
        map(range(500, 901, 20), rectAtX(1050)),
        map(range(987, 1488, 20), rectAtX(1050)),
      ),
      // This gap is 1px smaller than the previous test - so, 1px too small.
      // This position is offscreen (y >= 1000), so we pan so that the new node is centered (1531 - 690).
      pos: new Vec2(1050, 1531),
      pan: new Vec2(0, 841),
    },
    {
      desc: 'Multiple nodes with gap that is too small (each range reversed)',
      nodes: chain(
        map(range(900, 499, -20), rectAtX(1050)),
        map(range(1487, 986, -20), rectAtX(1050)),
      ),
      pos: new Vec2(1050, 1531),
      pan: new Vec2(0, 841),
    },
  ])('$desc', ({ nodes, pos, gap, pan }) => {
    expect(
      nonDictatedPlacement(nodeSize, nonDictatedEnvironment(nodes), gap ? { gap } : {}),
    ).toEqual({ position: pos, pan })
    expect(getSelectedNodeRects, 'Should not depend on `selectedNodeRects`').not.toHaveBeenCalled()
    expect(getMousePosition, 'Should not depend on `mousePosition`').not.toHaveBeenCalled()
  })

  fcTest.prop({
    nodeData: fc.array(
      fc.record({
        left: fc.nat(1000),
        top: fc.nat(1000),
        width: fc.nat(1000),
        height: fc.nat(1000),
      }),
      { minLength: 15, maxLength: 25 },
    ),
  })('prop testing', ({ nodeData }) => {
    const nodes = nodeData.map(
      ({ left, top, width, height }) => new Rect(new Vec2(left, top), new Vec2(width, height)),
    )
    const newNodeRect = new Rect(
      nonDictatedPlacement(nodeSize, nonDictatedEnvironment(nodes)).position,
      nodeSize,
    )
    for (const node of nodes) {
      expect(node.intersects(newNodeRect), {
        toString() {
          return generateVueCodeForNonDictatedPlacement(newNodeRect, nodes)
        },
      } as string).toBe(false)
    }
    expect(getSelectedNodeRects, 'Should not depend on `selectedNodeRects`').not.toHaveBeenCalled()
    expect(getMousePosition, 'Should not depend on `mousePosition`').not.toHaveBeenCalled()
  })
})

describe('Previous node dictated placement', () => {
  function previousNodeDictatedEnvironment(nodeRects: Rect[]): Environment {
    return {
      screenBounds,
      nodeRects,
      selectedNodeRects: nodeRects.slice(-1),
      get mousePosition() {
        return getMousePosition()
      },
    }
  }

  test('Previous node dictated placement throws when there are no selected nodes', () => {
    expect(() =>
      previousNodeDictatedPlacement(nodeSize, previousNodeDictatedEnvironment([])),
    ).toThrow()
  })

  test.each([
    // === Single node tests ===
    { desc: 'Single node', nodes: [], pos: new Vec2(1050, 734) },
    {
      desc: 'Single node (far enough up that it does not overlap)',
      nodes: [rectAt(1150, 714)],
      pos: new Vec2(1050, 734),
    },
    {
      desc: 'Single node (far enough down that it does not overlap)',
      nodes: [rectAt(1150, 754)],
      pos: new Vec2(1050, 734),
    },
    {
      desc: 'Single node (far enough left that it does not overlap)',
      nodes: [rectAt(926, 734)],
      pos: new Vec2(1050, 734),
    },
    {
      desc: 'Single node (overlapping on the left by 1px)',
      nodes: [rectAt(927, 734)],
      pos: new Vec2(1051, 734),
    },
    {
      desc: 'Single node (blocking initial position)',
      nodes: [rectAt(1050, 734)],
      pos: new Vec2(1174, 734),
    },
    {
      desc: 'Single node (far enough right that it does not overlap)',
      nodes: [rectAt(1174, 690)],
      pos: new Vec2(1050, 734),
    },
    {
      desc: 'Single node (overlapping on the right by 1px)',
      nodes: [rectAt(1173, 734)],
      pos: new Vec2(1297, 734),
    },
    {
      desc: 'Single node (overlaps on the top by 1px)',
      nodes: [rectAt(1050, 715)],
      pos: new Vec2(1174, 734),
    },
    {
      desc: 'Single node (overlaps on the bottom by 1px)',
      nodes: [rectAt(1050, 753)],
      pos: new Vec2(1174, 734),
    },
    {
      desc: 'Single node (BIG gap)',
      nodes: [],
      gap: 1000,
      pos: new Vec2(1050, 1710),
      pan: new Vec2(0, 1020),
    },
    {
      desc: 'Single node (BIG gap, overlapping on the left by 1px)',
      nodes: [rectAt(927, 1710)],
      gap: 1000,
      pos: new Vec2(2027, 1710),
      pan: new Vec2(977, 1020),
    },

    // === Multiple node tests ===
    {
      desc: 'Multiple nodes',
      nodes: map(range(1000, 2001, 100), rectAtY(734)),
      pos: new Vec2(2124, 734),
      pan: new Vec2(1074, 44),
    },
    {
      desc: 'Multiple nodes (reverse)',
      nodes: map(range(2000, 999, -100), rectAtY(734)),
      pos: new Vec2(2124, 734),
      pan: new Vec2(1074, 44),
    },
    {
      desc: 'Multiple nodes with gap',
      nodes: chain(
        map(range(1000, 1401, 100), rectAtY(734)),
        map(range(1700, 2001, 100), rectAtY(734)),
      ),
      pos: new Vec2(1524, 734),
    },
    {
      desc: 'Multiple nodes with gap (just big enough)',
      nodes: map(range(1050, 2000, 248), rectAtY(734)),
      pos: new Vec2(1174, 734),
    },
    {
      desc: 'Multiple nodes with gap (slightly too small)',
      nodes: map(range(1050, 1792, 247), rectAtY(734)),
      pos: new Vec2(1915, 734),
    },
    {
      desc: 'Multiple nodes with smallest gap',
      nodes: chain(
        map(range(1000, 1401, 100), rectAtY(734)),
        map(range(1648, 1949, 100), rectAtY(734)),
      ),
      pos: new Vec2(1524, 734),
    },
    {
      desc: 'Multiple nodes with smallest gap (reverse)',
      nodes: chain(
        map(range(1948, 1647, -100), rectAtY(734)),
        map(range(1400, 999, -100), rectAtY(734)),
      ),
      pos: new Vec2(1524, 734),
    },
    {
      desc: 'Multiple nodes with gap that is too small',
      nodes: chain(
        map(range(1000, 1401, 100), rectAtY(734)),
        map(range(1647, 1948, 100), rectAtY(734)),
      ),
      pos: new Vec2(2071, 734),
      pan: new Vec2(1021, 44),
    },
    {
      desc: 'Multiple nodes with gap that is too small (each range reversed)',
      nodes: chain(
        map(range(1400, 999, -100), rectAtY(734)),
        map(range(1947, 1646, -100), rectAtY(734)),
      ),
      pos: new Vec2(2071, 734),
      pan: new Vec2(1021, 44),
    },
  ])('$desc', ({ nodes, gap, pos, pan }) => {
    expect(
      previousNodeDictatedPlacement(
        nodeSize,
        previousNodeDictatedEnvironment([...nodes, rectAt(1050, 690)]),
        gap != null ? { gap } : {},
      ),
    ).toEqual({ position: pos, pan })
    expect(getMousePosition, 'Should not depend on `mousePosition`').not.toHaveBeenCalled()
  })

  fcTest.prop({
    nodeData: fc.array(
      fc.record({
        left: fc.nat(1000),
        top: fc.nat(1000),
        width: fc.nat(1000),
        height: fc.nat(1000),
      }),
      { minLength: 15, maxLength: 25 },
    ),
    firstSelectedNode: fc.integer({ min: 7, max: 12 }),
  })('prop testing', ({ nodeData, firstSelectedNode }) => {
    const nodeRects = nodeData.map(
      ({ left, top, width, height }) => new Rect(new Vec2(left, top), new Vec2(width, height)),
    )
    const selectedNodeRects = nodeRects.slice(firstSelectedNode)
    const newNodeRect = new Rect(
      previousNodeDictatedPlacement(nodeSize, {
        screenBounds,
        nodeRects,
        selectedNodeRects,
        get mousePosition() {
          return getMousePosition()
        },
      }).position,
      nodeSize,
    )
    expect(newNodeRect.top, {
      toString() {
        return generateVueCodeForPreviousNodeDictatedPlacement(
          newNodeRect,
          nodeRects,
          selectedNodeRects,
        )
      },
    } as string).toBeGreaterThanOrEqual(Math.max(...selectedNodeRects.map((node) => node.bottom)))
    for (const node of nodeRects) {
      expect(node.intersects(newNodeRect), {
        toString() {
          return generateVueCodeForPreviousNodeDictatedPlacement(
            newNodeRect,
            nodeRects,
            selectedNodeRects,
          )
        },
      } as string).toBe(false)
    }
    expect(getMousePosition, 'Should not depend on `mousePosition`').not.toHaveBeenCalled()
  })
})

describe('Mouse dictated placement', () => {
  fcTest.prop({
    x: fc.nat(1000),
    y: fc.nat(1000),
  })('prop testing', ({ x, y }) => {
    expect(
      mouseDictatedPlacement(
        nodeSize,
        {
          mousePosition: new Vec2(x, y),
          get screenBounds() {
            return getScreenBounds()
          },
          get nodeRects() {
            return getNodeRects()
          },
          get selectedNodeRects() {
            return getSelectedNodeRects()
          },
        },
        {
          get gap() {
            return getGap()
          },
        },
<<<<<<< HEAD
        get selectedNodeRects() {
          return getSelectedNodeRects()
        },
      },
      {
        get gap() {
          return getGap()
        },
      },
    ),
  ).toEqual<Placement>({
    // Note: Currently, this is a reimplementation of the entire mouse dictated placement algorithm.
    position: new Vec2(x + radius, y + radius),
=======
      ),
    ).toEqual<Placement>({
      // Note: Currently, this is a reimplementation of the entire mouse dictated placement algorithm.
      position: new Vec2(x - radius, y - radius),
    })
    // Non-overlap test omitted, as mouse-dictated node placement MAY overlap existing nodes.
    expect(getScreenBounds, 'Should not depend on `screenBounds`').not.toHaveBeenCalled()
    expect(getNodeRects, 'Should not depend on `nodeRects`').not.toHaveBeenCalled()
    expect(getSelectedNodeRects, 'Should not depend on `selectedNodeRects`').not.toHaveBeenCalled()
    expect(getGap, 'Should not depend on `gap`').not.toHaveBeenCalled()
>>>>>>> febce5da
  })
})

// === Helpers for debugging ===

function generateVueCodeForNonDictatedPlacement(newNode: Rect, rects: Rect[]) {
  return `Please visually inspect the code below at https://play.vuejs.org/:
<script setup>
const rects = [
${rects
  .map(
    (rect) =>
      `  { left: ${rect.left}, top: ${rect.top}, width: (${rect.right} - ${rect.left}), height: (${rect.bottom} - ${rect.top}) },`,
  )
  .join('\n')}
]

const rect = { left: ${newNode.pos.x}, top: ${newNode.pos.y}, width: ${newNode.size.x}, height: ${
    newNode.size.y
  } }
</script>

<template>
<div style="height: 1000px; width: 2000px;">
<div v-for="rect in rects" :style="{ position: 'absolute', left: rect.left + 'px', top: rect.top + 'px', width: rect.width + 'px', height: rect.height + 'px', background: '#88888822' }"></div>
<div :style="{ position: 'absolute', left: rect.left + 'px', top: rect.top + 'px', width: rect.width + 'px', height: rect.height + 'px', background: '#88222288' }"></div>
</div>
</template>
`
}

function generateVueCodeForPreviousNodeDictatedPlacement(
  newNode: Rect,
  rects: Rect[],
  selectedRects: Rect[],
) {
  return `Please visually inspect the code below at https://play.vuejs.org/:
<script setup>
const rects = [
${rects
  .filter((rect) => !selectedRects.includes(rect))
  .map(
    (rect) =>
      `  { left: ${rect.left}, top: ${rect.top}, width: (${rect.right} - ${rect.left}), height: (${rect.bottom} - ${rect.top}) },`,
  )
  .join('\n')}
]

const selectedRects = [
${selectedRects
  .map(
    (rect) =>
      `  { left: ${rect.left}, top: ${rect.top}, width: (${rect.right} - ${rect.left}), height: (${rect.bottom} - ${rect.top}) },`,
  )
  .join('\n')}
]

const rect = { left: ${newNode.pos.x}, top: ${newNode.pos.y}, width: ${newNode.size.x}, height: ${
    newNode.size.y
  } }
</script>

<template>
<div style="height: 1000px; width: 2000px;">
<div v-for="rect in rects" :style="{ position: 'absolute', left: rect.left + 'px', top: rect.top + 'px', width: rect.width + 'px', height: rect.height + 'px', background: '#88888822' }"></div>
<div v-for="rect in selectedRects" :style="{ position: 'absolute', left: rect.left + 'px', top: rect.top + 'px', width: rect.width + 'px', height: rect.height + 'px', background: '#4444aa44' }"></div>
<div :style="{ position: 'absolute', left: rect.left + 'px', top: rect.top + 'px', width: rect.width + 'px', height: rect.height + 'px', background: '#88222288' }"></div>
</div>
</template>
`
}<|MERGE_RESOLUTION|>--- conflicted
+++ resolved
@@ -426,32 +426,16 @@
             return getGap()
           },
         },
-<<<<<<< HEAD
-        get selectedNodeRects() {
-          return getSelectedNodeRects()
-        },
-      },
-      {
-        get gap() {
-          return getGap()
-        },
-      },
-    ),
-  ).toEqual<Placement>({
-    // Note: Currently, this is a reimplementation of the entire mouse dictated placement algorithm.
-    position: new Vec2(x + radius, y + radius),
-=======
       ),
     ).toEqual<Placement>({
       // Note: Currently, this is a reimplementation of the entire mouse dictated placement algorithm.
-      position: new Vec2(x - radius, y - radius),
+      position: new Vec2(x + radius, y + radius),
     })
     // Non-overlap test omitted, as mouse-dictated node placement MAY overlap existing nodes.
     expect(getScreenBounds, 'Should not depend on `screenBounds`').not.toHaveBeenCalled()
     expect(getNodeRects, 'Should not depend on `nodeRects`').not.toHaveBeenCalled()
     expect(getSelectedNodeRects, 'Should not depend on `selectedNodeRects`').not.toHaveBeenCalled()
     expect(getGap, 'Should not depend on `gap`').not.toHaveBeenCalled()
->>>>>>> febce5da
   })
 })
 
