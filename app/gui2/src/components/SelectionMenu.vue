--- conflicted
+++ resolved
@@ -11,8 +11,8 @@
 const emit = defineEmits<{
   collapseNodes: []
   setNodeColor: [color: string]
+  removeNodes: []
 }>()
-<<<<<<< HEAD
 
 const { getNodeColor, visibleNodeColors } = injectNodeColors()
 const selection = injectGraphSelection(true)
@@ -28,9 +28,6 @@
   }
   return color
 })
-=======
-const emit = defineEmits<{ collapseNodes: []; toggleColorPicker: []; removeNodes: [] }>()
->>>>>>> 142e11dd
 </script>
 
 <template>
@@ -56,7 +53,13 @@
         disableInput: showColorPicker,
       }"
     />
-<<<<<<< HEAD
+    <SvgIcon
+      name="trash"
+      draggable="false"
+      class="icon button"
+      alt="Delete components"
+      @click.stop="emit('removeNodes')"
+    />
     <div v-if="showColorPicker" class="colorPickerContainer">
       <ColorRing
         :modelValue="selectionColor"
@@ -65,15 +68,6 @@
         @update:modelValue="emit('setNodeColor', $event)"
       />
     </div>
-=======
-    <SvgIcon
-      name="trash"
-      draggable="false"
-      class="icon button"
-      alt="Delete components"
-      @click.stop="emit('removeNodes')"
-    />
->>>>>>> 142e11dd
   </div>
 </template>
 
