--- conflicted
+++ resolved
@@ -169,9 +169,6 @@
   height: 30%;
   max-width: calc(100% - 10px);
   max-height: calc(100% - 10px);
-<<<<<<< HEAD
-  backdrop-filter: var(--blur-app-bg);
-=======
 
   &::before {
     content: '';
@@ -179,9 +176,8 @@
     position: absolute;
     width: 100%;
     height: 100%;
-    backdrop-filter: blur(16px);
-  }
->>>>>>> 1a5437d3
+    backdrop-filter: var(--blur-app-bg);
+  }
 
   &.v-enter-active,
   &.v-leave-active {
