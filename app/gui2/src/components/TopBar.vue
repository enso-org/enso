--- conflicted
+++ resolved
@@ -35,17 +35,8 @@
 
 <template>
   <div class="TopBar" :style="barStyle">
-<<<<<<< HEAD
-    <NavBar />
+    <NavBreadcrumbs />
     <RecordControl />
-=======
-    <RecordControl
-      :recordMode="props.recordMode"
-      @update:recordMode="emit('update:recordMode', $event)"
-      @recordOnce="emit('recordOnce')"
-    />
-    <NavBreadcrumbs />
->>>>>>> 6ebcc1dd
     <Transition name="selection-menu">
       <SelectionMenu
         v-if="componentsSelected > 1"
