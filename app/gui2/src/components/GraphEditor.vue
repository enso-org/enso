--- conflicted
+++ resolved
@@ -68,16 +68,9 @@
   },
   openComponentBrowser() {
     if (keyboardBusy()) return false
-<<<<<<< HEAD
     if (graphNavigator.sceneMousePos != null && !componentBrowserVisible.value) {
       componentBrowserPosition.value = graphNavigator.sceneMousePos
-      componentBrowserVisible.value = true
-      componentBrowserInputContent.value = ''
-=======
-    if (navigator.sceneMousePos != null && !componentBrowserVisible.value) {
-      componentBrowserPosition.value = navigator.sceneMousePos
       startNodeCreation()
->>>>>>> dc4de729
     }
   },
   newNode() {
@@ -274,14 +267,9 @@
           const file = item.getAsFile()
           if (file) {
             const clientPos = new Vec2(event.clientX, event.clientY)
-<<<<<<< HEAD
-            const pos = graphNavigator.clientToScenePos(clientPos)
-            const uploader = await Uploader.create(
-=======
             const offset = new Vec2(0, index * -MULTIPLE_FILES_GAP)
-            const pos = navigator.clientToScenePos(clientPos).add(offset)
+            const pos = graphNavigator.clientToScenePos(clientPos).add(offset)
             const uploader = await Uploader.Create(
->>>>>>> dc4de729
               projectStore.lsRpcConnection,
               projectStore.dataConnection,
               projectStore.contentRoots,
@@ -416,16 +404,11 @@
     @dragover.prevent
     @drop.prevent="handleFileDrop($event)"
   >
-<<<<<<< HEAD
     <svg :viewBox="graphNavigator.viewBox">
-      <GraphEdges @startInteraction="setCurrentInteraction" @endInteraction="interactionEnded" />
-=======
-    <svg :viewBox="navigator.viewBox">
       <GraphEdges
         @startInteraction="setCurrentInteraction"
         @endInteraction="abortCurrentInteraction"
       />
->>>>>>> dc4de729
     </svg>
     <div :style="{ transform: graphNavigator.transform }" class="htmlLayer">
       <GraphNodes />
