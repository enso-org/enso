<script setup lang="ts">
import {
  codeEditorBindings,
  documentationEditorBindings,
  graphBindings,
  interactionBindings,
  undoBindings,
} from '@/bindings'
import CodeEditor from '@/components/CodeEditor.vue'
import ComponentBrowser from '@/components/ComponentBrowser.vue'
import { type Usage } from '@/components/ComponentBrowser/input'
import { usePlacement } from '@/components/ComponentBrowser/placement'
import GraphEdges from '@/components/GraphEditor/GraphEdges.vue'
import GraphNodes from '@/components/GraphEditor/GraphNodes.vue'
import { useGraphEditorClipboard } from '@/components/GraphEditor/clipboard'
import { performCollapse, prepareCollapsedInfo } from '@/components/GraphEditor/collapsing'
import type { NodeCreationOptions } from '@/components/GraphEditor/nodeCreation'
import { useGraphEditorToasts } from '@/components/GraphEditor/toasts'
import { Uploader, uploadedExpression } from '@/components/GraphEditor/upload'
import GraphMouse from '@/components/GraphMouse.vue'
import MarkdownEditor from '@/components/MarkdownEditor.vue'
import PlusButton from '@/components/PlusButton.vue'
import ResizeHandles from '@/components/ResizeHandles.vue'
import SceneScroller from '@/components/SceneScroller.vue'
import SvgIcon from '@/components/SvgIcon.vue'
import TopBar from '@/components/TopBar.vue'
import { useAstDocumentation } from '@/composables/astDocumentation'
import { useDoubleClick } from '@/composables/doubleClick'
import {
  keyboardBusy,
  keyboardBusyExceptIn,
  useEvent,
  useResizeObserver,
} from '@/composables/events'
import type { PlacementStrategy } from '@/composables/nodeCreation'
import { useStackNavigator } from '@/composables/stackNavigator'
import { useSyncLocalStorage } from '@/composables/syncLocalStorage'
import { provideGraphNavigator } from '@/providers/graphNavigator'
import { provideNodeColors } from '@/providers/graphNodeColors'
import { provideNodeCreation } from '@/providers/graphNodeCreation'
import { provideGraphSelection } from '@/providers/graphSelection'
import { provideInteractionHandler } from '@/providers/interactionHandler'
import { provideKeyboard } from '@/providers/keyboard'
import { provideWidgetRegistry } from '@/providers/widgetRegistry'
import { useGraphStore, type NodeId } from '@/stores/graph'
import type { RequiredImport } from '@/stores/graph/imports'
import { useProjectStore } from '@/stores/project'
import { groupColorVar, useSuggestionDbStore } from '@/stores/suggestionDatabase'
import type { Typename } from '@/stores/suggestionDatabase/entry'
import { bail } from '@/util/assert'
import type { AstId } from '@/util/ast/abstract'
import { colorFromString } from '@/util/colors'
import { partition } from '@/util/data/array'
import { every, filterDefined } from '@/util/data/iterable'
import { Rect } from '@/util/data/rect'
import { Vec2 } from '@/util/data/vec2'
import { computedFallback } from '@/util/reactivity'
import { encoding, set } from 'lib0'
import { encodeMethodPointer } from 'shared/languageServerTypes'
import { computed, onMounted, ref, shallowRef, toRef, watch, watchEffect } from 'vue'

const keyboard = provideKeyboard()
const graphStore = useGraphStore()
const widgetRegistry = provideWidgetRegistry(graphStore.db)
widgetRegistry.loadBuiltins()
const projectStore = useProjectStore()
const suggestionDb = useSuggestionDbStore()

// === Navigator ===

const viewportNode = ref<HTMLElement>()
onMounted(() => viewportNode.value?.focus())
const graphNavigator = provideGraphNavigator(viewportNode, keyboard)
<<<<<<< HEAD

// === Client saved state ===

const storedShowDocumentationEditor = ref()
const rightDockWidth = ref<number>()

interface GraphStoredState {
  x: number
  y: number
  s: number
  doc: boolean
  rw: number | null
}

useSyncLocalStorage<GraphStoredState>({
  storageKey: 'enso-graph-state',
  mapKeyEncoder: (enc) => {
    // Client graph state needs to be stored separately for:
=======
useNavigatorStorage(
  graphNavigator,
  (enc) => {
    // Navigator viewport needs to be stored separately for:
>>>>>>> fe28c236
    // - each project
    // - each function within the project
    encoding.writeVarString(enc, projectStore.name)
    const methodPtr = graphStore.currentMethodPointer()
    if (methodPtr != null) encodeMethodPointer(enc, methodPtr)
  },
<<<<<<< HEAD
  debounce: 200,
  captureState() {
    return {
      x: graphNavigator.targetCenter.x,
      y: graphNavigator.targetCenter.y,
      s: graphNavigator.targetScale,
      doc: storedShowDocumentationEditor.value,
      rw: rightDockWidth.value ?? null,
    }
  },
  restoreState(restored) {
    const pos = restored ? new Vec2(restored.x ?? 0, restored.y ?? 0) : Vec2.Zero
    const scale = restored?.s ?? 1
    graphNavigator.setCenterAndScale(pos, scale)
    storedShowDocumentationEditor.value = restored?.doc ?? undefined
    rightDockWidth.value = restored?.rw ?? undefined
  },
})
=======
  waitInitializationAndPanToAll,
)

let stopInitialization: (() => void) | undefined
function waitInitializationAndPanToAll() {
  stopInitialization?.()
  stopInitialization = watchEffect(() => {
    const nodesCount = graphStore.db.nodeIdToNode.size
    const visibleNodeAreas = graphStore.visibleNodeAreas
    if (nodesCount > 0 && visibleNodeAreas.length == nodesCount) {
      zoomToSelected(true)
      stopInitialization?.()
      stopInitialization = undefined
    }
  })
}
>>>>>>> fe28c236

function selectionBounds() {
  if (!viewportNode.value) return
  const selected = nodeSelection.selected
  const nodesToCenter = selected.size === 0 ? graphStore.db.nodeIdToNode.keys() : selected
  let bounds = Rect.Bounding()
  for (const id of nodesToCenter) {
    const rect = graphStore.visibleArea(id)
    if (rect) bounds = Rect.Bounding(bounds, rect)
  }
  if (bounds.isFinite()) return bounds
}

function zoomToSelected(skipAnimation: boolean = false) {
  const bounds = selectionBounds()
  if (bounds)
    graphNavigator.panAndZoomTo(bounds, 0.1, Math.max(1, graphNavigator.targetScale), skipAnimation)
}

function panToSelected() {
  const bounds = selectionBounds()
  if (bounds)
    graphNavigator.panTo([new Vec2(bounds.left, bounds.top), new Vec2(bounds.right, bounds.bottom)])
}

// == Breadcrumbs ==

const stackNavigator = useStackNavigator()

// === Toasts ===

const toasts = useGraphEditorToasts()

// === Selection ===

const graphNodeSelections = shallowRef<HTMLElement>()
const nodeSelection = provideGraphSelection(
  graphNavigator,
  graphStore.nodeRects,
  graphStore.isPortEnabled,
  (id) => graphStore.db.nodeIdToNode.has(id),
  {
    onSelected(id) {
      graphStore.db.moveNodeToTop(id)
    },
  },
)

// Clear selection whenever the graph view is switched.
watch(
  () => projectStore.executionContext.getStackTop(),
  () => nodeSelection.deselectAll(),
)

// === Node creation ===

const { place: nodePlacement, collapse: collapsedNodePlacement } = usePlacement(
  toRef(graphStore, 'visibleNodeAreas'),
  toRef(graphNavigator, 'viewport'),
)

const { createNode, createNodes, placeNode } = provideNodeCreation(
  toRef(graphNavigator, 'viewport'),
  toRef(graphNavigator, 'sceneMousePos'),
  (nodes) => {
    clearFocus()
    nodeSelection.setSelection(nodes)
    panToSelected()
  },
)

// === Clipboard Copy/Paste ===

const { copySelectionToClipboard, createNodesFromClipboard } = useGraphEditorClipboard(
  toRef(nodeSelection, 'selected'),
  createNodes,
)

// === Interactions ===

const interaction = provideInteractionHandler()
const interactionBindingsHandler = interactionBindings.handler({
  cancel: () => interaction.handleCancel(),
})

useEvent(window, 'keydown', (event) => {
  interactionBindingsHandler(event) ||
    (!keyboardBusyExceptIn(documentationEditorArea.value) && undoBindingsHandler(event)) ||
    (!keyboardBusy() && graphBindingsHandler(event)) ||
    (!keyboardBusyExceptIn(codeEditorArea.value) && codeEditorHandler(event)) ||
    (!keyboardBusyExceptIn(documentationEditorArea.value) && documentationEditorHandler(event))
})
useEvent(
  window,
  'pointerdown',
  (e) => interaction.handlePointerEvent(e, 'pointerdown', graphNavigator),
  {
    capture: true,
  },
)

useEvent(
  window,
  'pointerup',
  (e) => interaction.handlePointerEvent(e, 'pointerup', graphNavigator),
  {
    capture: true,
  },
)

// === Keyboard/Mouse bindings ===

const undoBindingsHandler = undoBindings.handler({
  undo() {
    graphStore.undoManager.undo()
  },
  redo() {
    graphStore.undoManager.redo()
  },
})

const graphBindingsHandler = graphBindings.handler({
  startProfiling() {
    projectStore.lsRpcConnection.profilingStart(true)
  },
  stopProfiling() {
    projectStore.lsRpcConnection.profilingStop()
  },
  openComponentBrowser() {
    if (graphNavigator.sceneMousePos != null && !componentBrowserVisible.value) {
      createWithComponentBrowser(fromSelection() ?? { placement: { type: 'mouse' } })
    }
  },
  deleteSelected,
  zoomToSelected() {
    zoomToSelected()
  },
  selectAll() {
    nodeSelection.selectAll()
  },
  deselectAll() {
    nodeSelection.deselectAll()
    clearFocus()
    graphStore.undoManager.undoStackBoundary()
  },
  toggleVisualization() {
    const selected = nodeSelection.selected
    const allVisible = every(
      selected,
      (id) => graphStore.db.nodeIdToNode.get(id)?.vis?.visible === true,
    )
    graphStore.transact(() => {
      for (const nodeId of selected) {
        graphStore.setNodeVisualization(nodeId, { visible: !allVisible })
      }
    })
  },
  copyNode() {
    copySelectionToClipboard()
  },
  pasteNode() {
    createNodesFromClipboard()
  },
  collapse() {
    collapseNodes()
  },
  enterNode() {
    const selectedNode = set.first(nodeSelection.selected)
    if (selectedNode) {
      stackNavigator.enterNode(selectedNode)
    }
  },
  exitNode() {
    stackNavigator.exitNode()
  },
  changeColorSelectedNodes() {
    showColorPicker.value = true
  },
})

const { handleClick } = useDoubleClick(
  (e: MouseEvent) => {
    if (e.target !== e.currentTarget) return false
    clearFocus()
  },
  (e: MouseEvent) => {
    if (e.target !== e.currentTarget) return false
    stackNavigator.exitNode()
  },
)

function deleteSelected() {
  graphStore.deleteNodes(nodeSelection.selected)
  nodeSelection.deselectAll()
}

// === Code Editor ===

const codeEditorArea = ref<HTMLElement>()
const showCodeEditor = ref(false)
const codeEditorHandler = codeEditorBindings.handler({
  toggle() {
    showCodeEditor.value = !showCodeEditor.value
  },
})

// === Documentation Editor ===

const documentationEditorArea = ref<HTMLElement>()

const showDocumentationEditor = computedFallback(
  storedShowDocumentationEditor,
  // Sshow documenation editor when documentation exists on first graph visit.
  () => !!documentation.value,
)

const documentationEditorHandler = documentationEditorBindings.handler({
  toggle() {
    showDocumentationEditor.value = !showDocumentationEditor.value
  },
})

const rightDockComputedSize = useResizeObserver(documentationEditorArea)
const rightDockComputedBounds = computed(() => new Rect(Vec2.Zero, rightDockComputedSize.value))
const cssRightDockWidth = computed(() =>
  rightDockWidth.value != null ? `${rightDockWidth.value}px` : 'var(--right-dock-default-width)',
)

const { documentation } = useAstDocumentation(() => graphStore.methodAst)

// === Execution Mode ===

/** Handle record-once button presses. */
function onRecordOnceButtonPress() {
  projectStore.lsRpcConnection.initialized.then(async () => {
    const modeValue = projectStore.executionMode
    if (modeValue == undefined) {
      return
    }
    projectStore.executionContext.recompute('all', 'Live')
  })
}

// Watch for changes in the execution mode.
watch(
  () => projectStore.executionMode,
  (modeValue) => {
    projectStore.executionContext.executionEnvironment = modeValue === 'live' ? 'Live' : 'Design'
  },
)

// === Component Browser ===

const componentBrowserVisible = ref(false)
const componentBrowserNodePosition = ref<Vec2>(Vec2.Zero)
const componentBrowserUsage = ref<Usage>({ type: 'newNode' })

function openComponentBrowser(usage: Usage, position: Vec2) {
  componentBrowserUsage.value = usage
  componentBrowserNodePosition.value = position
  componentBrowserVisible.value = true
}

function hideComponentBrowser() {
  graphStore.editedNodeInfo = undefined
  componentBrowserVisible.value = false
}

function editWithComponentBrowser(node: NodeId, cursorPos: number) {
  openComponentBrowser(
    { type: 'editNode', node, cursorPos },
    graphStore.db.nodeIdToNode.get(node)?.position ?? Vec2.Zero,
  )
}

function createWithComponentBrowser(options: NewNodeOptions) {
  openComponentBrowser(
    { type: 'newNode', sourcePort: options.sourcePort },
    placeNode(options.placement, nodePlacement),
  )
}

function commitComponentBrowser(
  content: string,
  requiredImports: RequiredImport[],
  type: Typename | undefined,
) {
  if (graphStore.editedNodeInfo) {
    // We finish editing a node.
    graphStore.setNodeContent(graphStore.editedNodeInfo.id, content, requiredImports)
  } else if (content != '') {
    // We finish creating a new node.
    createNode({
      placement: { type: 'fixed', position: componentBrowserNodePosition.value },
      expression: content,
      type,
      requiredImports,
    })
  }
  hideComponentBrowser()
}

// Watch the `editedNode` in the graph store and synchronize component browser display with it.
watch(
  () => graphStore.editedNodeInfo,
  (editedInfo) => {
    if (editedInfo) {
      editWithComponentBrowser(editedInfo.id, editedInfo.initialCursorPos)
    } else {
      hideComponentBrowser()
    }
  },
)

// === Node Creation ===

interface NewNodeOptions {
  placement: PlacementStrategy
  sourcePort?: AstId | undefined
}

/**
 * Start creating a node, basing its inputs and position on the current selection, if any;
 * or the current viewport, otherwise.
 */
function addNodeAuto() {
  createWithComponentBrowser(fromSelection() ?? { placement: { type: 'viewport' } })
}

function fromSelection(): NewNodeOptions | undefined {
  if (graphStore.editedNodeInfo != null) return undefined
  const firstSelectedNode = set.first(nodeSelection.selected)
  if (firstSelectedNode == null) return undefined
  return {
    placement: { type: 'source', node: firstSelectedNode },
    sourcePort: graphStore.db.getNodeFirstOutputPort(firstSelectedNode),
  }
}

function clearFocus() {
  if (
    document.activeElement instanceof HTMLElement ||
    document.activeElement instanceof SVGElement
  ) {
    document.activeElement.blur()
  }
}

function createNodesFromSource(sourceNode: NodeId, options: NodeCreationOptions[]) {
  const sourcePort = graphStore.db.getNodeFirstOutputPort(sourceNode)
  const sourcePortAst = graphStore.viewModule.get(sourcePort)
  const [toCommit, toEdit] = partition(options, (opts) => opts.commit)
  createNodes(
    toCommit.map((options: NodeCreationOptions) => ({
      placement: { type: 'source', node: sourceNode },
      expression: options.content!.instantiateCopied([sourcePortAst]).code(),
    })),
  )
  if (toEdit.length)
    createWithComponentBrowser({ placement: { type: 'source', node: sourceNode }, sourcePort })
}

function handleNodeOutputPortDoubleClick(id: AstId) {
  const srcNode = graphStore.db.getPatternExpressionNodeId(id)
  if (srcNode == null) {
    console.error('Impossible happened: Double click on port not belonging to any node: ', id)
    return
  }
  createWithComponentBrowser({ placement: { type: 'source', node: srcNode }, sourcePort: id })
}

function handleEdgeDrop(source: AstId, position: Vec2) {
  createWithComponentBrowser({ placement: { type: 'fixed', position }, sourcePort: source })
}

// === Node Collapsing ===

function collapseNodes() {
  const selected = nodeSelection.selected
  if (selected.size == 0) return
  try {
    const info = prepareCollapsedInfo(selected, graphStore.db)
    if (!info.ok) {
      toasts.userActionFailed.show(`Unable to group nodes: ${info.error.payload}.`)
      return
    }
    const currentMethod = projectStore.executionContext.getStackTop()
    const currentMethodName = graphStore.db.stackItemToMethodName(currentMethod)
    if (currentMethodName == null) {
      bail(`Cannot get the method name for the current execution stack item. ${currentMethod}`)
    }
    const topLevel = graphStore.topLevel
    if (!topLevel) {
      bail('BUG: no top level, collapsing not possible.')
    }
    const selectedNodeRects = filterDefined(Array.from(selected, graphStore.visibleArea))
    graphStore.edit((edit) => {
      const { refactoredNodeId, collapsedNodeIds, outputNodeId } = performCollapse(
        info.value,
        edit.getVersion(topLevel),
        graphStore.db,
        currentMethodName,
      )
      const position = collapsedNodePlacement(selectedNodeRects)
      edit.get(refactoredNodeId).mutableNodeMetadata().set('position', position.xy())
      if (outputNodeId != null) {
        const collapsedNodeRects = filterDefined(
          Array.from(collapsedNodeIds, graphStore.visibleArea),
        )
        const { place } = usePlacement(collapsedNodeRects, graphNavigator.viewport)
        const position = place(collapsedNodeRects)
        edit.get(outputNodeId).mutableNodeMetadata().set('position', position.xy())
      }
    })
  } catch (err) {
    console.log('Error while collapsing, this is not normal.', err)
  }
}

// === Drag and drop ===

async function handleFileDrop(event: DragEvent) {
  // A vertical gap between created nodes when multiple files were dropped together.
  const MULTIPLE_FILES_GAP = 50

  if (!event.dataTransfer?.items) return
  ;[...event.dataTransfer.items].forEach(async (item, index) => {
    if (item.kind === 'file') {
      const file = item.getAsFile()
      if (!file) return
      const clientPos = new Vec2(event.clientX, event.clientY)
      const offset = new Vec2(0, index * -MULTIPLE_FILES_GAP)
      const pos = graphNavigator.clientToScenePos(clientPos).add(offset)
      const uploader = await Uploader.Create(
        projectStore.lsRpcConnection,
        projectStore.dataConnection,
        projectStore.contentRoots,
        projectStore.awareness,
        file,
        pos,
        projectStore.isOnLocalBackend,
        event.shiftKey,
        projectStore.executionContext.getStackTop(),
      )
      const uploadResult = await uploader.upload()
      if (uploadResult.ok) {
        createNode({
          placement: { type: 'mouseEvent', position: pos },
          expression: uploadedExpression(uploadResult.value),
        })
      } else {
        uploadResult.error.log(`Uploading file failed`)
      }
    }
  })
}

// === Color Picker ===

provideNodeColors((variable) =>
  viewportNode.value ? getComputedStyle(viewportNode.value).getPropertyValue(variable) : '',
)

const showColorPicker = ref(false)

function setSelectedNodesColor(color: string) {
  graphStore.transact(() =>
    nodeSelection.selected.forEach((id) => graphStore.overrideNodeColor(id, color)),
  )
}

const groupColors = computed(() => {
  const styles: { [key: string]: string } = {}
  for (let group of suggestionDb.groups) {
    styles[groupColorVar(group)] = group.color ?? colorFromString(group.name)
  }
  return styles
})
</script>

<template>
  <div
    ref="viewportNode"
    class="GraphEditor viewport"
    :class="{ draggingEdge: graphStore.unconnectedEdge != null }"
    :style="groupColors"
    v-on.="graphNavigator.events"
    v-on..="nodeSelection.events"
    @click="handleClick"
    @dragover.prevent
    @drop.prevent="handleFileDrop($event)"
  >
    <div class="layer" :style="{ transform: graphNavigator.transform }">
      <GraphNodes
        :graphNodeSelections="graphNodeSelections"
        @nodeOutputPortDoubleClick="handleNodeOutputPortDoubleClick"
        @nodeDoubleClick="(id) => stackNavigator.enterNode(id)"
        @createNodes="createNodesFromSource"
        @setNodeColor="setSelectedNodesColor"
      />
    </div>
    <div
      ref="graphNodeSelections"
      class="layer"
      :style="{ transform: graphNavigator.transform, 'z-index': -1 }"
    />
    <GraphEdges :navigator="graphNavigator" @createNodeFromEdge="handleEdgeDrop" />
    <Transition name="rightDock">
      <div
        v-if="showDocumentationEditor"
        ref="documentationEditorArea"
        class="rightDock"
        data-testid="rightDock"
      >
        <div class="scrollArea">
          <MarkdownEditor v-model="documentation" />
        </div>
        <SvgIcon
          name="close"
          class="closeButton button"
          @click.stop="showDocumentationEditor = false"
        />
        <ResizeHandles
          left
          :modelValue="rightDockComputedBounds"
          @update:modelValue="rightDockWidth = $event.width"
        />
      </div>
    </Transition>
    <ComponentBrowser
      v-if="componentBrowserVisible"
      ref="componentBrowser"
      :navigator="graphNavigator"
      :nodePosition="componentBrowserNodePosition"
      :usage="componentBrowserUsage"
      @accepted="commitComponentBrowser"
      @canceled="hideComponentBrowser"
    />
    <TopBar
      v-model:recordMode="projectStore.recordMode"
      v-model:showColorPicker="showColorPicker"
      v-model:showCodeEditor="showCodeEditor"
      v-model:showDocumentationEditor="showDocumentationEditor"
      :breadcrumbs="stackNavigator.breadcrumbLabels.value"
      :allowNavigationLeft="stackNavigator.allowNavigationLeft.value"
      :allowNavigationRight="stackNavigator.allowNavigationRight.value"
      :zoomLevel="100.0 * graphNavigator.targetScale"
      :componentsSelected="nodeSelection.selected.size"
      @breadcrumbClick="stackNavigator.handleBreadcrumbClick"
      @back="stackNavigator.exitNode"
      @forward="stackNavigator.enterNextNodeFromHistory"
      @recordOnce="onRecordOnceButtonPress()"
      @fitToAllClicked="zoomToSelected"
      @zoomIn="graphNavigator.stepZoom(+1)"
      @zoomOut="graphNavigator.stepZoom(-1)"
      @collapseNodes="collapseNodes"
      @removeNodes="deleteSelected"
    />
    <PlusButton @click.stop="addNodeAuto()" />
    <Transition>
      <Suspense ref="codeEditorArea">
        <CodeEditor v-if="showCodeEditor" @close="showCodeEditor = false" />
      </Suspense>
    </Transition>
    <SceneScroller
      :navigator="graphNavigator"
      :scrollableArea="Rect.Bounding(...graphStore.visibleNodeAreas)"
    />
    <GraphMouse />
  </div>
</template>

<style scoped>
.rightDock {
  position: absolute;
  top: 46px;
  bottom: 0;
  width: v-bind('cssRightDockWidth');
  right: 0;
  border-radius: 7px 0 0;
  background-color: rgba(255, 255, 255, 0.35);
  backdrop-filter: var(--blur-app-bg);
  padding: 4px 12px 0 6px;
  /* Prevent absolutely-positioned children (such as the close button) from bypassing the show/hide animation. */
  overflow-x: clip;
}
.rightDock-enter-active,
.rightDock-leave-active {
  transition: left 0.25s ease;
}
.rightDock-enter-from,
.rightDock-leave-to {
  width: 0;
}
.rightDock .scrollArea {
  width: 100%;
  height: 100%;
  overflow-y: auto;
}

.rightDock .closeButton {
  position: absolute;
  top: 4px;
  right: 6px;
  color: red;
  opacity: 0.3;

  &:hover {
    opacity: 0.6;
  }
}

.GraphEditor {
  position: relative;
  contain: layout;
  overflow: clip;
  user-select: none;
  --group-color-fallback: #006b8a;
  --node-color-no-type: #596b81;
}

.layer {
  position: absolute;
  top: 0;
  left: 0;
  width: 0;
  height: 0;
}
</style><|MERGE_RESOLUTION|>--- conflicted
+++ resolved
@@ -55,9 +55,19 @@
 import { Rect } from '@/util/data/rect'
 import { Vec2 } from '@/util/data/vec2'
 import { computedFallback } from '@/util/reactivity'
+import { until } from '@vueuse/core'
 import { encoding, set } from 'lib0'
 import { encodeMethodPointer } from 'shared/languageServerTypes'
-import { computed, onMounted, ref, shallowRef, toRef, watch, watchEffect } from 'vue'
+import {
+  computed,
+  getCurrentInstance,
+  onMounted,
+  ref,
+  shallowRef,
+  toRef,
+  watch,
+  withCtx,
+} from 'vue'
 
 const keyboard = provideKeyboard()
 const graphStore = useGraphStore()
@@ -71,7 +81,6 @@
 const viewportNode = ref<HTMLElement>()
 onMounted(() => viewportNode.value?.focus())
 const graphNavigator = provideGraphNavigator(viewportNode, keyboard)
-<<<<<<< HEAD
 
 // === Client saved state ===
 
@@ -86,23 +95,25 @@
   rw: number | null
 }
 
+const visibleAreasReady = computed(() => {
+  const nodesCount = graphStore.db.nodeIdToNode.size
+  const visibleNodeAreas = graphStore.visibleNodeAreas
+  console.log('nodesCount', nodesCount, 'visibleNodeAreas', visibleNodeAreas)
+  return nodesCount > 0 && visibleNodeAreas.length == nodesCount
+})
+
+const waitForVisibleAreas = withCtx(() => until(visibleAreasReady).toBe(true), getCurrentInstance())
+
 useSyncLocalStorage<GraphStoredState>({
   storageKey: 'enso-graph-state',
   mapKeyEncoder: (enc) => {
     // Client graph state needs to be stored separately for:
-=======
-useNavigatorStorage(
-  graphNavigator,
-  (enc) => {
-    // Navigator viewport needs to be stored separately for:
->>>>>>> fe28c236
     // - each project
     // - each function within the project
     encoding.writeVarString(enc, projectStore.name)
     const methodPtr = graphStore.currentMethodPointer()
     if (methodPtr != null) encodeMethodPointer(enc, methodPtr)
   },
-<<<<<<< HEAD
   debounce: 200,
   captureState() {
     return {
@@ -113,47 +124,44 @@
       rw: rightDockWidth.value ?? null,
     }
   },
-  restoreState(restored) {
-    const pos = restored ? new Vec2(restored.x ?? 0, restored.y ?? 0) : Vec2.Zero
-    const scale = restored?.s ?? 1
-    graphNavigator.setCenterAndScale(pos, scale)
-    storedShowDocumentationEditor.value = restored?.doc ?? undefined
-    rightDockWidth.value = restored?.rw ?? undefined
-  },
-})
-=======
-  waitInitializationAndPanToAll,
-)
-
-let stopInitialization: (() => void) | undefined
-function waitInitializationAndPanToAll() {
-  stopInitialization?.()
-  stopInitialization = watchEffect(() => {
-    const nodesCount = graphStore.db.nodeIdToNode.size
-    const visibleNodeAreas = graphStore.visibleNodeAreas
-    if (nodesCount > 0 && visibleNodeAreas.length == nodesCount) {
-      zoomToSelected(true)
-      stopInitialization?.()
-      stopInitialization = undefined
-    }
-  })
-}
->>>>>>> fe28c236
-
-function selectionBounds() {
-  if (!viewportNode.value) return
-  const selected = nodeSelection.selected
-  const nodesToCenter = selected.size === 0 ? graphStore.db.nodeIdToNode.keys() : selected
+  async restoreState(restored, abort) {
+    if (restored) {
+      const pos = new Vec2(restored.x ?? 0, restored.y ?? 0)
+      const scale = restored.s ?? 1
+      graphNavigator.setCenterAndScale(pos, scale)
+      storedShowDocumentationEditor.value = restored.doc ?? undefined
+      rightDockWidth.value = restored.rw ?? undefined
+    } else {
+      await waitForVisibleAreas()
+      if (!abort.aborted) zoomToAll(true)
+    }
+  },
+})
+
+function nodesBounds(nodeIds: Iterable<NodeId>) {
   let bounds = Rect.Bounding()
-  for (const id of nodesToCenter) {
+  for (const id of nodeIds) {
     const rect = graphStore.visibleArea(id)
     if (rect) bounds = Rect.Bounding(bounds, rect)
   }
   if (bounds.isFinite()) return bounds
 }
 
+function selectionBounds() {
+  const selected = nodeSelection.selected
+  const nodesToCenter = selected.size === 0 ? graphStore.db.nodeIdToNode.keys() : selected
+  return nodesBounds(nodesToCenter)
+}
+
 function zoomToSelected(skipAnimation: boolean = false) {
   const bounds = selectionBounds()
+  if (bounds)
+    graphNavigator.panAndZoomTo(bounds, 0.1, Math.max(1, graphNavigator.targetScale), skipAnimation)
+}
+
+function zoomToAll(skipAnimation: boolean = false) {
+  const bounds = nodesBounds(graphStore.db.nodeIdToNode.keys())
+  console.log('zoomToAll', bounds)
   if (bounds)
     graphNavigator.panAndZoomTo(bounds, 0.1, Math.max(1, graphNavigator.targetScale), skipAnimation)
 }
