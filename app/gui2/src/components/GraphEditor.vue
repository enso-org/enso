<script setup lang="ts">
import { codeEditorBindings, graphBindings, interactionBindings } from '@/bindings'
import CodeEditor from '@/components/CodeEditor.vue'
import ComponentBrowser from '@/components/ComponentBrowser.vue'
import {
  collapsedNodePlacement,
  mouseDictatedPlacement,
  nonDictatedPlacement,
  previousNodeDictatedPlacement,
  type Environment,
} from '@/components/ComponentBrowser/placement'
import GraphEdges from '@/components/GraphEditor/GraphEdges.vue'
import GraphNodes from '@/components/GraphEditor/GraphNodes.vue'
import { performCollapse, prepareCollapsedInfo } from '@/components/GraphEditor/collapsing'
import { Uploader, uploadedExpression } from '@/components/GraphEditor/upload'
import GraphMouse from '@/components/GraphMouse.vue'
import PlusButton from '@/components/PlusButton.vue'
import TopBar from '@/components/TopBar.vue'
import { useDoubleClick } from '@/composables/doubleClick'
import { keyboardBusy, keyboardBusyExceptIn, useEvent } from '@/composables/events'
import { useStackNavigator } from '@/composables/stackNavigator'
import { provideGraphNavigator } from '@/providers/graphNavigator'
import { provideGraphSelection } from '@/providers/graphSelection'
import { provideInteractionHandler, type Interaction } from '@/providers/interactionHandler'
import { provideWidgetRegistry } from '@/providers/widgetRegistry'
import { useGraphStore, type NodeId } from '@/stores/graph'
import type { RequiredImport } from '@/stores/graph/imports'
import { useProjectStore } from '@/stores/project'
import { groupColorVar, useSuggestionDbStore } from '@/stores/suggestionDatabase'
import { bail } from '@/util/assert'
import type { AstId } from '@/util/ast/abstract.ts'
import { colorFromString } from '@/util/colors'
import { Rect } from '@/util/data/rect'
import { Vec2 } from '@/util/data/vec2'
import * as set from 'lib0/set'
import { toast } from 'react-toastify'
import type { NodeMetadata } from 'shared/yjsModel'
import { computed, onMounted, onScopeDispose, onUnmounted, ref, watch } from 'vue'
import { ProjectManagerEvents } from '../../../ide-desktop/lib/dashboard/src/utilities/projectManager'
import { type Usage } from './ComponentBrowser/input'

const EXECUTION_MODES = ['design', 'live']
// Assumed size of a newly created node. This is used to place the component browser.
const DEFAULT_NODE_SIZE = new Vec2(0, 24)
const gapBetweenNodes = 48.0

const viewportNode = ref<HTMLElement>()
const graphNavigator = provideGraphNavigator(viewportNode)
const graphStore = useGraphStore()
const widgetRegistry = provideWidgetRegistry(graphStore.db)
widgetRegistry.loadBuiltins()
const projectStore = useProjectStore()
const componentBrowserVisible = ref(false)
const componentBrowserNodePosition = ref<Vec2>(Vec2.Zero)
const componentBrowserUsage = ref<Usage>({ type: 'newNode' })
const suggestionDb = useSuggestionDbStore()
const interaction = provideInteractionHandler()

/// === UI Messages and Errors ===
function initStartupToast() {
  let startupToast = toast.info('Initializing the project. This can take up to one minute.', {
    autoClose: false,
  })

  const removeToast = () => toast.dismiss(startupToast)
  projectStore.firstExecution.then(removeToast)
  onScopeDispose(removeToast)
}

function initConnectionLostToast() {
  let connectionLostToast = 'connectionLostToast'
  document.addEventListener(
    ProjectManagerEvents.loadingFailed,
    () => {
      toast.error('Lost connection to Language Server.', {
        autoClose: false,
        toastId: connectionLostToast,
      })
    },
    { once: true },
  )
  onUnmounted(() => {
    toast.dismiss(connectionLostToast)
  })
}

projectStore.lsRpcConnection.then(
  (ls) => {
    ls.client.onError((err) => {
      toast.error(`Language server error: ${err}`)
    })
  },
  (err) => {
    toast.error(`Connection to language server failed: ${err}`)
  },
)

projectStore.executionContext.on('executionFailed', (err) => {
  toast.error(`Execution Failed: ${err}`, {})
})

onMounted(() => {
  initStartupToast()
  initConnectionLostToast()
})

const nodeSelection = provideGraphSelection(graphNavigator, graphStore.nodeRects, {
  onSelected(id) {
    graphStore.db.moveNodeToTop(id)
  },
})

const interactionBindingsHandler = interactionBindings.handler({
  cancel: () => interaction.handleCancel(),
  click: (e) => (e instanceof MouseEvent ? interaction.handleClick(e, graphNavigator) : false),
})

// Return the environment for the placement of a new node. The passed nodes should be the nodes that are
// used as the source of the placement. This means, for example, the selected nodes when creating from a selection
// or the node that is being edited when creating from a port double click.
function environmentForNodes(nodeIds: IterableIterator<NodeId>): Environment {
  const nodeRects = [...graphStore.nodeRects.values()]
  const selectedNodeRects = [...nodeIds]
    .map((id) => graphStore.nodeRects.get(id))
    .filter((item): item is Rect => item !== undefined)
  const screenBounds = graphNavigator.viewport
  const mousePosition = graphNavigator.sceneMousePos
  return { nodeRects, selectedNodeRects, screenBounds, mousePosition } as Environment
}

const placementEnvironment = computed(() => environmentForNodes(nodeSelection.selected.values()))

/** Return the position for a new node, assuming there are currently nodes selected. If there are no nodes
 * selected, return `undefined`. */
function placementPositionForSelection() {
  const hasNodeSelected = nodeSelection.selected.size > 0
  if (!hasNodeSelected) return
  const gapBetweenNodes = 48.0
  return previousNodeDictatedPlacement(DEFAULT_NODE_SIZE, placementEnvironment.value, {
    horizontalGap: gapBetweenNodes,
    verticalGap: gapBetweenNodes,
  }).position
}

/** Where the component browser should be placed when it is opened. */
function targetComponentBrowserNodePosition() {
  const editedInfo = graphStore.editedNodeInfo
  const isEditingNode = editedInfo != null
  if (isEditingNode) {
    const targetNode = graphStore.db.nodeIdToNode.get(editedInfo.id)
    return targetNode?.position ?? Vec2.Zero
  } else {
    return (
      placementPositionForSelection() ??
      mouseDictatedPlacement(DEFAULT_NODE_SIZE, placementEnvironment.value).position
    )
  }
}

function sourcePortForSelection() {
  if (graphStore.editedNodeInfo != null) return undefined
  const firstSelectedNode = set.first(nodeSelection.selected)
  return graphStore.db.getNodeFirstOutputPort(firstSelectedNode)
}

useEvent(window, 'keydown', (event) => {
  interactionBindingsHandler(event) || graphBindingsHandler(event) || codeEditorHandler(event)
})
useEvent(window, 'pointerdown', interactionBindingsHandler, { capture: true })

onMounted(() => viewportNode.value?.focus())

const graphBindingsHandler = graphBindings.handler({
  undo() {
    projectStore.module?.undoManager.undo()
  },
  redo() {
    projectStore.module?.undoManager.redo()
  },
  startProfiling() {
    projectStore.lsRpcConnection.then((ls) => ls.profilingStart(true))
  },
  stopProfiling() {
    projectStore.lsRpcConnection.then((ls) => ls.profilingStop())
  },
  openComponentBrowser() {
    if (keyboardBusy()) return false
    if (graphNavigator.sceneMousePos != null && !componentBrowserVisible.value) {
      interaction.setCurrent(creatingNode)
    }
  },
  newNode() {
    if (keyboardBusy()) return false
    if (graphNavigator.sceneMousePos != null) {
      graphStore.createNode(graphNavigator.sceneMousePos, 'hello "world"! 123 + x')
    }
  },
  deleteSelected() {
    graphStore.transact(() => {
      graphStore.deleteNodes([...nodeSelection.selected])
      nodeSelection.selected.clear()
    })
  },
  zoomToSelected() {
    if (!viewportNode.value) return
    let left = Infinity
    let top = Infinity
    let right = -Infinity
    let bottom = -Infinity
    const nodesToCenter =
      nodeSelection.selected.size === 0 ? graphStore.currentNodeIds : nodeSelection.selected
    for (const id of nodesToCenter) {
      const rect = graphStore.nodeRects.get(id)
      if (!rect) continue
      left = Math.min(left, rect.left)
      right = Math.max(right, rect.right)
      top = Math.min(top, rect.top)
      bottom = Math.max(bottom, rect.bottom)
    }
    graphNavigator.panAndZoomTo(
      Rect.FromBounds(left, top, right, bottom),
      0.1,
      Math.max(1, graphNavigator.scale),
    )
  },
  selectAll() {
    if (keyboardBusy()) return
    nodeSelection.selectAll()
  },
  deselectAll() {
    nodeSelection.deselectAll()
    if (document.activeElement instanceof HTMLElement) {
      document.activeElement.blur()
    }
    graphStore.stopCapturingUndo()
  },
  toggleVisualization() {
    if (keyboardBusy()) return false
    graphStore.transact(() => {
      const allVisible = set
        .toArray(nodeSelection.selected)
        .every((id) => !(graphStore.db.nodeIdToNode.get(id)?.vis?.visible !== true))

      for (const nodeId of nodeSelection.selected) {
        graphStore.setNodeVisualizationVisible(nodeId, !allVisible)
      }
    })
  },
  copyNode() {
    if (keyboardBusy()) return false
    copyNodeContent()
  },
  pasteNode() {
    if (keyboardBusy()) return false
    readNodeFromClipboard()
  },
  collapse() {
    if (keyboardBusy()) return false
    const selected = new Set(nodeSelection.selected)
    if (selected.size == 0) return
    try {
      const info = prepareCollapsedInfo(selected, graphStore.db)
      const currentMethod = projectStore.executionContext.getStackTop()
      const currentMethodName = graphStore.db.stackItemToMethodName(currentMethod)
      if (currentMethodName == null) {
        bail(`Cannot get the method name for the current execution stack item. ${currentMethod}`)
      }
      const currentFunctionEnv = environmentForNodes(selected.values())
      const module = graphStore.astModule
      const topLevel = graphStore.topLevel
      if (!topLevel) {
        bail('BUG: no top level, collapsing not possible.')
      }
      const edit = module.edit()
      const { refactoredNodeId, collapsedNodeIds, outputNodeId } = performCollapse(
        info,
        edit.getVersion(topLevel),
        graphStore.db,
        currentMethodName,
      )
      const collapsedFunctionEnv = environmentForNodes(collapsedNodeIds.values())
      // For collapsed function, only selected nodes would affect placement of the output node.
      collapsedFunctionEnv.nodeRects = collapsedFunctionEnv.selectedNodeRects
<<<<<<< HEAD
      const meta = new Map<AstId, Partial<NodeMetadata>>()
      const { position } = averagePositionPlacement(DEFAULT_NODE_SIZE, currentFunctionEnv)
      meta.set(refactoredNodeId, { x: Math.round(position.x), y: -Math.round(position.y) })
=======
      graphStore.commitEdit(edit)
      const { position } = collapsedNodePlacement(DEFAULT_NODE_SIZE, currentFunctionEnv)
      graphStore.setNodePosition(refactoredNodeId, position)
>>>>>>> 6f518942
      if (outputNodeId != null) {
        const { position } = previousNodeDictatedPlacement(DEFAULT_NODE_SIZE, collapsedFunctionEnv)
        meta.set(outputNodeId, { x: Math.round(position.x), y: -Math.round(position.y) })
      }
      graphStore.commitEdit(edit, meta)
    } catch (err) {
      console.log('Error while collapsing, this is not normal.', err)
    }
  },
  enterNode() {
    if (keyboardBusy()) return false
    const selectedNode = set.first(nodeSelection.selected)
    if (selectedNode) {
      stackNavigator.enterNode(selectedNode)
    }
  },
  exitNode() {
    if (keyboardBusy()) return false
    stackNavigator.exitNode()
  },
})

const handleClick = useDoubleClick(
  (e: MouseEvent) => {
    graphBindingsHandler(e)
  },
  () => {
    stackNavigator.exitNode()
  },
).handleClick
const codeEditorArea = ref<HTMLElement>()
const showCodeEditor = ref(false)
const codeEditorHandler = codeEditorBindings.handler({
  toggle() {
    if (keyboardBusyExceptIn(codeEditorArea.value)) return false
    showCodeEditor.value = !showCodeEditor.value
  },
})

/** Track play button presses. */
function onPlayButtonPress() {
  projectStore.lsRpcConnection.then(async () => {
    const modeValue = projectStore.executionMode
    if (modeValue == undefined) {
      return
    }
    projectStore.executionContext.recompute('all', modeValue === 'live' ? 'Live' : 'Design')
  })
}

// Watch for changes in the execution mode.
watch(
  () => projectStore.executionMode,
  (modeValue) => {
    projectStore.executionContext.setExecutionEnvironment(modeValue === 'live' ? 'Live' : 'Design')
  },
)

const groupColors = computed(() => {
  const styles: { [key: string]: string } = {}
  for (let group of suggestionDb.groups) {
    styles[groupColorVar(group)] = group.color ?? colorFromString(group.name)
  }
  return styles
})

const editingNode: Interaction = {
  init: () => {
    // component browser usage is set in `graphStore.editedNodeInfo` watch
    componentBrowserNodePosition.value = targetComponentBrowserNodePosition()
  },
  cancel: () => {
    hideComponentBrowser()
    graphStore.editedNodeInfo = undefined
  },
}
const nodeIsBeingEdited = computed(() => graphStore.editedNodeInfo != null)
interaction.setWhen(nodeIsBeingEdited, editingNode)

const creatingNode: Interaction = {
  init: () => {
    componentBrowserUsage.value = { type: 'newNode', sourcePort: sourcePortForSelection() }
    componentBrowserNodePosition.value = targetComponentBrowserNodePosition()
    componentBrowserVisible.value = true
  },
  cancel: hideComponentBrowser,
}

const creatingNodeFromButton: Interaction = {
  init: () => {
    componentBrowserUsage.value = { type: 'newNode', sourcePort: sourcePortForSelection() }
    let targetPos = placementPositionForSelection()
    if (targetPos == undefined) {
      targetPos = nonDictatedPlacement(DEFAULT_NODE_SIZE, placementEnvironment.value).position
    }
    componentBrowserNodePosition.value = targetPos
    componentBrowserVisible.value = true
  },
  cancel: hideComponentBrowser,
}

const creatingNodeFromPortDoubleClick: Interaction = {
  init: () => {
    // component browser usage is set in event handler
    componentBrowserVisible.value = true
  },
  cancel: hideComponentBrowser,
}

const creatingNodeFromEdgeDrop: Interaction = {
  init: () => {
    // component browser usage is set in event handler
    componentBrowserVisible.value = true
  },
  cancel: hideComponentBrowser,
}

function hideComponentBrowser() {
  componentBrowserVisible.value = false
}

function onComponentBrowserCommit(content: string, requiredImports: RequiredImport[]) {
  if (content != null) {
    if (graphStore.editedNodeInfo) {
      // We finish editing a node.
      graphStore.setNodeContent(graphStore.editedNodeInfo.id, content)
    } else {
      // We finish creating a new node.
      const metadata = undefined
      graphStore.createNode(componentBrowserNodePosition.value, content, metadata, requiredImports)
    }
  }
  // Finish interaction. This should also hide component browser.
  interaction.setCurrent(undefined)
}

function onComponentBrowserCancel() {
  // Finish interaction. This should also hide component browser.
  interaction.setCurrent(undefined)
}

// Watch the `editedNode` in the graph store
watch(
  () => graphStore.editedNodeInfo,
  (editedInfo) => {
    if (editedInfo) {
      componentBrowserNodePosition.value = targetComponentBrowserNodePosition()
      componentBrowserUsage.value = {
        type: 'editNode',
        node: editedInfo.id,
        cursorPos: editedInfo.initialCursorPos,
      }
      componentBrowserVisible.value = true
    } else {
      componentBrowserVisible.value = false
    }
  },
)

async function handleFileDrop(event: DragEvent) {
  // A vertical gap between created nodes when multiple files were dropped together.
  const MULTIPLE_FILES_GAP = 50

  if (!event.dataTransfer?.items) return
  ;[...event.dataTransfer.items].forEach(async (item, index) => {
    try {
      if (item.kind === 'file') {
        const file = item.getAsFile()
        if (!file) return
        const clientPos = new Vec2(event.clientX, event.clientY)
        const offset = new Vec2(0, index * -MULTIPLE_FILES_GAP)
        const pos = graphNavigator.clientToScenePos(clientPos).add(offset)
        const uploader = await Uploader.Create(
          projectStore.lsRpcConnection,
          projectStore.dataConnection,
          projectStore.contentRoots,
          projectStore.awareness,
          file,
          pos,
          projectStore.isOnLocalBackend,
          event.shiftKey,
          projectStore.executionContext.getStackTop(),
        )
        const uploadResult = await uploader.upload()
        graphStore.createNode(pos, uploadedExpression(uploadResult))
      }
    } catch (err) {
      console.error(`Uploading file failed. ${err}`)
    }
  })
}

// === Clipboard ===

const ENSO_MIME_TYPE = 'web application/enso'

/** The data that is copied to the clipboard. */
interface ClipboardData {
  nodes: CopiedNode[]
}

/** Node data that is copied to the clipboard. Used for serializing and deserializing the node information. */
interface CopiedNode {
  expression: string
  metadata: NodeMetadata | undefined
}

/** Copy the content of the selected node to the clipboard. */
function copyNodeContent() {
  const id = nodeSelection.selected.values().next().value
  const node = graphStore.db.nodeIdToNode.get(id)
  if (!node) return
  const content = node.rootSpan.code()
  const metadata = projectStore.module?.getNodeMetadata(id) ?? undefined
  const copiedNode: CopiedNode = { expression: content, metadata }
  const clipboardData: ClipboardData = { nodes: [copiedNode] }
  const jsonItem = new Blob([JSON.stringify(clipboardData)], { type: ENSO_MIME_TYPE })
  const textItem = new Blob([content], { type: 'text/plain' })
  const clipboardItem = new ClipboardItem({ [jsonItem.type]: jsonItem, [textItem.type]: textItem })
  navigator.clipboard.write([clipboardItem])
}

async function retrieveDataFromClipboard(): Promise<ClipboardData | undefined> {
  const clipboardItems = await navigator.clipboard.read()
  let fallback = undefined
  for (const clipboardItem of clipboardItems) {
    for (const type of clipboardItem.types) {
      if (type === ENSO_MIME_TYPE) {
        const blob = await clipboardItem.getType(type)
        return JSON.parse(await blob.text())
      }

      if (type === 'text/html') {
        const blob = await clipboardItem.getType(type)
        const htmlContent = await blob.text()
        const excelPayload = await readNodeFromExcelClipboard(htmlContent, clipboardItem)
        if (excelPayload) {
          return excelPayload
        }
      }

      if (type === 'text/plain') {
        const blob = await clipboardItem.getType(type)
        const fallbackExpression = await blob.text()
        const fallbackNode = { expression: fallbackExpression, metadata: undefined } as CopiedNode
        fallback = { nodes: [fallbackNode] } as ClipboardData
      }
    }
  }
  return fallback
}

/// Read the clipboard and if it contains valid data, create a node from the content.
async function readNodeFromClipboard() {
  let clipboardData = await retrieveDataFromClipboard()
  if (!clipboardData) {
    console.warn('No valid data in clipboard.')
    return
  }
  const copiedNode = clipboardData.nodes[0]
  if (!copiedNode) {
    console.warn('No valid node in clipboard.')
    return
  }
  if (copiedNode.expression == null) {
    console.warn('No valid expression in clipboard.')
  }
  graphStore.createNode(
    graphNavigator.sceneMousePos ?? Vec2.Zero,
    copiedNode.expression,
    copiedNode.metadata,
  )
}

async function readNodeFromExcelClipboard(
  htmlContent: string,
  clipboardItem: ClipboardItem,
): Promise<ClipboardData | undefined> {
  // Check we have a valid HTML table
  // If it is Excel, we should have a plain-text version of the table with tab separators.
  if (
    clipboardItem.types.includes('text/plain') &&
    htmlContent.startsWith('<table ') &&
    htmlContent.endsWith('</table>')
  ) {
    const textData = await clipboardItem.getType('text/plain')
    const text = await textData.text()
    const payload = JSON.stringify(text).replaceAll(/^"|"$/g, '').replaceAll("'", "\\'")
    const expression = `'${payload}'.to Table`
    return { nodes: [{ expression: expression, metadata: undefined }] } as ClipboardData
  }
  return undefined
}

function handleNodeOutputPortDoubleClick(id: AstId) {
  componentBrowserUsage.value = { type: 'newNode', sourcePort: id }
  const srcNode = graphStore.db.getPatternExpressionNodeId(id)
  if (srcNode == null) {
    console.error('Impossible happened: Double click on port not belonging to any node: ', id)
    return
  }
  const placementEnvironment = environmentForNodes([srcNode].values())
  componentBrowserNodePosition.value = previousNodeDictatedPlacement(
    DEFAULT_NODE_SIZE,
    placementEnvironment,
    {
      horizontalGap: gapBetweenNodes,
      verticalGap: gapBetweenNodes,
    },
  ).position
  interaction.setCurrent(creatingNodeFromPortDoubleClick)
}

const stackNavigator = useStackNavigator()

function handleEdgeDrop(source: AstId, position: Vec2) {
  componentBrowserUsage.value = { type: 'newNode', sourcePort: source }
  componentBrowserNodePosition.value = position
  interaction.setCurrent(creatingNodeFromEdgeDrop)
}
</script>

<template>
  <div
    ref="viewportNode"
    class="GraphEditor viewport"
    :class="{ draggingEdge: graphStore.unconnectedEdge != null }"
    :style="groupColors"
    v-on.="graphNavigator.events"
    v-on..="nodeSelection.events"
    @click="handleClick"
    @dragover.prevent
    @drop.prevent="handleFileDrop($event)"
  >
    <div :style="{ transform: graphNavigator.transform }" class="htmlLayer">
      <GraphNodes
        @nodeOutputPortDoubleClick="handleNodeOutputPortDoubleClick"
        @nodeDoubleClick="(id) => stackNavigator.enterNode(id)"
      />
    </div>
    <svg :viewBox="graphNavigator.viewBox" class="svgBackdropLayer">
      <GraphEdges @createNodeFromEdge="handleEdgeDrop" />
    </svg>

    <ComponentBrowser
      v-if="componentBrowserVisible"
      ref="componentBrowser"
      :navigator="graphNavigator"
      :nodePosition="componentBrowserNodePosition"
      :usage="componentBrowserUsage"
      @accepted="onComponentBrowserCommit"
      @closed="onComponentBrowserCommit"
      @canceled="onComponentBrowserCancel"
    />
    <TopBar
      v-model:mode="projectStore.executionMode"
      :title="projectStore.displayName"
      :modes="EXECUTION_MODES"
      :breadcrumbs="stackNavigator.breadcrumbLabels.value"
      :allowNavigationLeft="stackNavigator.allowNavigationLeft.value"
      :allowNavigationRight="stackNavigator.allowNavigationRight.value"
      @breadcrumbClick="stackNavigator.handleBreadcrumbClick"
      @back="stackNavigator.exitNode"
      @forward="stackNavigator.enterNextNodeFromHistory"
      @execute="onPlayButtonPress()"
    />
    <PlusButton @pointerdown="interaction.setCurrent(creatingNodeFromButton)" />
    <Transition>
      <Suspense ref="codeEditorArea">
        <CodeEditor v-if="showCodeEditor" />
      </Suspense>
    </Transition>
    <GraphMouse />
  </div>
</template>

<style scoped>
.GraphEditor {
  position: relative;
  contain: layout;
  overflow: clip;
  --group-color-fallback: #006b8a;
  --node-color-no-type: #596b81;
}

.svgBackdropLayer {
  position: absolute;
  top: 0;
  left: 0;
  z-index: -1;
}

.htmlLayer {
  position: absolute;
  top: 0;
  left: 0;
  width: 0;
  height: 0;
}
</style><|MERGE_RESOLUTION|>--- conflicted
+++ resolved
@@ -281,15 +281,9 @@
       const collapsedFunctionEnv = environmentForNodes(collapsedNodeIds.values())
       // For collapsed function, only selected nodes would affect placement of the output node.
       collapsedFunctionEnv.nodeRects = collapsedFunctionEnv.selectedNodeRects
-<<<<<<< HEAD
       const meta = new Map<AstId, Partial<NodeMetadata>>()
-      const { position } = averagePositionPlacement(DEFAULT_NODE_SIZE, currentFunctionEnv)
+      const { position } = collapsedNodePlacement(DEFAULT_NODE_SIZE, currentFunctionEnv)
       meta.set(refactoredNodeId, { x: Math.round(position.x), y: -Math.round(position.y) })
-=======
-      graphStore.commitEdit(edit)
-      const { position } = collapsedNodePlacement(DEFAULT_NODE_SIZE, currentFunctionEnv)
-      graphStore.setNodePosition(refactoredNodeId, position)
->>>>>>> 6f518942
       if (outputNodeId != null) {
         const { position } = previousNodeDictatedPlacement(DEFAULT_NODE_SIZE, collapsedFunctionEnv)
         meta.set(outputNodeId, { x: Math.round(position.x), y: -Math.round(position.y) })
