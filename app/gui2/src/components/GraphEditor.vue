--- conflicted
+++ resolved
@@ -72,15 +72,9 @@
   },
   openComponentBrowser() {
     if (keyboardBusy()) return false
-<<<<<<< HEAD
     if (graphNavigator.sceneMousePos != null && !componentBrowserVisible.value) {
       componentBrowserPosition.value = graphNavigator.sceneMousePos
-      startNodeCreation()
-=======
-    if (navigator.sceneMousePos != null && !componentBrowserVisible.value) {
-      componentBrowserPosition.value = navigator.sceneMousePos
       interaction.setCurrent(new CreatingNode())
->>>>>>> febce5da
     }
   },
   newNode() {
@@ -139,23 +133,6 @@
   },
 })
 
-<<<<<<< HEAD
-const interactionBindingsHandler = interactionBindings.handler({
-  cancel() {
-    cancelCurrentInteraction()
-  },
-  click(e) {
-    if (e instanceof MouseEvent) return currentInteraction.value?.click(e) ?? false
-    return false
-  },
-})
-useEvent(window, 'pointerdown', interactionBindingsHandler, { capture: true })
-
-const scaledMousePos = computed(() => graphNavigator.sceneMousePos?.scale(graphNavigator.scale))
-const scaledSelectionAnchor = computed(() => nodeSelection.anchor?.scale(graphNavigator.scale))
-
-=======
->>>>>>> febce5da
 /// Track play button presses.
 function onPlayButtonPress() {
   projectStore.lsRpcConnection.then(async () => {
@@ -296,7 +273,17 @@
   },
 )
 
-<<<<<<< HEAD
+const breadcrumbs = computed(() => {
+  return projectStore.executionContext.desiredStack.map((frame) => {
+    switch (frame.type) {
+      case 'ExplicitCall':
+        return frame.methodPointer.name
+      case 'LocalCall':
+        return frame.expressionId
+    }
+  })
+})
+
 /// === Clipboard ===
 
 const ENSO_MIME_TYPE = 'web application/enso'
@@ -369,18 +356,6 @@
     console.warn('No valid expression in clipboard.')
   }
 }
-=======
-const breadcrumbs = computed(() => {
-  return projectStore.executionContext.desiredStack.map((frame) => {
-    switch (frame.type) {
-      case 'ExplicitCall':
-        return frame.methodPointer.name
-      case 'LocalCall':
-        return frame.expressionId
-    }
-  })
-})
->>>>>>> febce5da
 </script>
 
 <template>
@@ -396,16 +371,8 @@
     @dragover.prevent
     @drop.prevent="handleFileDrop($event)"
   >
-<<<<<<< HEAD
     <svg :viewBox="graphNavigator.viewBox">
-      <GraphEdges
-        @startInteraction="setCurrentInteraction"
-        @endInteraction="abortCurrentInteraction"
-      />
-=======
-    <svg :viewBox="navigator.viewBox">
       <GraphEdges />
->>>>>>> febce5da
     </svg>
     <div :style="{ transform: graphNavigator.transform }" class="htmlLayer">
       <GraphNodes />
@@ -435,16 +402,7 @@
         <CodeEditor v-if="showCodeEditor" />
       </Suspense>
     </Transition>
-<<<<<<< HEAD
-    <SelectionBrush
-      v-if="scaledMousePos"
-      :position="scaledMousePos"
-      :anchor="scaledSelectionAnchor"
-      :style="{ transform: graphNavigator.prescaledTransform }"
-    />
-=======
     <GraphMouse />
->>>>>>> febce5da
   </div>
 </template>
 
