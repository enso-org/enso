--- conflicted
+++ resolved
@@ -354,7 +354,6 @@
   showComponentBrowser(targetPos)
 }
 
-<<<<<<< HEAD
 function createNodesFromSource(sourceNode: NodeId, options: NodeCreationOptions[]) {
   const [toCommit, toEdit] = partition(options, (opts) => opts.commit)
   const [withPos, withoutPos] = partition(toCommit, (opts) => !!opts.position)
@@ -383,21 +382,13 @@
   sourceNode: NodeId,
   options: NodeCreationOptions,
 ): NodeId | undefined {
-=======
-function createNodeFromSource(sourceNode: NodeId, options: NodeCreationOptions) {
->>>>>>> a5b66aaf
   const position = options.position ?? positionForNodeFromSource(sourceNode)
   const sourcePort = graphStore.db.getNodeFirstOutputPort(sourceNode)
   if (options.commit) {
     const content = options.content
       .instantiateCopied([graphStore.viewModule.get(sourcePort)])
       .code()
-<<<<<<< HEAD
     return graphStore.createNode(position, content, undefined, []) ?? undefined
-=======
-    const createdNode = graphStore.createNode(position, content, undefined, [])
-    if (createdNode) nodeSelection.setSelection(new Set([createdNode]))
->>>>>>> a5b66aaf
   } else {
     showComponentBrowser(position, { type: 'newNode', sourcePort })
   }
@@ -624,11 +615,7 @@
       <GraphNodes
         @nodeOutputPortDoubleClick="handleNodeOutputPortDoubleClick"
         @nodeDoubleClick="(id) => stackNavigator.enterNode(id)"
-<<<<<<< HEAD
         @createNodes="createNodesFromSource"
-=======
-        @createNode="createNodeFromSource"
->>>>>>> a5b66aaf
       />
     </div>
     <div
