--- conflicted
+++ resolved
@@ -95,14 +95,8 @@
   },
   openComponentBrowser() {
     if (keyboardBusy()) return false
-<<<<<<< HEAD
-    if (navigator.sceneMousePos != null && !componentBrowserVisible.value) {
+    if (graphNavigator.sceneMousePos != null && !componentBrowserVisible.value) {
       interaction.setCurrent(creatingNode)
-=======
-    if (graphNavigator.sceneMousePos != null && !componentBrowserVisible.value) {
-      componentBrowserPosition.value = graphNavigator.sceneMousePos
-      interaction.setCurrent(new CreatingNode())
->>>>>>> aef3a4ff
     }
   },
   newNode() {
