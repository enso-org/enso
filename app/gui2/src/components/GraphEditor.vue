--- conflicted
+++ resolved
@@ -37,14 +37,8 @@
 import { Vec2 } from '@/util/data/vec2'
 import { useToast } from '@/util/toast'
 import * as set from 'lib0/set'
-<<<<<<< HEAD
-import { computed, onMounted, ref, watch } from 'vue'
-// FIXME: Refactor this out to a shared dependency.
+import { computed, onMounted, ref, toRef, watch } from 'vue'
 import { ProjectManagerEvents } from '../../../ide-desktop/lib/dashboard/src/services/ProjectManager'
-=======
-import { computed, onMounted, ref, toRef, watch } from 'vue'
-import { ProjectManagerEvents } from '../../../ide-desktop/lib/dashboard/src/utilities/ProjectManager'
->>>>>>> 05715bde
 import { type Usage } from './ComponentBrowser/input'
 
 const keyboard = provideKeyboard()
