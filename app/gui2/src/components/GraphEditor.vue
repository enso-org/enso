--- conflicted
+++ resolved
@@ -264,7 +264,6 @@
       if (currentMethodName == null) {
         bail(`Cannot get the method name for the current execution stack item. ${currentMethod}`)
       }
-<<<<<<< HEAD
       const currentFunctionEnv = environmentForNodes(selected.values())
       const module = graphStore.astModule
       const topLevel = graphStore.topLevel
@@ -274,7 +273,6 @@
       const edit = module.edit()
       const { refactoredNodeId, collapsedNodeIds, outputNodeId } = performCollapse(
         info,
-        module,
         edit,
         topLevel,
         graphStore.db,
@@ -290,14 +288,6 @@
         const { position } = previousNodeDictatedPlacement(DEFAULT_NODE_SIZE, collapsedFunctionEnv)
         graphStore.setNodePosition(outputNodeId, position)
       }
-=======
-      graphStore.editScope((edit) => {
-        if (graphStore.moduleRoot == null) bail(`Module root is missing.`)
-        const topLevel = edit.get(graphStore.moduleRoot)
-        assert(topLevel instanceof BodyBlock)
-        return performCollapse(info, edit, topLevel, graphStore.db, currentMethodName)
-      })
->>>>>>> d55c9c99
     } catch (err) {
       console.log('Error while collapsing, this is not normal.', err)
     }
