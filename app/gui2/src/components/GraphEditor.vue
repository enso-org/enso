<script setup lang="ts">
import { codeEditorBindings, graphBindings, interactionBindings } from '@/bindings'
import CodeEditor from '@/components/CodeEditor.vue'
import ComponentBrowser from '@/components/ComponentBrowser.vue'
import { Uploader, uploadedExpression } from '@/components/GraphEditor/upload'
import SelectionBrush from '@/components/SelectionBrush.vue'
import TopBar from '@/components/TopBar.vue'
import { provideGraphNavigator } from '@/providers/graphNavigator'
import { provideGraphSelection } from '@/providers/graphSelection'
import { useGraphStore } from '@/stores/graph'
import { useProjectStore } from '@/stores/project'
import { useSuggestionDbStore } from '@/stores/suggestionDatabase'
import { colorFromString } from '@/util/colors'
import { keyboardBusy, keyboardBusyExceptIn, useEvent } from '@/util/events'
import { Interaction } from '@/util/interaction'
import { Vec2 } from '@/util/vec2'
import * as set from 'lib0/set'
import type { ExprId } from 'shared/yjsModel.ts'
import { computed, onMounted, ref, watch } from 'vue'
import GraphEdges from './GraphEditor/GraphEdges.vue'
import GraphNodes from './GraphEditor/GraphNodes.vue'

const EXECUTION_MODES = ['design', 'live']

const viewportNode = ref<HTMLElement>()
const navigator = provideGraphNavigator(viewportNode)
const graphStore = useGraphStore()
const projectStore = useProjectStore()
const componentBrowserVisible = ref(false)
const componentBrowserInputContent = ref('')
const componentBrowserPosition = ref(Vec2.Zero)
const suggestionDb = useSuggestionDbStore()

const nodeSelection = provideGraphSelection(navigator, graphStore.nodeRects, {
  onSelected(id) {
    const node = graphStore.nodes.get(id)
    if (node) {
      // When a node is selected, we want to reorder it to be visually at the top. This is done by
      // reinserting it into the nodes map, which is later iterated over in the template.
      graphStore.nodes.delete(id)
      graphStore.nodes.set(id, node)
    }
  },
})

useEvent(window, 'keydown', (event) => {
  interactionBindingsHandler(event) || graphBindingsHandler(event) || codeEditorHandler(event)
})

onMounted(() => viewportNode.value?.focus())

const graphBindingsHandler = graphBindings.handler({
  undo() {
    projectStore.module?.undoManager.undo()
  },
  redo() {
    projectStore.module?.undoManager.redo()
  },
  openComponentBrowser() {
    if (keyboardBusy()) return false
    if (navigator.sceneMousePos != null && !componentBrowserVisible.value) {
      componentBrowserPosition.value = navigator.sceneMousePos
      componentBrowserVisible.value = true
      componentBrowserInputContent.value = ''
    }
  },
  newNode() {
    if (keyboardBusy()) return false
    if (navigator.sceneMousePos != null) {
      graphStore.createNode(navigator.sceneMousePos, 'hello "world"! 123 + x')
    }
  },
  deleteSelected() {
    graphStore.transact(() => {
      for (const node of nodeSelection.selected) {
        graphStore.deleteNode(node)
      }
    })
  },
  selectAll() {
    if (keyboardBusy()) return
    nodeSelection.selectAll()
  },
  deselectAll() {
    nodeSelection.deselectAll()
    if (document.activeElement instanceof HTMLElement) {
      document.activeElement.blur()
    }
    graphStore.stopCapturingUndo()
  },
  toggleVisualization() {
    if (keyboardBusy()) return false
    graphStore.transact(() => {
      const allVisible = set
        .toArray(nodeSelection.selected)
        .every((id) => !(graphStore.nodes.get(id)?.vis?.visible !== true))

      for (const nodeId of nodeSelection.selected) {
        graphStore.setNodeVisualizationVisible(nodeId, !allVisible)
      }
    })
  },
})

const codeEditorArea = ref<HTMLElement>()
const showCodeEditor = ref(false)
const codeEditorHandler = codeEditorBindings.handler({
  toggle() {
    if (keyboardBusyExceptIn(codeEditorArea.value)) return false
    showCodeEditor.value = !showCodeEditor.value
  },
})

const interactionBindingsHandler = interactionBindings.handler({
  cancel() {
    cancelCurrentInteraction()
  },
  click(e) {
    if (e instanceof MouseEvent) return currentInteraction.value?.click(e) ?? false
    return false
  },
})
useEvent(window, 'pointerdown', interactionBindingsHandler, { capture: true })

const scaledMousePos = computed(() => navigator.sceneMousePos?.scale(navigator.scale))
const scaledSelectionAnchor = computed(() => nodeSelection.anchor?.scale(navigator.scale))

/// Track play button presses.
function onPlayButtonPress() {
  projectStore.lsRpcConnection.then(async () => {
    const modeValue = projectStore.executionMode
    if (modeValue == undefined) {
      return
    }
    projectStore.executionContext.recompute('all', modeValue === 'live' ? 'Live' : 'Design')
  })
}

/// Watch for changes in the execution mode.
watch(
  () => projectStore.executionMode,
  (modeValue) => {
    projectStore.executionContext.setExecutionEnvironment(modeValue === 'live' ? 'Live' : 'Design')
  },
)

const groupColors = computed(() => {
  const styles: { [key: string]: string } = {}
  for (let group of suggestionDb.groups) {
    const name = group.name.replace(/\s/g, '-')
    let color = group.color ?? colorFromString(name)
    styles[`--group-color-${name}`] = color
  }
  return styles
})

const currentInteraction = ref<Interaction>()
class EditingNode extends Interaction {
  cancel() {
    componentBrowserVisible.value = false
  }
}
const editingNode = new EditingNode()

function setCurrentInteraction(interaction: Interaction | undefined) {
  if (currentInteraction.value?.id === interaction?.id) return
  currentInteraction.value?.cancel()
  currentInteraction.value = interaction
}

function cancelCurrentInteraction() {
  setCurrentInteraction(undefined)
}

/** Unset the current interaction, if it is the specified instance. */
function interactionEnded(interaction: Interaction) {
  if (currentInteraction.value?.id === interaction?.id) currentInteraction.value = undefined
}

watch(componentBrowserVisible, (visible) => {
  if (visible) {
    setCurrentInteraction(editingNode)
  } else {
    interactionEnded(editingNode)
  }
})

<<<<<<< HEAD
function onComponentBrowserFinished(content: string) {
  if (content != null && graphStore.editedNodeInfo != null) {
    graphStore.setNodeContent(graphStore.editedNodeInfo.id, content)
  }
  componentBrowserVisible.value = false
  graphStore.editedNodeInfo = null
}

function getNodeContent(id: ExprId): string {
  const node = graphStore.nodes.get(id)
  if (node == null) return ''
  return node.rootSpan.repr()
}

// Watch the editedNode in the graph store
watch(
  () => graphStore.editedNodeInfo,
  (editedInfo) => {
    if (editedInfo != null) {
      const targetNode = graphStore.nodes.get(editedInfo.id)
      const targetPos = targetNode?.position ?? Vec2.Zero
      const offset = new Vec2(20, 35)
      componentBrowserPosition.value = targetPos.add(offset)
      componentBrowserInputContent.value = getNodeContent(editedInfo.id)
      componentBrowserVisible.value = true
    } else {
      componentBrowserVisible.value = false
    }
  },
)
=======
async function handleFileDrop(event: DragEvent) {
  try {
    if (event.dataTransfer && event.dataTransfer.items) {
      ;[...event.dataTransfer.items].forEach(async (item) => {
        if (item.kind === 'file') {
          const file = item.getAsFile()
          if (file) {
            const clientPos = new Vec2(event.clientX, event.clientY)
            const pos = navigator.clientToScenePos(clientPos)
            const uploader = await Uploader.create(
              projectStore.lsRpcConnection,
              projectStore.dataConnection,
              projectStore.contentRoots,
              file,
            )
            const name = await uploader.upload()
            graphStore.createNode(pos, uploadedExpression(name))
          }
        }
      })
    }
  } catch (err) {
    console.error(`Uploading file failed. ${err}`)
  }
}
>>>>>>> fb3d65df
</script>

<template>
  <!-- eslint-disable vue/attributes-order -->
  <div
    ref="viewportNode"
    class="viewport"
    :style="groupColors"
    @click="graphBindingsHandler"
    v-on.="navigator.events"
    v-on..="nodeSelection.events"
    @dragover.prevent
    @drop.prevent="handleFileDrop($event)"
  >
    <svg :viewBox="navigator.viewBox">
      <GraphEdges @startInteraction="setCurrentInteraction" @endInteraction="interactionEnded" />
    </svg>
    <div :style="{ transform: navigator.transform }" class="htmlLayer">
      <GraphNodes />
    </div>
    <ComponentBrowser
      v-if="componentBrowserVisible"
      ref="componentBrowser"
      :navigator="navigator"
      :position="componentBrowserPosition"
      @finished="onComponentBrowserFinished"
      :initialContent="componentBrowserInputContent"
      :initialCaretPosition="graphStore.editedNodeInfo?.range ?? [0, 0]"
    />
    <TopBar
      v-model:mode="projectStore.executionMode"
      :title="projectStore.name"
      :modes="EXECUTION_MODES"
      :breadcrumbs="['main', 'ad_analytics']"
      @breadcrumbClick="console.log(`breadcrumb #${$event + 1} clicked.`)"
      @back="console.log('breadcrumbs \'back\' button clicked.')"
      @forward="console.log('breadcrumbs \'forward\' button clicked.')"
      @execute="onPlayButtonPress()"
    />
    <Transition>
      <Suspense ref="codeEditorArea">
        <CodeEditor v-if="showCodeEditor" />
      </Suspense>
    </Transition>
    <SelectionBrush
      v-if="scaledMousePos"
      :position="scaledMousePos"
      :anchor="scaledSelectionAnchor"
      :style="{ transform: navigator.prescaledTransform }"
    />
  </div>
</template>

<style scoped>
.viewport {
  position: relative;
  contain: layout;
  overflow: clip;
  cursor: none;
  --group-color-fallback: #006b8a;
}

svg {
  position: absolute;
  top: 0;
  left: 0;
}

.htmlLayer {
  position: absolute;
  top: 0;
  left: 0;
  width: 0;
  height: 0;
}
</style><|MERGE_RESOLUTION|>--- conflicted
+++ resolved
@@ -185,38 +185,6 @@
   }
 })
 
-<<<<<<< HEAD
-function onComponentBrowserFinished(content: string) {
-  if (content != null && graphStore.editedNodeInfo != null) {
-    graphStore.setNodeContent(graphStore.editedNodeInfo.id, content)
-  }
-  componentBrowserVisible.value = false
-  graphStore.editedNodeInfo = null
-}
-
-function getNodeContent(id: ExprId): string {
-  const node = graphStore.nodes.get(id)
-  if (node == null) return ''
-  return node.rootSpan.repr()
-}
-
-// Watch the editedNode in the graph store
-watch(
-  () => graphStore.editedNodeInfo,
-  (editedInfo) => {
-    if (editedInfo != null) {
-      const targetNode = graphStore.nodes.get(editedInfo.id)
-      const targetPos = targetNode?.position ?? Vec2.Zero
-      const offset = new Vec2(20, 35)
-      componentBrowserPosition.value = targetPos.add(offset)
-      componentBrowserInputContent.value = getNodeContent(editedInfo.id)
-      componentBrowserVisible.value = true
-    } else {
-      componentBrowserVisible.value = false
-    }
-  },
-)
-=======
 async function handleFileDrop(event: DragEvent) {
   try {
     if (event.dataTransfer && event.dataTransfer.items) {
@@ -242,7 +210,37 @@
     console.error(`Uploading file failed. ${err}`)
   }
 }
->>>>>>> fb3d65df
+
+function onComponentBrowserFinished(content: string) {
+  if (content != null && graphStore.editedNodeInfo != null) {
+    graphStore.setNodeContent(graphStore.editedNodeInfo.id, content)
+  }
+  componentBrowserVisible.value = false
+  graphStore.editedNodeInfo = null
+}
+
+function getNodeContent(id: ExprId): string {
+  const node = graphStore.nodes.get(id)
+  if (node == null) return ''
+  return node.rootSpan.repr()
+}
+
+// Watch the editedNode in the graph store
+watch(
+  () => graphStore.editedNodeInfo,
+  (editedInfo) => {
+    if (editedInfo != null) {
+      const targetNode = graphStore.nodes.get(editedInfo.id)
+      const targetPos = targetNode?.position ?? Vec2.Zero
+      const offset = new Vec2(20, 35)
+      componentBrowserPosition.value = targetPos.add(offset)
+      componentBrowserInputContent.value = getNodeContent(editedInfo.id)
+      componentBrowserVisible.value = true
+    } else {
+      componentBrowserVisible.value = false
+    }
+  },
+)
 </script>
 
 <template>
