<script lang="ts">
import { defineKeybinds } from '@/util/shortcuts'

const graphBindings = defineKeybinds('graph-editor', {
  undo: ['Mod+Z'],
  redo: ['Mod+Y', 'Mod+Shift+Z'],
  dragScene: ['PointerAux', 'Mod+PointerMain'],
  openComponentBrowser: ['Enter'],
  newNode: ['N'],
})
</script>

<script setup lang="ts">
import CodeEditor from '@/components/CodeEditor.vue'
import ComponentBrowser from '@/components/ComponentBrowser.vue'
import GraphEdge from '@/components/GraphEdge.vue'
import GraphNode from '@/components/GraphNode.vue'
import TopBar from '@/components/TopBar.vue'
<<<<<<< HEAD
=======

import { nodeBindings } from '@/bindings/nodeSelection'
import SelectionBrush from '@/components/SelectionBrush.vue'
>>>>>>> b59e7c08
import { useGraphStore } from '@/stores/graph'
import { ExecutionContext, useProjectStore } from '@/stores/project'
import type { Rect } from '@/stores/rect'
import { keyboardBusy, usePointer, useWindowEvent } from '@/util/events'
import { useNavigator } from '@/util/navigator'
import { Vec2 } from '@/util/vec2'
import type { ContentRange, ExprId } from 'shared/yjsModel'
import { computed, onMounted, onUnmounted, reactive, ref, shallowRef, watch } from 'vue'

const EXECUTION_MODES = ['design', 'live']
const SELECTION_BRUSH_MARGIN_PX = 6

const mode = ref('design')
const viewportNode = ref<HTMLElement>()
const navigator = useNavigator(viewportNode)
const graphStore = useGraphStore()
const projectStore = useProjectStore()
const executionCtx = shallowRef<ExecutionContext>()
const componentBrowserVisible = ref(false)
const componentBrowserPosition = ref(Vec2.Zero())

const nodeRects = reactive(new Map<ExprId, Rect>())
const exprRects = reactive(new Map<ExprId, Rect>())
const selectedNodes = ref(new Set<ExprId>())
const latestSelectedNode = ref<ExprId>()

onMounted(async () => {
  const executionCtxPromise = projectStore.createExecutionContextForMain()
  onUnmounted(async () => {
    executionCtx.value = undefined
    const ctx = await executionCtxPromise
    if (ctx != null) ctx.destroy()
  })
  executionCtx.value = (await executionCtxPromise) ?? undefined
})

function updateNodeRect(id: ExprId, rect: Rect) {
  nodeRects.set(id, rect)
}

function updateExprRect(id: ExprId, rect: Rect) {
  exprRects.set(id, rect)
}

useWindowEvent('keydown', (event) => {
  if (keyboardBusy()) {
    return
  }
  graphBindingsHandler(event) || nodeSelectionHandler(event)
})

onMounted(() => viewportNode.value?.focus())

function updateNodeContent(id: ExprId, range: ContentRange, content: string) {
  graphStore.replaceNodeSubexpression(id, range, content)
}

function moveNode(id: ExprId, delta: Vec2) {
  const scaledDelta = delta.scale(1 / navigator.scale)
  for (const id_ of selectedNodes.value.has(id) ? selectedNodes.value : [id]) {
    const node = graphStore.nodes.get(id_)
    if (node == null) {
      continue
    }
    graphStore.setNodePosition(id_, node.position.add(scaledDelta))
  }
}

const selectionAnchor = shallowRef<Vec2>()
const initiallySelectedNodes = ref(new Set(selectedNodes.value))

const selection = usePointer((pos, _, eventType) => {
  if (selection.dragging && selectionAnchor.value == null) {
    selectionAnchor.value = navigator.sceneMousePos?.copy()
  } else if (eventType === 'stop') {
    selectionAnchor.value = undefined
  }
})

const intersectingNodes = computed<Set<ExprId>>(() => {
  if (!selection.dragging || selectionAnchor.value == null || navigator.sceneMousePos == null) {
    return new Set()
  }
  const margin = SELECTION_BRUSH_MARGIN_PX / navigator.scale

  const a = navigator.sceneMousePos
  const b = selectionAnchor.value

  const left = Math.min(a.x, b.x) - margin
  const right = Math.max(a.x, b.x) + margin
  const top = Math.min(a.y, b.y) - margin
  const bottom = Math.max(a.y, b.y) + margin
  const intersectingNodes = new Set<ExprId>()
  for (const [id, rect] of nodeRects) {
    const rectLeft = rect.pos.x
    const rectRight = rectLeft + rect.size.x
    const rectTop = rect.pos.y
    const rectBottom = rectTop + rect.size.y
    if (left <= rectRight && right >= rectLeft && top <= rectBottom && bottom >= rectTop) {
      intersectingNodes.add(id)
    }
  }
  return intersectingNodes
})

watch(
  () => selection.dragging,
  (dragging) => {
    if (dragging) {
      initiallySelectedNodes.value = new Set(selectedNodes.value)
    } else {
      initiallySelectedNodes.value = new Set()
    }
  },
)

function setSelected(id: ExprId, selected: boolean) {
  if (selection.dragging) {
    if (selected) {
      initiallySelectedNodes.value.add(id)
    } else {
      initiallySelectedNodes.value.delete(id)
    }
  } else {
    if (selected) {
      selectedNodes.value.add(id)
    } else {
      selectedNodes.value.delete(id)
    }
  }
}

<<<<<<< HEAD
function updateNodeContent(id: ExprId, updates: [ContentRange, string][]) {
  graphStore.transact(() => {
    for (const [range, content] of updates) {
      graphStore.replaceNodeSubexpression(id, range, content)
    }
  })
=======
function updateLatestSelectedNode(id: ExprId) {
  latestSelectedNode.value = id
  const node = graphStore.nodes.get(id)!
  // The node MUST be deleted first, in order for it to be moved to the end of the map's iteration
  // order.
  graphStore.nodes.delete(id)
  graphStore.nodes.set(id, node)
>>>>>>> b59e7c08
}

const graphBindingsHandler = graphBindings.handler({
  undo() {
    projectStore.undoManager.undo()
  },
  redo() {
    projectStore.undoManager.redo()
  },
  openComponentBrowser() {
    if (keyboardBusy()) {
      return false
    }
    if (navigator.sceneMousePos != null && !componentBrowserVisible.value) {
      componentBrowserPosition.value = navigator.sceneMousePos
      componentBrowserVisible.value = true
    }
  },
  newNode() {
    if (navigator.sceneMousePos != null) {
      graphStore.createNode(navigator.sceneMousePos, 'hello "world"! 123 + x')
    }
  },
})

const nodeSelectionHandler = nodeBindings.handler({
  deleteSelected() {
    for (const node of selectedNodes.value) {
      graphStore.deleteNode(node)
    }
  },
  selectAll() {
    for (const id of graphStore.nodes.keys()) {
      selectedNodes.value.add(id)
    }
  },
  deselectAll() {
    clearSelection()
    selectedNodes.value.clear()
  },
})

const mouseHandler = nodeBindings.handler({
  replace() {
    selectedNodes.value = new Set(intersectingNodes.value)
  },
  add() {
    selectedNodes.value = new Set([...initiallySelectedNodes.value, ...intersectingNodes.value])
  },
  remove() {
    const newSelectedNodes = new Set(initiallySelectedNodes.value)
    for (const id of intersectingNodes.value) {
      newSelectedNodes.delete(id)
    }
    selectedNodes.value = newSelectedNodes
  },
  toggle() {
    const initiallySelectedNodes_ = initiallySelectedNodes.value
    const newSelectedNodes = new Set(initiallySelectedNodes_)
    let count = 0
    for (const id of intersectingNodes.value) {
      if (initiallySelectedNodes_.has(id)) {
        count += 1
      }
    }
    if (count * 2 <= intersectingNodes.value.size) {
      for (const id of intersectingNodes.value) {
        newSelectedNodes.add(id)
      }
    } else {
      for (const id of intersectingNodes.value) {
        newSelectedNodes.delete(id)
      }
    }
    selectedNodes.value = newSelectedNodes
  },
  invert() {
    const initiallySelectedNodes_ = initiallySelectedNodes.value
    const newSelectedNodes = new Set(initiallySelectedNodes_)
    for (const id of intersectingNodes.value) {
      if (initiallySelectedNodes_.has(id)) {
        newSelectedNodes.delete(id)
      } else {
        newSelectedNodes.add(id)
      }
    }
    selectedNodes.value = newSelectedNodes
  },
})

const scaledMousePos = computed(() => navigator.sceneMousePos?.scale(navigator.scale))
const scaledSelectionAnchor = computed(() => selectionAnchor.value?.scale(navigator.scale))

function clearSelection() {
  selectedNodes.value.clear()
  latestSelectedNode.value = undefined
  if (document.activeElement instanceof HTMLElement) {
    document.activeElement.blur()
  }
}
</script>

<template>
  <div
    ref="viewportNode"
    class="viewport"
    v-on.="navigator.events"
    v-on..="selection.events"
    @pointerdown="nodeSelectionHandler"
    @pointermove="selection.dragging && mouseHandler($event)"
  >
    <svg :viewBox="navigator.viewBox">
      <GraphEdge
        v-for="(edge, index) in graphStore.edges"
        :key="index"
        :edge="edge"
        :node-rects="nodeRects"
        :expr-rects="exprRects"
        :expr-nodes="graphStore.exprNodes"
      />
    </svg>
    <div :style="{ transform: navigator.transform }" class="htmlLayer">
      <GraphNode
        v-for="[id, node] in graphStore.nodes"
        :key="id"
        :node="node"
        :selected="selectedNodes.has(id)"
        :is-latest-selected="id === latestSelectedNode"
        @update:selected="setSelected(id, $event), $event && updateLatestSelectedNode(id)"
        @replaceSelection="
          selectedNodes.clear(), selectedNodes.add(id), updateLatestSelectedNode(id)
        "
        @updateRect="updateNodeRect(id, $event)"
        @delete="graphStore.deleteNode(id)"
        @updateExprRect="updateExprRect"
        @updateContent="updateNodeContent(id, $event)"
        @movePosition="moveNode(id, $event)"
      />
    </div>
    <SelectionBrush
      v-if="scaledMousePos"
      :position="scaledMousePos"
      :anchor="scaledSelectionAnchor"
      :style="{ transform: navigator.prescaledTransform }"
    />
    <ComponentBrowser
      v-if="componentBrowserVisible"
      :navigator="navigator"
      :position="componentBrowserPosition"
      @finished="componentBrowserVisible = false"
    />
    <TopBar
      v-model:mode="mode"
      :title="projectStore.name"
      :modes="EXECUTION_MODES"
      :breadcrumbs="['main', 'ad_analytics']"
      @breadcrumbClick="console.log(`breadcrumb #${$event + 1} clicked.`)"
      @back="console.log('breadcrumbs \'back\' button clicked.')"
      @forward="console.log('breadcrumbs \'forward\' button clicked.')"
      @execute="console.log('\'execute\' button clicked.')"
    />
    <CodeEditor ref="codeEditor" />
  </div>
</template>

<style scoped>
.viewport {
  position: relative;
  contain: layout;
  overflow: clip;
  cursor: none;
}

svg {
  position: absolute;
  top: 0;
  left: 0;
}

.htmlLayer {
  position: absolute;
  top: 0;
  left: 0;
  width: 0;
  height: 0;
}

.circle {
  position: absolute;
  width: 10px;
  height: 10px;
  border-radius: 5px;
  background-color: purple;
}
</style><|MERGE_RESOLUTION|>--- conflicted
+++ resolved
@@ -11,17 +11,13 @@
 </script>
 
 <script setup lang="ts">
+import { nodeBindings } from '@/bindings/nodeSelection'
 import CodeEditor from '@/components/CodeEditor.vue'
 import ComponentBrowser from '@/components/ComponentBrowser.vue'
 import GraphEdge from '@/components/GraphEdge.vue'
 import GraphNode from '@/components/GraphNode.vue'
+import SelectionBrush from '@/components/SelectionBrush.vue'
 import TopBar from '@/components/TopBar.vue'
-<<<<<<< HEAD
-=======
-
-import { nodeBindings } from '@/bindings/nodeSelection'
-import SelectionBrush from '@/components/SelectionBrush.vue'
->>>>>>> b59e7c08
 import { useGraphStore } from '@/stores/graph'
 import { ExecutionContext, useProjectStore } from '@/stores/project'
 import type { Rect } from '@/stores/rect'
@@ -75,8 +71,12 @@
 
 onMounted(() => viewportNode.value?.focus())
 
-function updateNodeContent(id: ExprId, range: ContentRange, content: string) {
-  graphStore.replaceNodeSubexpression(id, range, content)
+function updateNodeContent(id: ExprId, updates: [ContentRange, string][]) {
+  graphStore.transact(() => {
+    for (const [range, content] of updates) {
+      graphStore.replaceNodeSubexpression(id, range, content)
+    }
+  })
 }
 
 function moveNode(id: ExprId, delta: Vec2) {
@@ -154,14 +154,6 @@
   }
 }
 
-<<<<<<< HEAD
-function updateNodeContent(id: ExprId, updates: [ContentRange, string][]) {
-  graphStore.transact(() => {
-    for (const [range, content] of updates) {
-      graphStore.replaceNodeSubexpression(id, range, content)
-    }
-  })
-=======
 function updateLatestSelectedNode(id: ExprId) {
   latestSelectedNode.value = id
   const node = graphStore.nodes.get(id)!
@@ -169,7 +161,6 @@
   // order.
   graphStore.nodes.delete(id)
   graphStore.nodes.set(id, node)
->>>>>>> b59e7c08
 }
 
 const graphBindingsHandler = graphBindings.handler({
