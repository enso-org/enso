<script setup lang="ts">
import {
  codeEditorBindings,
  documentationEditorBindings,
  graphBindings,
  interactionBindings,
  undoBindings,
} from '@/bindings'
import CodeEditor from '@/components/CodeEditor.vue'
import ComponentBrowser from '@/components/ComponentBrowser.vue'
import { type Usage } from '@/components/ComponentBrowser/input'
import { usePlacement } from '@/components/ComponentBrowser/placement'
import GraphEdges from '@/components/GraphEditor/GraphEdges.vue'
import GraphNodes from '@/components/GraphEditor/GraphNodes.vue'
import { useGraphEditorClipboard } from '@/components/GraphEditor/clipboard'
import { performCollapse, prepareCollapsedInfo } from '@/components/GraphEditor/collapsing'
import type { NodeCreationOptions } from '@/components/GraphEditor/nodeCreation'
import { useGraphEditorToasts } from '@/components/GraphEditor/toasts'
import { Uploader, uploadedExpression } from '@/components/GraphEditor/upload'
import GraphMouse from '@/components/GraphMouse.vue'
import MarkdownEditor from '@/components/MarkdownEditor.vue'
import PlusButton from '@/components/PlusButton.vue'
import ResizeHandles from '@/components/ResizeHandles.vue'
import SceneScroller from '@/components/SceneScroller.vue'
import SvgIcon from '@/components/SvgIcon.vue'
import TopBar from '@/components/TopBar.vue'
import { useAstDocumentation } from '@/composables/astDocumentation'
import { useDoubleClick } from '@/composables/doubleClick'
import {
  keyboardBusy,
  keyboardBusyExceptIn,
  useEvent,
  useResizeObserver,
} from '@/composables/events'
import { useNavigatorStorage } from '@/composables/navigatorStorage'
import type { PlacementStrategy } from '@/composables/nodeCreation'
import { useStackNavigator } from '@/composables/stackNavigator'
import { provideGraphNavigator } from '@/providers/graphNavigator'
import { provideNodeColors } from '@/providers/graphNodeColors'
import { provideNodeCreation } from '@/providers/graphNodeCreation'
import { provideGraphSelection } from '@/providers/graphSelection'
import { provideInteractionHandler } from '@/providers/interactionHandler'
import { provideKeyboard } from '@/providers/keyboard'
import { provideWidgetRegistry } from '@/providers/widgetRegistry'
import { provideGraphStore, type NodeId } from '@/stores/graph'
import type { RequiredImport } from '@/stores/graph/imports'
<<<<<<< HEAD
import { provideProjectStore } from '@/stores/project'
import { groupColorVar, provideSuggestionDbStore } from '@/stores/suggestionDatabase'
import { provideVisualizationStore } from '@/stores/visualization'
=======
import { useProjectStore } from '@/stores/project'
import { groupColorVar, useSuggestionDbStore } from '@/stores/suggestionDatabase'
import type { Typename } from '@/stores/suggestionDatabase/entry'
>>>>>>> 3b59b406
import { bail } from '@/util/assert'
import type { AstId } from '@/util/ast/abstract'
import { colorFromString } from '@/util/colors'
import { partition } from '@/util/data/array'
import { every, filterDefined } from '@/util/data/iterable'
import { Rect } from '@/util/data/rect'
import { Vec2 } from '@/util/data/vec2'
import { encoding, set } from 'lib0'
import { encodeMethodPointer } from 'shared/languageServerTypes'
<<<<<<< HEAD
import { isDevMode } from 'shared/util/detect'
import { computed, onMounted, onUnmounted, ref, shallowRef, toRaw, toRef, watch } from 'vue'
=======
import { computed, onMounted, ref, shallowRef, toRef, watch, watchEffect } from 'vue'
>>>>>>> 3b59b406

const keyboard = provideKeyboard()
const projectStore = provideProjectStore()
const suggestionDb = provideSuggestionDbStore(projectStore)
const graphStore = provideGraphStore(projectStore, suggestionDb)
const widgetRegistry = provideWidgetRegistry(graphStore.db)
const _visualizationStore = provideVisualizationStore(projectStore)

widgetRegistry.loadBuiltins()

// Initialize suggestion db immediately, so it will be ready when user needs it.
onMounted(() => {
  if (isDevMode) {
    ;(window as any).suggestionDb = toRaw(suggestionDb.entries)
  }
})
onUnmounted(() => {
  projectStore.disposeYDocsProvider()
})

// === Navigator ===

const viewportNode = ref<HTMLElement>()
onMounted(() => viewportNode.value?.focus())
const graphNavigator = provideGraphNavigator(viewportNode, keyboard)
useNavigatorStorage(
  graphNavigator,
  (enc) => {
    // Navigator viewport needs to be stored separately for:
    // - each project
    // - each function within the project
    encoding.writeVarString(enc, projectStore.name)
    const methodPtr = graphStore.currentMethodPointer()
    if (methodPtr != null) encodeMethodPointer(enc, methodPtr)
  },
  waitInitializationAndPanToAll,
)

let stopInitialization: (() => void) | undefined
function waitInitializationAndPanToAll() {
  stopInitialization?.()
  stopInitialization = watchEffect(() => {
    const nodesCount = graphStore.db.nodeIdToNode.size
    const visibleNodeAreas = graphStore.visibleNodeAreas
    if (nodesCount > 0 && visibleNodeAreas.length == nodesCount) {
      zoomToSelected(true)
      stopInitialization?.()
      stopInitialization = undefined
    }
  })
}

function selectionBounds() {
  if (!viewportNode.value) return
  const selected = nodeSelection.selected
  const nodesToCenter = selected.size === 0 ? graphStore.db.nodeIdToNode.keys() : selected
  let bounds = Rect.Bounding()
  for (const id of nodesToCenter) {
    const rect = graphStore.visibleArea(id)
    if (rect) bounds = Rect.Bounding(bounds, rect)
  }
  if (bounds.isFinite()) return bounds
}

function zoomToSelected(skipAnimation: boolean = false) {
  const bounds = selectionBounds()
  if (bounds)
    graphNavigator.panAndZoomTo(bounds, 0.1, Math.max(1, graphNavigator.targetScale), skipAnimation)
}

function panToSelected() {
  const bounds = selectionBounds()
  if (bounds)
    graphNavigator.panTo([new Vec2(bounds.left, bounds.top), new Vec2(bounds.right, bounds.bottom)])
}

// == Breadcrumbs ==

const stackNavigator = useStackNavigator(projectStore, graphStore)

// === Toasts ===

const toasts = useGraphEditorToasts(projectStore)

// === Selection ===

const graphNodeSelections = shallowRef<HTMLElement>()
const nodeSelection = provideGraphSelection(
  graphNavigator,
  graphStore.nodeRects,
  graphStore.isPortEnabled,
  (id) => graphStore.db.nodeIdToNode.has(id),
  {
    onSelected(id) {
      graphStore.db.moveNodeToTop(id)
    },
  },
)

// Clear selection whenever the graph view is switched.
watch(
  () => projectStore.executionContext.getStackTop(),
  () => nodeSelection.deselectAll(),
)

// === Node creation ===

const { place: nodePlacement, collapse: collapsedNodePlacement } = usePlacement(
  toRef(graphStore, 'visibleNodeAreas'),
  toRef(graphNavigator, 'viewport'),
)

const { createNode, createNodes, placeNode } = provideNodeCreation(
  graphStore,
  toRef(graphNavigator, 'viewport'),
  toRef(graphNavigator, 'sceneMousePos'),
  (nodes) => {
    clearFocus()
    nodeSelection.setSelection(nodes)
    panToSelected()
  },
)

// === Clipboard Copy/Paste ===

const { copySelectionToClipboard, createNodesFromClipboard } = useGraphEditorClipboard(
<<<<<<< HEAD
  graphStore,
  nodeSelection,
=======
  toRef(nodeSelection, 'selected'),
>>>>>>> 3b59b406
  createNodes,
)

// === Interactions ===

const interaction = provideInteractionHandler()
const interactionBindingsHandler = interactionBindings.handler({
  cancel: () => interaction.handleCancel(),
})

useEvent(window, 'keydown', (event) => {
  interactionBindingsHandler(event) ||
    (!keyboardBusyExceptIn(documentationEditorArea.value) && undoBindingsHandler(event)) ||
    (!keyboardBusy() && graphBindingsHandler(event)) ||
    (!keyboardBusyExceptIn(codeEditorArea.value) && codeEditorHandler(event)) ||
    (!keyboardBusyExceptIn(documentationEditorArea.value) && documentationEditorHandler(event))
})
useEvent(
  window,
  'pointerdown',
  (e) => interaction.handlePointerEvent(e, 'pointerdown', graphNavigator),
  {
    capture: true,
  },
)

useEvent(
  window,
  'pointerup',
  (e) => interaction.handlePointerEvent(e, 'pointerup', graphNavigator),
  {
    capture: true,
  },
)

// === Keyboard/Mouse bindings ===

const undoBindingsHandler = undoBindings.handler({
  undo() {
    graphStore.undoManager.undo()
  },
  redo() {
    graphStore.undoManager.redo()
  },
})

const graphBindingsHandler = graphBindings.handler({
  startProfiling() {
    projectStore.lsRpcConnection.profilingStart(true)
  },
  stopProfiling() {
    projectStore.lsRpcConnection.profilingStop()
  },
  openComponentBrowser() {
    if (graphNavigator.sceneMousePos != null && !componentBrowserVisible.value) {
      createWithComponentBrowser(fromSelection() ?? { placement: { type: 'mouse' } })
    }
  },
  deleteSelected,
  zoomToSelected() {
    zoomToSelected()
  },
  selectAll() {
    nodeSelection.selectAll()
  },
  deselectAll() {
    nodeSelection.deselectAll()
    clearFocus()
    graphStore.undoManager.undoStackBoundary()
  },
  toggleVisualization() {
    const selected = nodeSelection.selected
    const allVisible = every(
      selected,
      (id) => graphStore.db.nodeIdToNode.get(id)?.vis?.visible === true,
    )
    graphStore.transact(() => {
      for (const nodeId of selected) {
        graphStore.setNodeVisualization(nodeId, { visible: !allVisible })
      }
    })
  },
  copyNode() {
    copySelectionToClipboard()
  },
  pasteNode() {
    createNodesFromClipboard()
  },
  collapse() {
    collapseNodes()
  },
  enterNode() {
    const selectedNode = set.first(nodeSelection.selected)
    if (selectedNode) {
      stackNavigator.enterNode(selectedNode)
    }
  },
  exitNode() {
    stackNavigator.exitNode()
  },
  changeColorSelectedNodes() {
    showColorPicker.value = true
  },
})

const { handleClick } = useDoubleClick(
  (e: MouseEvent) => {
    if (e.target !== e.currentTarget) return false
    clearFocus()
  },
  (e: MouseEvent) => {
    if (e.target !== e.currentTarget) return false
    stackNavigator.exitNode()
  },
)

function deleteSelected() {
  graphStore.deleteNodes(nodeSelection.selected)
  nodeSelection.deselectAll()
}

// === Code Editor ===

const codeEditorArea = ref<HTMLElement>()
const showCodeEditor = ref(false)
const codeEditorHandler = codeEditorBindings.handler({
  toggle() {
    showCodeEditor.value = !showCodeEditor.value
  },
})

// === Documentation Editor ===

const documentationEditorArea = ref<HTMLElement>()
const showDocumentationEditor = ref(false)

const documentationEditorHandler = documentationEditorBindings.handler({
  toggle() {
    showDocumentationEditor.value = !showDocumentationEditor.value
  },
})

const rightDockComputedSize = useResizeObserver(documentationEditorArea)
const rightDockComputedBounds = computed(() => new Rect(Vec2.Zero, rightDockComputedSize.value))
const rightDockWidth = ref<number>()
const cssRightDockWidth = computed(() =>
  rightDockWidth.value != null ? `${rightDockWidth.value}px` : 'var(--right-dock-default-width)',
)

const { documentation } = useAstDocumentation(() => graphStore.methodAst)

// === Execution Mode ===

/** Handle record-once button presses. */
function onRecordOnceButtonPress() {
  projectStore.lsRpcConnection.initialized.then(async () => {
    const modeValue = projectStore.executionMode
    if (modeValue == undefined) {
      return
    }
    projectStore.executionContext.recompute('all', 'Live')
  })
}

// Watch for changes in the execution mode.
watch(
  () => projectStore.executionMode,
  (modeValue) => {
    projectStore.executionContext.executionEnvironment = modeValue === 'live' ? 'Live' : 'Design'
  },
)

// === Component Browser ===

const componentBrowserVisible = ref(false)
const componentBrowserNodePosition = ref<Vec2>(Vec2.Zero)
const componentBrowserUsage = ref<Usage>({ type: 'newNode' })

function openComponentBrowser(usage: Usage, position: Vec2) {
  componentBrowserUsage.value = usage
  componentBrowserNodePosition.value = position
  componentBrowserVisible.value = true
}

function hideComponentBrowser() {
  graphStore.editedNodeInfo = undefined
  componentBrowserVisible.value = false
}

function editWithComponentBrowser(node: NodeId, cursorPos: number) {
  openComponentBrowser(
    { type: 'editNode', node, cursorPos },
    graphStore.db.nodeIdToNode.get(node)?.position ?? Vec2.Zero,
  )
}

function createWithComponentBrowser(options: NewNodeOptions) {
  openComponentBrowser(
    { type: 'newNode', sourcePort: options.sourcePort },
    placeNode(options.placement, nodePlacement),
  )
}

function commitComponentBrowser(
  content: string,
  requiredImports: RequiredImport[],
  type: Typename | undefined,
) {
  if (graphStore.editedNodeInfo) {
    // We finish editing a node.
    graphStore.setNodeContent(graphStore.editedNodeInfo.id, content, requiredImports)
  } else if (content != '') {
    // We finish creating a new node.
    createNode({
      placement: { type: 'fixed', position: componentBrowserNodePosition.value },
      expression: content,
      type,
      requiredImports,
    })
  }
  hideComponentBrowser()
}

// Watch the `editedNode` in the graph store and synchronize component browser display with it.
watch(
  () => graphStore.editedNodeInfo,
  (editedInfo) => {
    if (editedInfo) {
      editWithComponentBrowser(editedInfo.id, editedInfo.initialCursorPos)
    } else {
      hideComponentBrowser()
    }
  },
)

// === Node Creation ===

interface NewNodeOptions {
  placement: PlacementStrategy
  sourcePort?: AstId | undefined
}

/**
 * Start creating a node, basing its inputs and position on the current selection, if any;
 * or the current viewport, otherwise.
 */
function addNodeAuto() {
  createWithComponentBrowser(fromSelection() ?? { placement: { type: 'viewport' } })
}

function fromSelection(): NewNodeOptions | undefined {
  if (graphStore.editedNodeInfo != null) return undefined
  const firstSelectedNode = set.first(nodeSelection.selected)
  if (firstSelectedNode == null) return undefined
  return {
    placement: { type: 'source', node: firstSelectedNode },
    sourcePort: graphStore.db.getNodeFirstOutputPort(firstSelectedNode),
  }
}

function clearFocus() {
  if (
    document.activeElement instanceof HTMLElement ||
    document.activeElement instanceof SVGElement
  ) {
    document.activeElement.blur()
  }
}

function createNodesFromSource(sourceNode: NodeId, options: NodeCreationOptions[]) {
  const sourcePort = graphStore.db.getNodeFirstOutputPort(sourceNode)
  const sourcePortAst = graphStore.viewModule.get(sourcePort)
  const [toCommit, toEdit] = partition(options, (opts) => opts.commit)
  createNodes(
    toCommit.map((options: NodeCreationOptions) => ({
      placement: { type: 'source', node: sourceNode },
      expression: options.content!.instantiateCopied([sourcePortAst]).code(),
    })),
  )
  if (toEdit.length)
    createWithComponentBrowser({ placement: { type: 'source', node: sourceNode }, sourcePort })
}

function handleNodeOutputPortDoubleClick(id: AstId) {
  const srcNode = graphStore.db.getPatternExpressionNodeId(id)
  if (srcNode == null) {
    console.error('Impossible happened: Double click on port not belonging to any node: ', id)
    return
  }
  createWithComponentBrowser({ placement: { type: 'source', node: srcNode }, sourcePort: id })
}

function handleEdgeDrop(source: AstId, position: Vec2) {
  createWithComponentBrowser({ placement: { type: 'fixed', position }, sourcePort: source })
}

// === Node Collapsing ===

function collapseNodes() {
  const selected = nodeSelection.selected
  if (selected.size == 0) return
  try {
    const info = prepareCollapsedInfo(selected, graphStore.db)
    if (!info.ok) {
      toasts.userActionFailed.show(`Unable to group nodes: ${info.error.payload}.`)
      return
    }
    const currentMethod = projectStore.executionContext.getStackTop()
    const currentMethodName = graphStore.db.stackItemToMethodName(currentMethod)
    if (currentMethodName == null) {
      bail(`Cannot get the method name for the current execution stack item. ${currentMethod}`)
    }
    const topLevel = graphStore.topLevel
    if (!topLevel) {
      bail('BUG: no top level, collapsing not possible.')
    }
    const selectedNodeRects = filterDefined(Array.from(selected, graphStore.visibleArea))
    graphStore.edit((edit) => {
      const { refactoredNodeId, collapsedNodeIds, outputNodeId } = performCollapse(
        info.value,
        edit.getVersion(topLevel),
        graphStore.db,
        currentMethodName,
      )
      const position = collapsedNodePlacement(selectedNodeRects)
      edit.get(refactoredNodeId).mutableNodeMetadata().set('position', position.xy())
      if (outputNodeId != null) {
        const collapsedNodeRects = filterDefined(
          Array.from(collapsedNodeIds, graphStore.visibleArea),
        )
        const { place } = usePlacement(collapsedNodeRects, graphNavigator.viewport)
        const position = place(collapsedNodeRects)
        edit.get(outputNodeId).mutableNodeMetadata().set('position', position.xy())
      }
    })
  } catch (err) {
    console.log('Error while collapsing, this is not normal.', err)
  }
}

// === Drag and drop ===

async function handleFileDrop(event: DragEvent) {
  // A vertical gap between created nodes when multiple files were dropped together.
  const MULTIPLE_FILES_GAP = 50

  if (!event.dataTransfer?.items) return
  ;[...event.dataTransfer.items].forEach(async (item, index) => {
    if (item.kind === 'file') {
      const file = item.getAsFile()
      if (!file) return
      const clientPos = new Vec2(event.clientX, event.clientY)
      const offset = new Vec2(0, index * -MULTIPLE_FILES_GAP)
      const pos = graphNavigator.clientToScenePos(clientPos).add(offset)
      const uploader = await Uploader.Create(
        projectStore.lsRpcConnection,
        projectStore.dataConnection,
        projectStore.contentRoots,
        projectStore.awareness,
        file,
        pos,
        projectStore.isOnLocalBackend,
        event.shiftKey,
        projectStore.executionContext.getStackTop(),
      )
      const uploadResult = await uploader.upload()
      if (uploadResult.ok) {
        createNode({
          placement: { type: 'mouseEvent', position: pos },
          expression: uploadedExpression(uploadResult.value),
        })
      } else {
        uploadResult.error.log(`Uploading file failed`)
      }
    }
  })
}

// === Color Picker ===

provideNodeColors(graphStore, (variable) =>
  viewportNode.value ? getComputedStyle(viewportNode.value).getPropertyValue(variable) : '',
)

const showColorPicker = ref(false)

function setSelectedNodesColor(color: string | undefined) {
  graphStore.transact(() =>
    nodeSelection.selected.forEach((id) => graphStore.overrideNodeColor(id, color)),
  )
}

const groupColors = computed(() => {
  const styles: { [key: string]: string } = {}
  for (let group of suggestionDb.groups) {
    styles[groupColorVar(group)] = group.color ?? colorFromString(group.name)
  }
  return styles
})
</script>

<template>
  <div
    ref="viewportNode"
    class="GraphEditor viewport"
    :class="{ draggingEdge: graphStore.unconnectedEdge != null }"
    :style="groupColors"
    v-on.="graphNavigator.events"
    v-on..="nodeSelection.events"
    @click="handleClick"
    @dragover.prevent
    @drop.prevent="handleFileDrop($event)"
  >
    <div class="layer" :style="{ transform: graphNavigator.transform }">
      <GraphNodes
        :graphNodeSelections="graphNodeSelections"
        @nodeOutputPortDoubleClick="handleNodeOutputPortDoubleClick"
        @nodeDoubleClick="(id) => stackNavigator.enterNode(id)"
        @createNodes="createNodesFromSource"
        @setNodeColor="setSelectedNodesColor"
      />
    </div>
    <div
      ref="graphNodeSelections"
      class="layer"
      :style="{ transform: graphNavigator.transform, 'z-index': -1 }"
    />
    <GraphEdges :navigator="graphNavigator" @createNodeFromEdge="handleEdgeDrop" />
    <Transition name="rightDock">
      <div
        v-if="showDocumentationEditor"
        ref="documentationEditorArea"
        class="rightDock"
        data-testid="rightDock"
      >
        <div class="scrollArea">
          <MarkdownEditor v-model="documentation" />
        </div>
        <SvgIcon
          name="close"
          class="closeButton button"
          @click.stop="showDocumentationEditor = false"
        />
        <ResizeHandles
          left
          :modelValue="rightDockComputedBounds"
          @update:modelValue="rightDockWidth = $event.width"
        />
      </div>
    </Transition>
    <ComponentBrowser
      v-if="componentBrowserVisible"
      ref="componentBrowser"
      :navigator="graphNavigator"
      :nodePosition="componentBrowserNodePosition"
      :usage="componentBrowserUsage"
      @accepted="commitComponentBrowser"
      @canceled="hideComponentBrowser"
    />
    <TopBar
      v-model:recordMode="projectStore.recordMode"
      v-model:showColorPicker="showColorPicker"
      v-model:showCodeEditor="showCodeEditor"
      v-model:showDocumentationEditor="showDocumentationEditor"
      :breadcrumbs="stackNavigator.breadcrumbLabels.value"
      :allowNavigationLeft="stackNavigator.allowNavigationLeft.value"
      :allowNavigationRight="stackNavigator.allowNavigationRight.value"
      :zoomLevel="100.0 * graphNavigator.targetScale"
      :componentsSelected="nodeSelection.selected.size"
      @breadcrumbClick="stackNavigator.handleBreadcrumbClick"
      @back="stackNavigator.exitNode"
      @forward="stackNavigator.enterNextNodeFromHistory"
      @recordOnce="onRecordOnceButtonPress()"
      @fitToAllClicked="zoomToSelected"
      @zoomIn="graphNavigator.stepZoom(+1)"
      @zoomOut="graphNavigator.stepZoom(-1)"
      @collapseNodes="collapseNodes"
      @removeNodes="deleteSelected"
    />
    <PlusButton @click.stop="addNodeAuto()" />
    <Transition>
      <Suspense ref="codeEditorArea">
        <CodeEditor v-if="showCodeEditor" @close="showCodeEditor = false" />
      </Suspense>
    </Transition>
    <SceneScroller
      :navigator="graphNavigator"
      :scrollableArea="Rect.Bounding(...graphStore.visibleNodeAreas)"
    />
    <GraphMouse />
  </div>
</template>

<style scoped>
.rightDock {
  position: absolute;
  top: 46px;
  bottom: 0;
  width: v-bind('cssRightDockWidth');
  right: 0;
  border-radius: 7px 0 0;
  background-color: rgba(255, 255, 255, 0.35);
  backdrop-filter: var(--blur-app-bg);
  padding: 4px 12px 0 6px;
  /* Prevent absolutely-positioned children (such as the close button) from bypassing the show/hide animation. */
  overflow-x: clip;
}
.rightDock-enter-active,
.rightDock-leave-active {
  transition: left 0.25s ease;
}
.rightDock-enter-from,
.rightDock-leave-to {
  width: 0;
}
.rightDock .scrollArea {
  width: 100%;
  height: 100%;
  overflow-y: auto;
}

.rightDock .closeButton {
  position: absolute;
  top: 4px;
  right: 6px;
  color: red;
  opacity: 0.3;

  &:hover {
    opacity: 0.6;
  }
}

.GraphEditor {
  position: relative;
  contain: layout;
  overflow: clip;
  user-select: none;
  --group-color-fallback: #006b8a;
  --node-color-no-type: #596b81;
}

.layer {
  position: absolute;
  top: 0;
  left: 0;
  width: 0;
  height: 0;
}
</style><|MERGE_RESOLUTION|>--- conflicted
+++ resolved
@@ -44,15 +44,10 @@
 import { provideWidgetRegistry } from '@/providers/widgetRegistry'
 import { provideGraphStore, type NodeId } from '@/stores/graph'
 import type { RequiredImport } from '@/stores/graph/imports'
-<<<<<<< HEAD
 import { provideProjectStore } from '@/stores/project'
 import { groupColorVar, provideSuggestionDbStore } from '@/stores/suggestionDatabase'
+import type { Typename } from '@/stores/suggestionDatabase/entry'
 import { provideVisualizationStore } from '@/stores/visualization'
-=======
-import { useProjectStore } from '@/stores/project'
-import { groupColorVar, useSuggestionDbStore } from '@/stores/suggestionDatabase'
-import type { Typename } from '@/stores/suggestionDatabase/entry'
->>>>>>> 3b59b406
 import { bail } from '@/util/assert'
 import type { AstId } from '@/util/ast/abstract'
 import { colorFromString } from '@/util/colors'
@@ -62,12 +57,18 @@
 import { Vec2 } from '@/util/data/vec2'
 import { encoding, set } from 'lib0'
 import { encodeMethodPointer } from 'shared/languageServerTypes'
-<<<<<<< HEAD
 import { isDevMode } from 'shared/util/detect'
-import { computed, onMounted, onUnmounted, ref, shallowRef, toRaw, toRef, watch } from 'vue'
-=======
-import { computed, onMounted, ref, shallowRef, toRef, watch, watchEffect } from 'vue'
->>>>>>> 3b59b406
+import {
+  computed,
+  onMounted,
+  onUnmounted,
+  ref,
+  shallowRef,
+  toRaw,
+  toRef,
+  watch,
+  watchEffect,
+} from 'vue'
 
 const keyboard = provideKeyboard()
 const projectStore = provideProjectStore()
@@ -194,12 +195,8 @@
 // === Clipboard Copy/Paste ===
 
 const { copySelectionToClipboard, createNodesFromClipboard } = useGraphEditorClipboard(
-<<<<<<< HEAD
   graphStore,
-  nodeSelection,
-=======
   toRef(nodeSelection, 'selected'),
->>>>>>> 3b59b406
   createNodes,
 )
 
