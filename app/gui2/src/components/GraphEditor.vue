<script setup lang="ts">
import { codeEditorBindings, graphBindings, interactionBindings } from '@/bindings'
import CodeEditor from '@/components/CodeEditor.vue'
import ComponentBrowser from '@/components/ComponentBrowser.vue'
import {
  mouseDictatedPlacement,
  previousNodeDictatedPlacement,
  type Environment,
} from '@/components/ComponentBrowser/placement.ts'
import GraphEdges from '@/components/GraphEditor/GraphEdges.vue'
import GraphNodes from '@/components/GraphEditor/GraphNodes.vue'
import { Uploader, uploadedExpression } from '@/components/GraphEditor/upload'
import GraphMouse from '@/components/GraphMouse.vue'
import TopBar from '@/components/TopBar.vue'
import { provideGraphNavigator } from '@/providers/graphNavigator'
import { provideGraphSelection } from '@/providers/graphSelection'
import { provideInteractionHandler, type Interaction } from '@/providers/interactionHandler'
import { provideWidgetRegistry } from '@/providers/widgetRegistry'
import { useGraphStore } from '@/stores/graph'
import { useProjectStore } from '@/stores/project'
import { groupColorVar, useSuggestionDbStore } from '@/stores/suggestionDatabase'
import { colorFromString } from '@/util/colors'
import { keyboardBusy, keyboardBusyExceptIn, useEvent } from '@/util/events'
import type { Rect } from '@/util/rect.ts'
import { Vec2 } from '@/util/vec2'
import * as set from 'lib0/set'
import type { ExprId, NodeMetadata } from 'shared/yjsModel.ts'
import { computed, onMounted, ref, watch } from 'vue'

const EXECUTION_MODES = ['design', 'live']
// Difference in position between the component browser and a node for the input of the component browser to
// be placed at the same position as the node.
const COMPONENT_BROWSER_TO_NODE_OFFSET = new Vec2(20, 35)

const viewportNode = ref<HTMLElement>()
const graphNavigator = provideGraphNavigator(viewportNode)
const graphStore = useGraphStore()
const widgetRegistry = provideWidgetRegistry(graphStore.db)
widgetRegistry.loadBuiltins()
const projectStore = useProjectStore()
const componentBrowserVisible = ref(false)
const componentBrowserInputContent = ref('')
const suggestionDb = useSuggestionDbStore()
const interaction = provideInteractionHandler()

const nodeSelection = provideGraphSelection(graphNavigator, graphStore.nodeRects, {
  onSelected(id) {
    graphStore.db.moveNodeToTop(id)
  },
})

const interactionBindingsHandler = interactionBindings.handler({
  cancel: () => interaction.handleCancel(),
  click: (e) => (e instanceof MouseEvent ? interaction.handleClick(e) : false),
})

/** Where the component browser should be placed when it is opened. */
function targetComponentBrowserPosition() {
  const editedInfo = graphStore.editedNodeInfo
  const isEditingNode = editedInfo != null
  const hasNodeSelected = nodeSelection.selected.size > 0
  const nodeSize = new Vec2(0, 24)
  if (isEditingNode) {
    const targetNode = graphStore.db.nodeIdToNode.get(editedInfo.id)
    const targetPos = targetNode?.position ?? Vec2.Zero
    return targetPos.add(COMPONENT_BROWSER_TO_NODE_OFFSET)
  } else if (hasNodeSelected) {
    const gapBetweenNodes = 48.0
    return previousNodeDictatedPlacement(nodeSize, placementEnvironment.value, {
      horizontalGap: gapBetweenNodes,
      verticalGap: gapBetweenNodes,
    }).position
  } else {
    return mouseDictatedPlacement(nodeSize, placementEnvironment.value).position
  }
}

/** The current position of the component browser. */
const componentBrowserPosition = ref<Vec2>(Vec2.Zero)

const graphEditorSourceNode = computed(() => {
  if (graphStore.editedNodeInfo != null) return undefined
  return nodeSelection.selected.values().next().value
})

useEvent(window, 'keydown', (event) => {
  interactionBindingsHandler(event) || graphBindingsHandler(event) || codeEditorHandler(event)
})
useEvent(window, 'pointerdown', interactionBindingsHandler, { capture: true })

onMounted(() => viewportNode.value?.focus())

const graphBindingsHandler = graphBindings.handler({
  undo() {
    projectStore.module?.undoManager.undo()
  },
  redo() {
    projectStore.module?.undoManager.redo()
  },
  openComponentBrowser() {
    if (keyboardBusy()) return false
    if (graphNavigator.sceneMousePos != null && !componentBrowserVisible.value) {
      interaction.setCurrent(creatingNode)
    }
  },
  newNode() {
    if (keyboardBusy()) return false
    if (graphNavigator.sceneMousePos != null) {
      graphStore.createNode(graphNavigator.sceneMousePos, 'hello "world"! 123 + x')
    }
  },
  deleteSelected() {
    graphStore.transact(() => {
      for (const node of nodeSelection.selected) {
        graphStore.deleteNode(node)
      }
    })
  },
  selectAll() {
    if (keyboardBusy()) return
    nodeSelection.selectAll()
  },
  deselectAll() {
    nodeSelection.deselectAll()
    if (document.activeElement instanceof HTMLElement) {
      document.activeElement.blur()
    }
    graphStore.stopCapturingUndo()
  },
  toggleVisualization() {
    if (keyboardBusy()) return false
    graphStore.transact(() => {
      const allVisible = set
        .toArray(nodeSelection.selected)
        .every((id) => !(graphStore.db.nodeIdToNode.get(id)?.vis?.visible !== true))

      for (const nodeId of nodeSelection.selected) {
        graphStore.setNodeVisualizationVisible(nodeId, !allVisible)
      }
    })
  },
  copyNode() {
    if (keyboardBusy()) return false
    copyNodeContent()
  },
  pasteNode() {
    if (keyboardBusy()) return false
    readNodeFromClipboard()
  },
})

const codeEditorArea = ref<HTMLElement>()
const showCodeEditor = ref(false)
const codeEditorHandler = codeEditorBindings.handler({
  toggle() {
    if (keyboardBusyExceptIn(codeEditorArea.value)) return false
    showCodeEditor.value = !showCodeEditor.value
  },
})

/** Track play button presses. */
function onPlayButtonPress() {
  projectStore.lsRpcConnection.then(async () => {
    const modeValue = projectStore.executionMode
    if (modeValue == undefined) {
      return
    }
    projectStore.executionContext.recompute('all', modeValue === 'live' ? 'Live' : 'Design')
  })
}

<<<<<<< HEAD
/** Watch for changes in the execution mode. */
=======
// Watch for changes in the execution mode.
>>>>>>> 1cf5ea96
watch(
  () => projectStore.executionMode,
  (modeValue) => {
    projectStore.executionContext.setExecutionEnvironment(modeValue === 'live' ? 'Live' : 'Design')
  },
)

const groupColors = computed(() => {
  const styles: { [key: string]: string } = {}
  for (let group of suggestionDb.groups) {
    styles[groupColorVar(group)] = group.color ?? colorFromString(group.name.replace(/\w/g, '-'))
  }
  return styles
})

const editingNode: Interaction = {
  init: () => {
    componentBrowserPosition.value = targetComponentBrowserPosition()
  },
  cancel: () => (componentBrowserVisible.value = false),
}
const nodeIsBeingEdited = computed(() => graphStore.editedNodeInfo != null)
interaction.setWhen(nodeIsBeingEdited, editingNode)

const placementEnvironment = computed(() => {
  const mousePosition = graphNavigator.sceneMousePos ?? Vec2.Zero
  const nodeRects = [...graphStore.nodeRects.values()]
  const selectedNodesIter = nodeSelection.selected.values()
  const selectedNodeRects: Iterable<Rect> = [...selectedNodesIter]
    .map((id) => graphStore.nodeRects.get(id))
    .filter((item): item is Rect => item !== undefined)
  const screenBounds = graphNavigator.viewport
  const environment: Environment = { mousePosition, nodeRects, selectedNodeRects, screenBounds }
  return environment
})

const creatingNode: Interaction = {
  init: () => {
    componentBrowserInputContent.value = ''
    componentBrowserPosition.value = targetComponentBrowserPosition()
    componentBrowserVisible.value = true
  },
  cancel: () => {
    // Nothing to do here. We just don't create a node and the component browser will close itself.
  },
}

async function handleFileDrop(event: DragEvent) {
  // A vertical gap between created nodes when multiple files were dropped together.
  const MULTIPLE_FILES_GAP = 50

  try {
    if (event.dataTransfer && event.dataTransfer.items) {
      ;[...event.dataTransfer.items].forEach(async (item, index) => {
        if (item.kind === 'file') {
          const file = item.getAsFile()
          if (file) {
            const clientPos = new Vec2(event.clientX, event.clientY)
            const offset = new Vec2(0, index * -MULTIPLE_FILES_GAP)
            const pos = graphNavigator.clientToScenePos(clientPos).add(offset)
            const uploader = await Uploader.Create(
              projectStore.lsRpcConnection,
              projectStore.dataConnection,
              projectStore.contentRoots,
              projectStore.awareness,
              file,
              pos,
              projectStore.executionContext.getStackTop(),
            )
            const name = await uploader.upload()
            graphStore.createNode(pos, uploadedExpression(name))
          }
        }
      })
    }
  } catch (err) {
    console.error(`Uploading file failed. ${err}`)
  }
}

function onComponentBrowserCommit(content: string) {
  if (content != null && graphStore.editedNodeInfo != null) {
    // We finish editing a node.
    graphStore.setNodeContent(graphStore.editedNodeInfo.id, content)
  } else if (content != null) {
    // We finish creating a new node.
    const nodePosition = componentBrowserPosition.value
    graphStore.createNode(nodePosition.sub(COMPONENT_BROWSER_TO_NODE_OFFSET), content)
  }
  componentBrowserVisible.value = false
  graphStore.editedNodeInfo = undefined
  interaction.setCurrent(undefined)
}

function onComponentBrowserCancel() {
  componentBrowserVisible.value = false
  graphStore.editedNodeInfo = undefined
  interaction.setCurrent(undefined)
}

function getNodeContent(id: ExprId): string {
  const node = graphStore.db.nodeIdToNode.get(id)
  if (node == null) return ''
  return node.rootSpan.repr()
}

// Watch the `editedNode` in the graph store
watch(
  () => graphStore.editedNodeInfo,
  (editedInfo) => {
    if (editedInfo != null) {
      componentBrowserPosition.value = targetComponentBrowserPosition()
      componentBrowserInputContent.value = getNodeContent(editedInfo.id)
      componentBrowserVisible.value = true
    } else {
      componentBrowserVisible.value = false
    }
  },
)

const breadcrumbs = computed(() => {
  return projectStore.executionContext.desiredStack.map((frame) => {
    switch (frame.type) {
      case 'ExplicitCall':
        return frame.methodPointer.name
      case 'LocalCall':
        return frame.expressionId
    }
  })
})

// === Clipboard ===

const ENSO_MIME_TYPE = 'web application/enso'

/** The data that is copied to the clipboard. */
interface ClipboardData {
  nodes: CopiedNode[]
}

/** Node data that is copied to the clipboard. Used for serializing and deserializing the node information. */
interface CopiedNode {
  expression: string
  metadata: NodeMetadata | undefined
}

/** Copy the content of the selected node to the clipboard. */
function copyNodeContent() {
  const id = nodeSelection.selected.values().next().value
  const node = graphStore.db.nodeIdToNode.get(id)
  if (node == null) return
  const content = node.rootSpan.repr()
  const metadata = projectStore.module?.getNodeMetadata(id) ?? undefined
  const copiedNode: CopiedNode = { expression: content, metadata }
  const clipboardData: ClipboardData = { nodes: [copiedNode] }
  const jsonItem = new Blob([JSON.stringify(clipboardData)], { type: ENSO_MIME_TYPE })
  const textItem = new Blob([content], { type: 'text/plain' })
  const clipboardItem = new ClipboardItem({ [jsonItem.type]: jsonItem, [textItem.type]: textItem })
  navigator.clipboard.write([clipboardItem])
}

async function retrieveDataFromClipboard(): Promise<ClipboardData | undefined> {
  const clipboardItems = await navigator.clipboard.read()
  let fallback = undefined
  for (const clipboardItem of clipboardItems) {
    for (const type of clipboardItem.types) {
      if (type === ENSO_MIME_TYPE) {
        const blob = await clipboardItem.getType(type)
        return JSON.parse(await blob.text())
      }
      if (type === 'text/plain') {
        const blob = await clipboardItem.getType(type)
        const fallbackExpression = await blob.text()
        const fallbackNode = { expression: fallbackExpression, metadata: undefined } as CopiedNode
        fallback = { nodes: [fallbackNode] } as ClipboardData
      }
    }
  }
  return fallback
}

/// Read the clipboard and if it contains valid data, create a node from the content.
async function readNodeFromClipboard() {
  let clipboardData = await retrieveDataFromClipboard()
  if (clipboardData == undefined) {
    console.warn('No valid data in clipboard.')
    return
  }
  const copiedNode = clipboardData.nodes[0]
  if (copiedNode == undefined) {
    console.warn('No valid node in clipboard.')
    return
  }
  if (copiedNode.expression != null) {
    graphStore.createNode(
      graphNavigator.sceneMousePos ?? Vec2.Zero,
      copiedNode.expression,
      copiedNode.metadata,
    )
  } else {
    console.warn('No valid expression in clipboard.')
  }
}
</script>

<template>
  <!-- eslint-disable vue/attributes-order -->
  <div
    ref="viewportNode"
    class="GraphEditor viewport"
    :class="{ draggingEdge: graphStore.unconnectedEdge != null }"
    :style="groupColors"
    @click="graphBindingsHandler"
    v-on.="graphNavigator.events"
    v-on..="nodeSelection.events"
    @dragover.prevent
    @drop.prevent="handleFileDrop($event)"
  >
    <svg :viewBox="graphNavigator.viewBox">
      <GraphEdges />
    </svg>
    <div :style="{ transform: graphNavigator.transform }" class="htmlLayer">
      <GraphNodes />
    </div>
    <ComponentBrowser
      v-if="componentBrowserVisible"
      ref="componentBrowser"
      :navigator="graphNavigator"
      :position="componentBrowserPosition"
      @accepted="onComponentBrowserCommit"
      @closed="onComponentBrowserCancel"
      @canceled="onComponentBrowserCancel"
      :initialContent="componentBrowserInputContent"
      :initialCaretPosition="graphStore.editedNodeInfo?.range ?? [0, 0]"
      :sourceNode="graphEditorSourceNode"
    />
    <TopBar
      v-model:mode="projectStore.executionMode"
      :title="projectStore.name"
      :modes="EXECUTION_MODES"
      :breadcrumbs="breadcrumbs"
      @breadcrumbClick="console.log(`breadcrumb #${$event + 1} clicked.`)"
      @back="console.log('breadcrumbs \'back\' button clicked.')"
      @forward="console.log('breadcrumbs \'forward\' button clicked.')"
      @execute="onPlayButtonPress()"
    />
    <Transition>
      <Suspense ref="codeEditorArea">
        <CodeEditor v-if="showCodeEditor" />
      </Suspense>
    </Transition>
    <GraphMouse />
  </div>
</template>

<style scoped>
.GraphEditor {
  position: relative;
  contain: layout;
  overflow: clip;
  cursor: none;
  --group-color-fallback: #006b8a;
  --node-color-no-type: #596b81;
}

svg {
  position: absolute;
  top: 0;
  left: 0;
}

.htmlLayer {
  position: absolute;
  top: 0;
  left: 0;
  width: 0;
  height: 0;
}
</style><|MERGE_RESOLUTION|>--- conflicted
+++ resolved
@@ -169,11 +169,7 @@
   })
 }
 
-<<<<<<< HEAD
-/** Watch for changes in the execution mode. */
-=======
 // Watch for changes in the execution mode.
->>>>>>> 1cf5ea96
 watch(
   () => projectStore.executionMode,
   (modeValue) => {
