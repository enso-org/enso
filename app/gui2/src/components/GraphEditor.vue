--- conflicted
+++ resolved
@@ -46,7 +46,11 @@
   },
 })
 
-<<<<<<< HEAD
+const interactionBindingsHandler = interactionBindings.handler({
+  cancel: () => interaction.handleCancel(),
+  click: (e) => (e instanceof MouseEvent ? interaction.handleClick(e) : false),
+})
+
 const placementEnvironment = computed(() => {
   const mousePosition = navigator.sceneMousePos ?? Vec2.Zero
   const nodeRects = [...graphStore.nodeRects.values()]
@@ -77,11 +81,6 @@
   } else {
     return mouseDictatedPlacement(nodeSize, placementEnvironment.value).position
   }
-=======
-const interactionBindingsHandler = interactionBindings.handler({
-  cancel: () => interaction.handleCancel(),
-  click: (e) => (e instanceof MouseEvent ? interaction.handleClick(e) : false),
->>>>>>> febce5da
 })
 
 const graphEditorSourceNode = computed(() => {
@@ -106,12 +105,7 @@
   openComponentBrowser() {
     if (keyboardBusy()) return false
     if (navigator.sceneMousePos != null && !componentBrowserVisible.value) {
-<<<<<<< HEAD
       startNodeCreation()
-=======
-      componentBrowserPosition.value = navigator.sceneMousePos
-      interaction.setCurrent(new CreatingNode())
->>>>>>> febce5da
     }
   },
   newNode() {
@@ -194,14 +188,6 @@
 }
 interaction.setWhen(componentBrowserVisible, editingNode)
 
-<<<<<<< HEAD
-/// Interaction to create a new node. This will open the component browser.
-class CreatingNode extends Interaction {
-  constructor() {
-    super()
-    componentBrowserInputContent.value = ''
-    componentBrowserVisible.value = true
-=======
 const placementEnvironment = computed(() => {
   const mousePosition = navigator.sceneMousePos ?? Vec2.Zero
   const nodeRects = [...graphStore.nodeRects.values()]
@@ -221,22 +207,9 @@
   // Start a node creation interaction. This will create a new node and open the component browser.
   // For more information about the flow of the interaction, see `CreatingNode`.
   constructor() {
-    // We create a temporary node to show the component browser on. This node will be deleted if
-    // the interaction is cancelled. It can later on be used to have a preview of the node as it is
-    // being created.
-    const nodeHeight = 32
-    const targetPosition = mouseDictatedPlacement(
-      Vec2.FromArr([0, nodeHeight]),
-      placementEnvironment.value,
-    )
-    const nodeId = graphStore.createNode(targetPosition.position, '')
-    if (nodeId == null) {
-      throw new Error('CreatingNode: Failed to create node.')
-    }
-    this.nodeId = nodeId
-    // From here on we just edit the temporary node.
-    graphStore.editedNodeInfo = { id: nodeId, range: [0, 0] }
->>>>>>> febce5da
+    super()
+    componentBrowserInputContent.value = ''
+    componentBrowserVisible.value = true
   }
 
   cancel(): void {
@@ -308,13 +281,10 @@
   () => graphStore.editedNodeInfo,
   (editedInfo) => {
     if (editedInfo != null) {
-<<<<<<< HEAD
-=======
       const targetNode = graphStore.db.nodes.get(editedInfo.id)
       const targetPos = targetNode?.position ?? Vec2.Zero
       const offset = new Vec2(20, 35)
       componentBrowserPosition.value = targetPos.add(offset)
->>>>>>> febce5da
       componentBrowserInputContent.value = getNodeContent(editedInfo.id)
       componentBrowserVisible.value = true
     } else {
