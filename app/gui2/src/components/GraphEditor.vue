--- conflicted
+++ resolved
@@ -6,32 +6,20 @@
 import GraphNode from '@/components/GraphNode.vue'
 import SelectionBrush from '@/components/SelectionBrush.vue'
 import TopBar from '@/components/TopBar.vue'
-<<<<<<< HEAD
-
 import { useGraphStore, type Edge } from '@/stores/graph'
-import { ExecutionContext, useProjectStore } from '@/stores/project'
-=======
-import { useGraphStore } from '@/stores/graph'
 import { useProjectStore } from '@/stores/project'
->>>>>>> 31624b53
 import type { Rect } from '@/stores/rect'
 import { useSuggestionDbStore } from '@/stores/suggestionDatabase'
 import { colorFromString } from '@/util/colors'
 import { keyboardBusy, keyboardBusyExceptIn, usePointer, useWindowEvent } from '@/util/events'
 import { useNavigator } from '@/util/navigator'
 import { Vec2 } from '@/util/vec2'
-<<<<<<< HEAD
+import * as set from 'lib0/set'
 import { clamp } from '@vueuse/core'
-import type { ContentRange, ExprId } from 'shared/yjsModel'
-import { computed, onMounted, onUnmounted, reactive, ref, shallowRef } from 'vue'
-
-=======
-import * as set from 'lib0/set'
 import type { ContentRange, ExprId } from 'shared/yjsModel'
 import { computed, onMounted, reactive, ref, shallowRef, watch } from 'vue'
 </script>
 <script setup lang="ts">
->>>>>>> 31624b53
 const EXECUTION_MODES = ['design', 'live']
 const SELECTION_BRUSH_MARGIN_PX = 6
 
@@ -84,47 +72,6 @@
   })
 }
 
-<<<<<<< HEAD
-interface Interaction {
-  cancel?: () => void
-  handleExprClick?: (expr: ExprId) => void
-  handleNodeClick?: (node: ExprId) => void
-}
-let currentInteraction: Interaction | undefined
-function setCurrentInteraction(interaction?: Interaction) {
-  currentInteraction?.cancel?.()
-  currentInteraction = interaction
-}
-
-useWindowEvent('keydown', (e) => {
-  if (keyboardBusy()) return
-  const pos = navigator.sceneMousePos
-
-  if (modKey(e)) {
-    switch (e.key) {
-      case 'z':
-        projectStore.undoManager.undo()
-        break
-      case 'y':
-        projectStore.undoManager.redo()
-        break
-    }
-  } else {
-    switch (e.key) {
-      case 'Enter':
-        if (pos != null && !componentBrowserVisible.value) {
-          componentBrowserPosition.value = pos
-          componentBrowserVisible.value = true
-        }
-        break
-      case 'Escape':
-        setCurrentInteraction()
-        break
-      case 'n': {
-        if (pos != null) graphStore.createNode(pos, 'hello "world"! 123 + x')
-        break
-      }
-=======
 const selectionAnchor = shallowRef<Vec2>()
 const initiallySelectedNodes = ref(new Set(selectedNodes.value))
 
@@ -185,7 +132,6 @@
       selectedNodes.value.add(id)
     } else {
       selectedNodes.value.delete(id)
->>>>>>> 31624b53
     }
   }
 }
@@ -322,7 +268,30 @@
   }
 }
 
-<<<<<<< HEAD
+const groupColors = computed(() => {
+  const styles: { [key: string]: string } = {}
+  for (let group of suggestionDb.groups) {
+    const name = group.name.replace(/\s/g, '-')
+    let color = group.color ?? colorFromString(name)
+    styles[`--group-color-${name}`] = color
+  }
+  return styles
+})
+
+
+
+
+interface Interaction {
+  cancel?: () => void
+  handleExprClick?: (expr: ExprId) => void
+  handleNodeClick?: (node: ExprId) => void
+}
+let currentInteraction: Interaction | undefined
+function setCurrentInteraction(interaction?: Interaction) {
+  currentInteraction?.cancel?.()
+  currentInteraction = interaction
+}
+
 function layoutEdge(edge: Edge): { source: Vec2; target: Vec2 } | undefined {
   let target
   if (edge.target != null) {
@@ -333,7 +302,8 @@
     if (targetRect == null || targetNodeRect == null) return undefined
     target = targetRect.center().add(targetNodeRect.pos)
   } else {
-    target = circlePos.value
+    if (navigator.sceneMousePos == null) return undefined
+    target = navigator.sceneMousePos
   }
   let source
   if (edge.source != null) {
@@ -345,7 +315,8 @@
     const x = clamp(target.x, sourceRangeX[0] + EDGE_PADDING, sourceRangeX[1] - EDGE_PADDING)
     source = sourcePos.withX(x)
   } else {
-    source = circlePos.value
+    if (navigator.sceneMousePos == null) return undefined
+    source = navigator.sceneMousePos
   }
   return { source, target }
 }
@@ -398,17 +369,6 @@
 function updateHoveredExpr(expr?: ExprId) {
   hoveredExpr.value = expr
 }
-=======
-const groupColors = computed(() => {
-  const styles: { [key: string]: string } = {}
-  for (let group of suggestionDb.groups) {
-    const name = group.name.replace(/\s/g, '-')
-    let color = group.color ?? colorFromString(name)
-    styles[`--group-color-${name}`] = color
-  }
-  return styles
-})
->>>>>>> 31624b53
 </script>
 
 <template>
@@ -426,7 +386,6 @@
         v-for="(edge, index) in connectedEdges"
         :key="index"
         :edge="edge"
-<<<<<<< HEAD
         :navigator="navigator"
         :editing="false"
         @disconnectSource="disconnect(index, 'source')"
@@ -437,11 +396,6 @@
         :edge="edge"
         :navigator="navigator"
         :editing="true"
-=======
-        :nodeRects="nodeRects"
-        :exprRects="exprRects"
-        :exprNodes="graphStore.exprNodes"
->>>>>>> 31624b53
       />
     </svg>
     <div :style="{ transform: navigator.transform }" class="htmlLayer">
@@ -463,9 +417,6 @@
         @setVisualizationId="graphStore.setNodeVisualizationId(id, $event)"
         @setVisualizationVisible="graphStore.setNodeVisualizationVisible(id, $event)"
         @movePosition="moveNode(id, $event)"
-        @mouseenter="hoveredNode = id"
-        @mouseleave="hoveredNode = undefined"
-        @updateHoveredExpr="updateHoveredExpr"
       />
     </div>
     <ComponentBrowser
