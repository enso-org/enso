<script setup lang="ts">
import { codeEditorBindings, graphBindings, interactionBindings } from '@/bindings'
import CodeEditor from '@/components/CodeEditor.vue'
import ComponentBrowser from '@/components/ComponentBrowser.vue'
import {
  collapsedNodePlacement,
  mouseDictatedPlacement,
  nonDictatedPlacement,
  previousNodeDictatedPlacement,
  type Environment,
} from '@/components/ComponentBrowser/placement'
import GraphEdges from '@/components/GraphEditor/GraphEdges.vue'
import GraphNodes from '@/components/GraphEditor/GraphNodes.vue'
import { performCollapse, prepareCollapsedInfo } from '@/components/GraphEditor/collapsing'
import { Uploader, uploadedExpression } from '@/components/GraphEditor/upload'
import GraphMouse from '@/components/GraphMouse.vue'
import PlusButton from '@/components/PlusButton.vue'
import TopBar from '@/components/TopBar.vue'
import { useDoubleClick } from '@/composables/doubleClick'
import { keyboardBusy, keyboardBusyExceptIn, useEvent } from '@/composables/events'
import { useStackNavigator } from '@/composables/stackNavigator'
import { provideGraphNavigator } from '@/providers/graphNavigator'
import { provideGraphSelection } from '@/providers/graphSelection'
import { provideInteractionHandler } from '@/providers/interactionHandler'
import { provideWidgetRegistry } from '@/providers/widgetRegistry'
import { useGraphStore, type NodeId } from '@/stores/graph'
import type { RequiredImport } from '@/stores/graph/imports'
import { useProjectStore } from '@/stores/project'
import { groupColorVar, useSuggestionDbStore } from '@/stores/suggestionDatabase'
import { bail } from '@/util/assert'
import type { AstId, NodeMetadataFields } from '@/util/ast/abstract'
import { colorFromString } from '@/util/colors'
import { Rect } from '@/util/data/rect'
import { Vec2 } from '@/util/data/vec2'
import * as set from 'lib0/set'
import { toast } from 'react-toastify'
import { computed, onMounted, onScopeDispose, onUnmounted, ref, watch } from 'vue'
import { ProjectManagerEvents } from '../../../ide-desktop/lib/dashboard/src/utilities/ProjectManager'
import { type Usage } from './ComponentBrowser/input'

// Assumed size of a newly created node. This is used to place the component browser.
const DEFAULT_NODE_SIZE = new Vec2(0, 24)
const gapBetweenNodes = 48.0

const viewportNode = ref<HTMLElement>()
const graphNavigator = provideGraphNavigator(viewportNode)
const graphStore = useGraphStore()
const widgetRegistry = provideWidgetRegistry(graphStore.db)
widgetRegistry.loadBuiltins()
const projectStore = useProjectStore()
const componentBrowserVisible = ref(false)
const componentBrowserNodePosition = ref<Vec2>(Vec2.Zero)
const componentBrowserUsage = ref<Usage>({ type: 'newNode' })
const suggestionDb = useSuggestionDbStore()
const interaction = provideInteractionHandler()

/// === UI Messages and Errors ===
function toastOnce(id: string, ...[content, options]: Parameters<typeof toast>) {
  if (toast.isActive(id)) toast.update(id, { ...options, render: content })
  else toast(content, { ...options, toastId: id })
}

enum ToastId {
  startup = 'startup',
  connectionLost = 'connectionLost',
  connectionError = 'connectionError',
  lspError = 'lspError',
  executionFailed = 'executionFailed',
}

function initStartupToast() {
  toastOnce(ToastId.startup, 'Initializing the project. This can take up to one minute.', {
    type: 'info',
    autoClose: false,
  })

  const removeToast = () => toast.dismiss(ToastId.startup)
  projectStore.firstExecution.then(removeToast)
  onScopeDispose(removeToast)
}

function initConnectionLostToast() {
  document.addEventListener(
    ProjectManagerEvents.loadingFailed,
    () => {
      toastOnce(ToastId.connectionLost, 'Lost connection to Language Server.', {
        type: 'error',
        autoClose: false,
      })
    },
    { once: true },
  )
  onUnmounted(() => {
    toast.dismiss(ToastId.connectionLost)
  })
}

projectStore.lsRpcConnection.then(
  (ls) => {
    ls.client.onError((err) => {
      toastOnce(ToastId.lspError, `Language server error: ${err}`, { type: 'error' })
    })
  },
  (err) => {
    toastOnce(
      ToastId.connectionError,
      `Connection to language server failed: ${JSON.stringify(err)}`,
      { type: 'error' },
    )
  },
)

projectStore.executionContext.on('executionComplete', () => toast.dismiss(ToastId.executionFailed))
projectStore.executionContext.on('executionFailed', (err) => {
  toastOnce(ToastId.executionFailed, `Execution Failed: ${JSON.stringify(err)}`, { type: 'error' })
})

onMounted(() => {
  initStartupToast()
  initConnectionLostToast()
})

const nodeSelection = provideGraphSelection(graphNavigator, graphStore.nodeRects, {
  onSelected(id) {
    graphStore.db.moveNodeToTop(id)
  },
})

const interactionBindingsHandler = interactionBindings.handler({
  cancel: () => interaction.handleCancel(),
  click: (e) => (e instanceof PointerEvent ? interaction.handleClick(e, graphNavigator) : false),
})

// Return the environment for the placement of a new node. The passed nodes should be the nodes that are
// used as the source of the placement. This means, for example, the selected nodes when creating from a selection
// or the node that is being edited when creating from a port double click.
function environmentForNodes(nodeIds: IterableIterator<NodeId>): Environment {
  const nodeRects = graphStore.visibleNodeAreas
  const selectedNodeRects = [...nodeIds]
    .map((id) => graphStore.vizRects.get(id) ?? graphStore.nodeRects.get(id))
    .filter((item): item is Rect => item !== undefined)
  const screenBounds = graphNavigator.viewport
  const mousePosition = graphNavigator.sceneMousePos
  return { nodeRects, selectedNodeRects, screenBounds, mousePosition } as Environment
}

const placementEnvironment = computed(() => environmentForNodes(nodeSelection.selected.values()))

/** Return the position for a new node, assuming there are currently nodes selected. If there are no nodes
 * selected, return `undefined`. */
function placementPositionForSelection() {
  const hasNodeSelected = nodeSelection.selected.size > 0
  if (!hasNodeSelected) return
  const gapBetweenNodes = 48.0
  return previousNodeDictatedPlacement(DEFAULT_NODE_SIZE, placementEnvironment.value, {
    horizontalGap: gapBetweenNodes,
    verticalGap: gapBetweenNodes,
  }).position
}

/** Where the component browser should be placed when it is opened. */
function targetComponentBrowserNodePosition() {
  const editedInfo = graphStore.editedNodeInfo
  const isEditingNode = editedInfo != null
  if (isEditingNode) {
    const targetNode = graphStore.db.nodeIdToNode.get(editedInfo.id)
    return targetNode?.position ?? Vec2.Zero
  } else {
    return (
      placementPositionForSelection() ??
      mouseDictatedPlacement(DEFAULT_NODE_SIZE, placementEnvironment.value).position
    )
  }
}

function sourcePortForSelection() {
  if (graphStore.editedNodeInfo != null) return undefined
  const firstSelectedNode = set.first(nodeSelection.selected)
  return graphStore.db.getNodeFirstOutputPort(firstSelectedNode)
}

useEvent(window, 'keydown', (event) => {
  interactionBindingsHandler(event) ||
    (!keyboardBusy() && graphBindingsHandler(event)) ||
    (!keyboardBusyExceptIn(codeEditorArea.value) && codeEditorHandler(event))
})
useEvent(window, 'pointerdown', interactionBindingsHandler, { capture: true })

onMounted(() => viewportNode.value?.focus())

function zoomToSelected() {
  if (!viewportNode.value) return
  let left = Infinity
  let top = Infinity
  let right = -Infinity
  let bottom = -Infinity
  const nodesToCenter =
    nodeSelection.selected.size === 0 ? graphStore.db.nodeIdToNode.keys() : nodeSelection.selected
  for (const id of nodesToCenter) {
    const rect = graphStore.vizRects.get(id) ?? graphStore.nodeRects.get(id)
    if (!rect) continue
    left = Math.min(left, rect.left)
    right = Math.max(right, rect.right)
    top = Math.min(top, rect.top)
    bottom = Math.max(bottom, rect.bottom)
  }
  graphNavigator.panAndZoomTo(
    Rect.FromBounds(left, top, right, bottom),
    0.1,
    Math.max(1, graphNavigator.scale),
  )
}

const graphBindingsHandler = graphBindings.handler({
  undo() {
    projectStore.module?.undoManager.undo()
  },
  redo() {
    projectStore.module?.undoManager.redo()
  },
  startProfiling() {
    projectStore.lsRpcConnection.then((ls) => ls.profilingStart(true))
  },
  stopProfiling() {
    projectStore.lsRpcConnection.then((ls) => ls.profilingStop())
  },
  openComponentBrowser() {
    if (keyboardBusy()) return false
    if (graphNavigator.sceneMousePos != null && !componentBrowserVisible.value) {
      showComponentBrowser()
    }
  },
  deleteSelected() {
    graphStore.transact(() => {
      graphStore.deleteNodes([...nodeSelection.selected])
      nodeSelection.selected.clear()
    })
  },
  zoomToSelected() {
    zoomToSelected()
  },
  selectAll() {
    if (keyboardBusy()) return
    nodeSelection.selectAll()
  },
  deselectAll() {
    nodeSelection.deselectAll()
    if (document.activeElement instanceof HTMLElement) {
      document.activeElement.blur()
    }
    graphStore.stopCapturingUndo()
  },
  toggleVisualization() {
    graphStore.transact(() => {
      const allVisible = set
        .toArray(nodeSelection.selected)
        .every((id) => !(graphStore.db.nodeIdToNode.get(id)?.vis?.visible !== true))

      for (const nodeId of nodeSelection.selected) {
        graphStore.setNodeVisualization(nodeId, { visible: !allVisible })
      }
    })
  },
  copyNode() {
    if (keyboardBusy()) return false
    copyNodeContent()
  },
  pasteNode() {
    if (keyboardBusy()) return false
    readNodeFromClipboard()
  },
  collapse() {
    if (keyboardBusy()) return false
    const selected = new Set(nodeSelection.selected)
    if (selected.size == 0) return
    try {
      const info = prepareCollapsedInfo(selected, graphStore.db)
      const currentMethod = projectStore.executionContext.getStackTop()
      const currentMethodName = graphStore.db.stackItemToMethodName(currentMethod)
      if (currentMethodName == null) {
        bail(`Cannot get the method name for the current execution stack item. ${currentMethod}`)
      }
      const currentFunctionEnv = environmentForNodes(selected.values())
      const topLevel = graphStore.topLevel
      if (!topLevel) {
        bail('BUG: no top level, collapsing not possible.')
      }
      const { position } = collapsedNodePlacement(DEFAULT_NODE_SIZE, currentFunctionEnv)
      graphStore.edit((edit) => {
        const { refactoredNodeId, collapsedNodeIds, outputNodeId } = performCollapse(
          info,
          edit.getVersion(topLevel),
          graphStore.db,
          currentMethodName,
        )
        const collapsedFunctionEnv = environmentForNodes(collapsedNodeIds.values())
        // For collapsed function, only selected nodes would affect placement of the output node.
        collapsedFunctionEnv.nodeRects = collapsedFunctionEnv.selectedNodeRects
        edit
          .get(refactoredNodeId)
          .mutableNodeMetadata()
          .set('position', { x: position.x, y: position.y })
        if (outputNodeId != null) {
          const { position } = previousNodeDictatedPlacement(
            DEFAULT_NODE_SIZE,
            collapsedFunctionEnv,
          )
          edit
            .get(outputNodeId)
            .mutableNodeMetadata()
            .set('position', { x: position.x, y: position.y })
        }
      })
    } catch (err) {
      console.log('Error while collapsing, this is not normal.', err)
    }
  },
  enterNode() {
    if (keyboardBusy()) return false
    const selectedNode = set.first(nodeSelection.selected)
    if (selectedNode) {
      stackNavigator.enterNode(selectedNode)
    }
  },
  exitNode() {
    if (keyboardBusy()) return false
    stackNavigator.exitNode()
  },
})

const { handleClick } = useDoubleClick(
  (e: MouseEvent) => {
    graphBindingsHandler(e)
    if (document.activeElement instanceof HTMLElement) {
      document.activeElement.blur()
    }
  },
  () => {
    stackNavigator.exitNode()
  },
)
const codeEditorArea = ref<HTMLElement>()
const showCodeEditor = ref(false)
const toggleCodeEditor = () => {
  showCodeEditor.value = !showCodeEditor.value
}
const codeEditorHandler = codeEditorBindings.handler({
  toggle() {
    toggleCodeEditor()
  },
})

/** Handle record-once button presses. */
function onRecordOnceButtonPress() {
  projectStore.lsRpcConnection.then(async () => {
    const modeValue = projectStore.executionMode
    if (modeValue == undefined) {
      return
    }
    projectStore.executionContext.recompute('all', 'Live')
  })
}

// Watch for changes in the execution mode.
watch(
  () => projectStore.executionMode,
  (modeValue) => {
    projectStore.executionContext.setExecutionEnvironment(modeValue === 'live' ? 'Live' : 'Design')
  },
)

const groupColors = computed(() => {
  const styles: { [key: string]: string } = {}
  for (let group of suggestionDb.groups) {
    styles[groupColorVar(group)] = group.color ?? colorFromString(group.name)
  }
  return styles
})

function showComponentBrowser(nodePosition?: Vec2, usage?: Usage) {
  componentBrowserUsage.value = usage ?? { type: 'newNode', sourcePort: sourcePortForSelection() }
  componentBrowserNodePosition.value = nodePosition ?? targetComponentBrowserNodePosition()
  componentBrowserVisible.value = true
}

/** Start creating a node, basing its inputs and position on the current selection, if any;
 *  or the current viewport, otherwise.
 */
function addNodeAuto() {
  const targetPos =
    placementPositionForSelection() ??
    nonDictatedPlacement(DEFAULT_NODE_SIZE, placementEnvironment.value).position
  showComponentBrowser(targetPos)
}

function addNodeAt(pos: Vec2 | undefined) {
  if (!pos) return addNodeAuto()
  showComponentBrowser(pos)
}

function hideComponentBrowser() {
  graphStore.editedNodeInfo = undefined
  componentBrowserVisible.value = false
}

function commitComponentBrowser(content: string, requiredImports: RequiredImport[]) {
  if (content != null) {
    if (graphStore.editedNodeInfo) {
      // We finish editing a node.
      graphStore.setNodeContent(graphStore.editedNodeInfo.id, content, requiredImports)
    } else if (content != '') {
      // We finish creating a new node.
      const metadata = undefined
      const createdNode = graphStore.createNode(
        componentBrowserNodePosition.value,
        content,
        metadata,
        requiredImports,
      )
      if (createdNode) nodeSelection.setSelection(new Set([createdNode]))
    }
  }
  hideComponentBrowser()
}

// Watch the `editedNode` in the graph store
watch(
  () => graphStore.editedNodeInfo,
  (editedInfo) => {
    if (editedInfo) {
      showComponentBrowser(undefined, {
        type: 'editNode',
        node: editedInfo.id,
        cursorPos: editedInfo.initialCursorPos,
      })
    } else {
      hideComponentBrowser()
    }
  },
)

async function handleFileDrop(event: DragEvent) {
  // A vertical gap between created nodes when multiple files were dropped together.
  const MULTIPLE_FILES_GAP = 50

  if (!event.dataTransfer?.items) return
  ;[...event.dataTransfer.items].forEach(async (item, index) => {
    try {
      if (item.kind === 'file') {
        const file = item.getAsFile()
        if (!file) return
        const clientPos = new Vec2(event.clientX, event.clientY)
        const offset = new Vec2(0, index * -MULTIPLE_FILES_GAP)
        const pos = graphNavigator.clientToScenePos(clientPos).add(offset)
        const uploader = await Uploader.Create(
          projectStore.lsRpcConnection,
          projectStore.dataConnection,
          projectStore.contentRoots,
          projectStore.awareness,
          file,
          pos,
          projectStore.isOnLocalBackend,
          event.shiftKey,
          projectStore.executionContext.getStackTop(),
        )
        const uploadResult = await uploader.upload()
        graphStore.createNode(pos, uploadedExpression(uploadResult))
      }
    } catch (err) {
      console.error(`Uploading file failed. ${err}`)
    }
  })
}

// === Clipboard ===

const ENSO_MIME_TYPE = 'web application/enso'

/** The data that is copied to the clipboard. */
interface ClipboardData {
  nodes: CopiedNode[]
}

/** Node data that is copied to the clipboard. Used for serializing and deserializing the node information. */
interface CopiedNode {
  expression: string
  metadata: NodeMetadataFields | undefined
}

/** Copy the content of the selected node to the clipboard. */
function copyNodeContent() {
  const id = nodeSelection.selected.values().next().value
  const node = graphStore.db.nodeIdToNode.get(id)
  if (!node) return
  const content = node.innerExpr.code()
  const nodeMetadata = node.rootExpr.nodeMetadata
  const metadata = {
    position: nodeMetadata.get('position'),
    visualization: nodeMetadata.get('visualization'),
  }
  const copiedNode: CopiedNode = { expression: content, metadata }
  const clipboardData: ClipboardData = { nodes: [copiedNode] }
  const jsonItem = new Blob([JSON.stringify(clipboardData)], { type: ENSO_MIME_TYPE })
  const textItem = new Blob([content], { type: 'text/plain' })
  const clipboardItem = new ClipboardItem({ [jsonItem.type]: jsonItem, [textItem.type]: textItem })
  navigator.clipboard.write([clipboardItem])
}

async function retrieveDataFromClipboard(): Promise<ClipboardData | undefined> {
  const clipboardItems = await navigator.clipboard.read()
  let fallback = undefined
  for (const clipboardItem of clipboardItems) {
    for (const type of clipboardItem.types) {
      if (type === ENSO_MIME_TYPE) {
        const blob = await clipboardItem.getType(type)
        return JSON.parse(await blob.text())
      }

      if (type === 'text/html') {
        const blob = await clipboardItem.getType(type)
        const htmlContent = await blob.text()
        const excelPayload = await readNodeFromExcelClipboard(htmlContent, clipboardItem)
        if (excelPayload) {
          return excelPayload
        }
      }

      if (type === 'text/plain') {
        const blob = await clipboardItem.getType(type)
        const fallbackExpression = await blob.text()
        const fallbackNode = { expression: fallbackExpression, metadata: undefined } as CopiedNode
        fallback = { nodes: [fallbackNode] } as ClipboardData
      }
    }
  }
  return fallback
}

/// Read the clipboard and if it contains valid data, create a node from the content.
async function readNodeFromClipboard() {
  let clipboardData = await retrieveDataFromClipboard()
  if (!clipboardData) {
    console.warn('No valid data in clipboard.')
    return
  }
  const copiedNode = clipboardData.nodes[0]
  if (!copiedNode) {
    console.warn('No valid node in clipboard.')
    return
  }
  if (copiedNode.expression == null) {
    console.warn('No valid expression in clipboard.')
  }
  graphStore.createNode(
    graphNavigator.sceneMousePos ?? Vec2.Zero,
    copiedNode.expression,
    copiedNode.metadata,
  )
}

async function readNodeFromExcelClipboard(
  htmlContent: string,
  clipboardItem: ClipboardItem,
): Promise<ClipboardData | undefined> {
  // Check we have a valid HTML table
  // If it is Excel, we should have a plain-text version of the table with tab separators.
  if (
    clipboardItem.types.includes('text/plain') &&
    htmlContent.startsWith('<table ') &&
    htmlContent.endsWith('</table>')
  ) {
    const textData = await clipboardItem.getType('text/plain')
    const text = await textData.text()
    const payload = JSON.stringify(text).replaceAll(/^"|"$/g, '').replaceAll("'", "\\'")
    const expression = `'${payload}'.to Table`
    return { nodes: [{ expression: expression, metadata: undefined }] } as ClipboardData
  }
  return undefined
}

function handleNodeOutputPortDoubleClick(id: AstId) {
  const srcNode = graphStore.db.getPatternExpressionNodeId(id)
  if (srcNode == null) {
    console.error('Impossible happened: Double click on port not belonging to any node: ', id)
    return
  }
  const placementEnvironment = environmentForNodes([srcNode].values())
  const position = previousNodeDictatedPlacement(DEFAULT_NODE_SIZE, placementEnvironment, {
    horizontalGap: gapBetweenNodes,
    verticalGap: gapBetweenNodes,
  }).position
  showComponentBrowser(position, { type: 'newNode', sourcePort: id })
}

const stackNavigator = useStackNavigator()

function handleEdgeDrop(source: AstId, position: Vec2) {
  showComponentBrowser(position, { type: 'newNode', sourcePort: source })
}
</script>

<template>
  <div
    ref="viewportNode"
    class="GraphEditor viewport"
    :class="{ draggingEdge: graphStore.unconnectedEdge != null }"
    :style="groupColors"
    v-on.="graphNavigator.events"
    v-on..="nodeSelection.events"
    @click="handleClick"
    @dragover.prevent
    @drop.prevent="handleFileDrop($event)"
  >
    <div :style="{ transform: graphNavigator.transform }" class="htmlLayer">
      <GraphNodes
        @nodeOutputPortDoubleClick="handleNodeOutputPortDoubleClick"
        @nodeDoubleClick="(id) => stackNavigator.enterNode(id)"
        @addNode="addNodeAt($event)"
      />
    </div>
    <GraphEdges :navigator="graphNavigator" @createNodeFromEdge="handleEdgeDrop" />

    <ComponentBrowser
      v-if="componentBrowserVisible"
      ref="componentBrowser"
      :navigator="graphNavigator"
      :nodePosition="componentBrowserNodePosition"
      :usage="componentBrowserUsage"
      @accepted="commitComponentBrowser"
      @canceled="hideComponentBrowser"
    />
    <TopBar
      v-model:recordMode="projectStore.recordMode"
      :breadcrumbs="stackNavigator.breadcrumbLabels.value"
      :allowNavigationLeft="stackNavigator.allowNavigationLeft.value"
      :allowNavigationRight="stackNavigator.allowNavigationRight.value"
      :zoomLevel="100.0 * graphNavigator.scale"
      @breadcrumbClick="stackNavigator.handleBreadcrumbClick"
      @back="stackNavigator.exitNode"
      @forward="stackNavigator.enterNextNodeFromHistory"
      @recordOnce="onRecordOnceButtonPress()"
      @fitToAllClicked="zoomToSelected"
<<<<<<< HEAD
      @zoomIn="graphNavigator.scale *= 1.1"
      @zoomOut="graphNavigator.scale *= 0.9"
      @toggleCodeEditor="toggleCodeEditor"
=======
      @zoomIn="graphNavigator.stepZoom(+1)"
      @zoomOut="graphNavigator.stepZoom(-1)"
>>>>>>> 38ffcd09
    />
    <PlusButton @pointerdown.stop @click.stop="addNodeAuto()" @pointerup.stop />
    <Transition>
      <Suspense ref="codeEditorArea">
        <CodeEditor v-if="showCodeEditor" @close="showCodeEditor = false" />
      </Suspense>
    </Transition>
    <GraphMouse />
  </div>
</template>

<style scoped>
.GraphEditor {
  position: relative;
  contain: layout;
  overflow: clip;
  user-select: none;
  --group-color-fallback: #006b8a;
  --node-color-no-type: #596b81;
}

.htmlLayer {
  position: absolute;
  top: 0;
  left: 0;
  width: 0;
  height: 0;
}
</style><|MERGE_RESOLUTION|>--- conflicted
+++ resolved
@@ -640,14 +640,9 @@
       @forward="stackNavigator.enterNextNodeFromHistory"
       @recordOnce="onRecordOnceButtonPress()"
       @fitToAllClicked="zoomToSelected"
-<<<<<<< HEAD
-      @zoomIn="graphNavigator.scale *= 1.1"
-      @zoomOut="graphNavigator.scale *= 0.9"
-      @toggleCodeEditor="toggleCodeEditor"
-=======
       @zoomIn="graphNavigator.stepZoom(+1)"
       @zoomOut="graphNavigator.stepZoom(-1)"
->>>>>>> 38ffcd09
+      @toggleCodeEditor="toggleCodeEditor"
     />
     <PlusButton @pointerdown.stop @click.stop="addNodeAuto()" @pointerup.stop />
     <Transition>
