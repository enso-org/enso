<script setup lang="ts">
import {
  codeEditorBindings,
  documentationEditorBindings,
  graphBindings,
  interactionBindings,
  undoBindings,
} from '@/bindings'
import CodeEditor from '@/components/CodeEditor.vue'
import ComponentBrowser from '@/components/ComponentBrowser.vue'
import { type Usage } from '@/components/ComponentBrowser/input'
import { usePlacement } from '@/components/ComponentBrowser/placement'
import GraphEdges from '@/components/GraphEditor/GraphEdges.vue'
import GraphNodes from '@/components/GraphEditor/GraphNodes.vue'
import { useGraphEditorClipboard } from '@/components/GraphEditor/clipboard'
import { performCollapse, prepareCollapsedInfo } from '@/components/GraphEditor/collapsing'
import type { NodeCreationOptions } from '@/components/GraphEditor/nodeCreation'
import { useGraphEditorToasts } from '@/components/GraphEditor/toasts'
import { Uploader, uploadedExpression } from '@/components/GraphEditor/upload'
import GraphMouse from '@/components/GraphMouse.vue'
import MarkdownEditor from '@/components/MarkdownEditor.vue'
import PlusButton from '@/components/PlusButton.vue'
import ResizeHandles from '@/components/ResizeHandles.vue'
import SceneScroller from '@/components/SceneScroller.vue'
import SvgIcon from '@/components/SvgIcon.vue'
import TopBar from '@/components/TopBar.vue'
import { useAstDocumentation } from '@/composables/astDocumentation'
import { useDoubleClick } from '@/composables/doubleClick'
import {
  keyboardBusy,
  keyboardBusyExceptIn,
  useEvent,
  useResizeObserver,
} from '@/composables/events'
import { useNavigatorStorage } from '@/composables/navigatorStorage'
import { groupColorVar } from '@/composables/nodeColors'
import type { PlacementStrategy } from '@/composables/nodeCreation'
import { useStackNavigator } from '@/composables/stackNavigator'
import { provideGraphNavigator } from '@/providers/graphNavigator'
import { provideNodeColors } from '@/providers/graphNodeColors'
import { provideNodeCreation } from '@/providers/graphNodeCreation'
import { provideGraphSelection } from '@/providers/graphSelection'
import { provideInteractionHandler } from '@/providers/interactionHandler'
import { provideKeyboard } from '@/providers/keyboard'
import { provideWidgetRegistry } from '@/providers/widgetRegistry'
import { provideGraphStore, type NodeId } from '@/stores/graph'
import type { RequiredImport } from '@/stores/graph/imports'
<<<<<<< HEAD
import { provideProjectStore } from '@/stores/project'
import { groupColorVar, provideSuggestionDbStore } from '@/stores/suggestionDatabase'
=======
import { useProjectStore } from '@/stores/project'
import { useSuggestionDbStore } from '@/stores/suggestionDatabase'
>>>>>>> 39098e2c
import type { Typename } from '@/stores/suggestionDatabase/entry'
import { provideVisualizationStore } from '@/stores/visualization'
import { bail } from '@/util/assert'
import type { AstId } from '@/util/ast/abstract'
import { colorFromString } from '@/util/colors'
import { partition } from '@/util/data/array'
import { every, filterDefined } from '@/util/data/iterable'
import { Rect } from '@/util/data/rect'
import { unwrapOr } from '@/util/data/result'
import { Vec2 } from '@/util/data/vec2'
import { encoding, set } from 'lib0'
import { encodeMethodPointer } from 'shared/languageServerTypes'
import { isDevMode } from 'shared/util/detect'
import {
  computed,
  onMounted,
  onUnmounted,
  ref,
  shallowRef,
  toRaw,
  toRef,
  watch,
  watchEffect,
} from 'vue'

const keyboard = provideKeyboard()
const projectStore = provideProjectStore()
const suggestionDb = provideSuggestionDbStore(projectStore)
const graphStore = provideGraphStore(projectStore, suggestionDb)
const widgetRegistry = provideWidgetRegistry(graphStore.db)
const _visualizationStore = provideVisualizationStore(projectStore)

widgetRegistry.loadBuiltins()

// Initialize suggestion db immediately, so it will be ready when user needs it.
onMounted(() => {
  if (isDevMode) {
    ;(window as any).suggestionDb = toRaw(suggestionDb.entries)
  }
})
onUnmounted(() => {
  projectStore.disposeYDocsProvider()
})

// === Navigator ===

const viewportNode = ref<HTMLElement>()
onMounted(() => viewportNode.value?.focus())
const graphNavigator = provideGraphNavigator(viewportNode, keyboard)
useNavigatorStorage(
  graphNavigator,
  (enc) => {
    // Navigator viewport needs to be stored separately for:
    // - each project
    // - each function within the project
    encoding.writeVarString(enc, projectStore.name)
    const methodPtr = graphStore.currentMethodPointer()
    if (methodPtr != null) encodeMethodPointer(enc, methodPtr)
  },
  waitInitializationAndPanToAll,
)

let stopInitialization: (() => void) | undefined
function waitInitializationAndPanToAll() {
  stopInitialization?.()
  stopInitialization = watchEffect(() => {
    const nodesCount = graphStore.db.nodeIdToNode.size
    const visibleNodeAreas = graphStore.visibleNodeAreas
    if (nodesCount > 0 && visibleNodeAreas.length == nodesCount) {
      zoomToSelected(true)
      stopInitialization?.()
      stopInitialization = undefined
    }
  })
}

function selectionBounds() {
  if (!viewportNode.value) return
  const selected = nodeSelection.selected
  const nodesToCenter = selected.size === 0 ? graphStore.db.nodeIdToNode.keys() : selected
  let bounds = Rect.Bounding()
  for (const id of nodesToCenter) {
    const rect = graphStore.visibleArea(id)
    if (rect) bounds = Rect.Bounding(bounds, rect)
  }
  if (bounds.isFinite()) return bounds
}

function zoomToSelected(skipAnimation: boolean = false) {
  const bounds = selectionBounds()
  if (bounds)
    graphNavigator.panAndZoomTo(bounds, 0.1, Math.max(1, graphNavigator.targetScale), skipAnimation)
}

function panToSelected() {
  const bounds = selectionBounds()
  if (bounds)
    graphNavigator.panTo([new Vec2(bounds.left, bounds.top), new Vec2(bounds.right, bounds.bottom)])
}

// == Breadcrumbs ==

const stackNavigator = useStackNavigator(projectStore, graphStore)

// === Toasts ===

const toasts = useGraphEditorToasts(projectStore)

// === Selection ===

const graphNodeSelections = shallowRef<HTMLElement>()
const nodeSelection = provideGraphSelection(
  graphNavigator,
  graphStore.nodeRects,
  graphStore.isPortEnabled,
  (id) => graphStore.db.nodeIdToNode.has(id),
  {
    onSelected(id) {
      graphStore.db.moveNodeToTop(id)
    },
  },
)

// Clear selection whenever the graph view is switched.
watch(
  () => projectStore.executionContext.getStackTop(),
  () => nodeSelection.deselectAll(),
)

// === Node creation ===

const { place: nodePlacement, collapse: collapsedNodePlacement } = usePlacement(
  toRef(graphStore, 'visibleNodeAreas'),
  toRef(graphNavigator, 'viewport'),
)

const { createNode, createNodes, placeNode } = provideNodeCreation(
  graphStore,
  toRef(graphNavigator, 'viewport'),
  toRef(graphNavigator, 'sceneMousePos'),
  (nodes) => {
    clearFocus()
    nodeSelection.setSelection(nodes)
    panToSelected()
  },
)

// === Clipboard Copy/Paste ===

const { copySelectionToClipboard, createNodesFromClipboard } = useGraphEditorClipboard(
  graphStore,
  toRef(nodeSelection, 'selected'),
  createNodes,
)

// === Interactions ===

const interaction = provideInteractionHandler()
const interactionBindingsHandler = interactionBindings.handler({
  cancel: () => interaction.handleCancel(),
})

useEvent(window, 'keydown', (event) => {
  interactionBindingsHandler(event) ||
    (!keyboardBusyExceptIn(documentationEditorArea.value) && undoBindingsHandler(event)) ||
    (!keyboardBusy() && graphBindingsHandler(event)) ||
    (!keyboardBusyExceptIn(codeEditorArea.value) && codeEditorHandler(event)) ||
    (!keyboardBusyExceptIn(documentationEditorArea.value) && documentationEditorHandler(event))
})
useEvent(
  window,
  'pointerdown',
  (e) => interaction.handlePointerEvent(e, 'pointerdown', graphNavigator),
  {
    capture: true,
  },
)

useEvent(
  window,
  'pointerup',
  (e) => interaction.handlePointerEvent(e, 'pointerup', graphNavigator),
  {
    capture: true,
  },
)

// === Keyboard/Mouse bindings ===

const undoBindingsHandler = undoBindings.handler({
  undo() {
    graphStore.undoManager.undo()
  },
  redo() {
    graphStore.undoManager.redo()
  },
})

const graphBindingsHandler = graphBindings.handler({
  startProfiling() {
    projectStore.lsRpcConnection.profilingStart(true)
  },
  stopProfiling() {
    projectStore.lsRpcConnection.profilingStop()
  },
  openComponentBrowser() {
    if (graphNavigator.sceneMousePos != null && !componentBrowserVisible.value) {
      createWithComponentBrowser(fromSelection() ?? { placement: { type: 'mouse' } })
    }
  },
  deleteSelected,
  zoomToSelected() {
    zoomToSelected()
  },
  selectAll() {
    nodeSelection.selectAll()
  },
  deselectAll() {
    nodeSelection.deselectAll()
    clearFocus()
    graphStore.undoManager.undoStackBoundary()
  },
  toggleVisualization() {
    const selected = nodeSelection.selected
    const allVisible = every(
      selected,
      (id) => graphStore.db.nodeIdToNode.get(id)?.vis?.visible === true,
    )
    graphStore.transact(() => {
      for (const nodeId of selected) {
        graphStore.setNodeVisualization(nodeId, { visible: !allVisible })
      }
    })
  },
  copyNode() {
    copySelectionToClipboard()
  },
  pasteNode() {
    createNodesFromClipboard()
  },
  collapse() {
    collapseNodes()
  },
  enterNode() {
    const selectedNode = set.first(nodeSelection.selected)
    if (selectedNode) {
      stackNavigator.enterNode(selectedNode)
    }
  },
  exitNode() {
    stackNavigator.exitNode()
  },
  changeColorSelectedNodes() {
    showColorPicker.value = true
  },
})

const { handleClick } = useDoubleClick(
  (e: MouseEvent) => {
    if (e.target !== e.currentTarget) return false
    clearFocus()
  },
  (e: MouseEvent) => {
    if (e.target !== e.currentTarget) return false
    stackNavigator.exitNode()
  },
)

function deleteSelected() {
  graphStore.deleteNodes(nodeSelection.selected)
  nodeSelection.deselectAll()
}

// === Code Editor ===

const codeEditorArea = ref<HTMLElement>()
const showCodeEditor = ref(false)
const codeEditorHandler = codeEditorBindings.handler({
  toggle() {
    showCodeEditor.value = !showCodeEditor.value
  },
})

// === Documentation Editor ===

const documentationEditorArea = ref<HTMLElement>()
const showDocumentationEditor = ref(false)

const documentationEditorHandler = documentationEditorBindings.handler({
  toggle() {
    showDocumentationEditor.value = !showDocumentationEditor.value
  },
})

const rightDockComputedSize = useResizeObserver(documentationEditorArea)
const rightDockComputedBounds = computed(() => new Rect(Vec2.Zero, rightDockComputedSize.value))
const rightDockWidth = ref<number>()
const cssRightDockWidth = computed(() =>
  rightDockWidth.value != null ? `${rightDockWidth.value}px` : 'var(--right-dock-default-width)',
)

<<<<<<< HEAD
const { documentation } = useAstDocumentation(graphStore, () => graphStore.methodAst)
=======
const { documentation } = useAstDocumentation(() => unwrapOr(graphStore.methodAst, undefined))
>>>>>>> 39098e2c

// === Execution Mode ===

/** Handle record-once button presses. */
function onRecordOnceButtonPress() {
  projectStore.lsRpcConnection.initialized.then(async () => {
    const modeValue = projectStore.executionMode
    if (modeValue == undefined) {
      return
    }
    projectStore.executionContext.recompute('all', 'Live')
  })
}

// Watch for changes in the execution mode.
watch(
  () => projectStore.executionMode,
  (modeValue) => {
    projectStore.executionContext.executionEnvironment = modeValue === 'live' ? 'Live' : 'Design'
  },
)

// === Component Browser ===

const componentBrowserVisible = ref(false)
const componentBrowserNodePosition = ref<Vec2>(Vec2.Zero)
const componentBrowserUsage = ref<Usage>({ type: 'newNode' })

function openComponentBrowser(usage: Usage, position: Vec2) {
  componentBrowserUsage.value = usage
  componentBrowserNodePosition.value = position
  componentBrowserVisible.value = true
}

function hideComponentBrowser() {
  graphStore.editedNodeInfo = undefined
  componentBrowserVisible.value = false
}

function editWithComponentBrowser(node: NodeId, cursorPos: number) {
  openComponentBrowser(
    { type: 'editNode', node, cursorPos },
    graphStore.db.nodeIdToNode.get(node)?.position ?? Vec2.Zero,
  )
}

function createWithComponentBrowser(options: NewNodeOptions) {
  openComponentBrowser(
    { type: 'newNode', sourcePort: options.sourcePort },
    placeNode(options.placement, nodePlacement),
  )
}

function commitComponentBrowser(
  content: string,
  requiredImports: RequiredImport[],
  type: Typename | undefined,
) {
  if (graphStore.editedNodeInfo) {
    // We finish editing a node.
    graphStore.setNodeContent(graphStore.editedNodeInfo.id, content, requiredImports)
  } else if (content != '') {
    // We finish creating a new node.
    createNode({
      placement: { type: 'fixed', position: componentBrowserNodePosition.value },
      expression: content,
      type,
      requiredImports,
    })
  }
  hideComponentBrowser()
}

// Watch the `editedNode` in the graph store and synchronize component browser display with it.
watch(
  () => graphStore.editedNodeInfo,
  (editedInfo) => {
    if (editedInfo) {
      editWithComponentBrowser(editedInfo.id, editedInfo.initialCursorPos)
    } else {
      hideComponentBrowser()
    }
  },
)

// === Node Creation ===

interface NewNodeOptions {
  placement: PlacementStrategy
  sourcePort?: AstId | undefined
}

/**
 * Start creating a node, basing its inputs and position on the current selection, if any;
 * or the current viewport, otherwise.
 */
function addNodeAuto() {
  createWithComponentBrowser(fromSelection() ?? { placement: { type: 'viewport' } })
}

function fromSelection(): NewNodeOptions | undefined {
  if (graphStore.editedNodeInfo != null) return undefined
  const firstSelectedNode = set.first(nodeSelection.selected)
  if (firstSelectedNode == null) return undefined
  return {
    placement: { type: 'source', node: firstSelectedNode },
    sourcePort: graphStore.db.getNodeFirstOutputPort(firstSelectedNode),
  }
}

function clearFocus() {
  if (
    document.activeElement instanceof HTMLElement ||
    document.activeElement instanceof SVGElement
  ) {
    document.activeElement.blur()
  }
}

function createNodesFromSource(sourceNode: NodeId, options: NodeCreationOptions[]) {
  const sourcePort = graphStore.db.getNodeFirstOutputPort(sourceNode)
  const sourcePortAst = graphStore.viewModule.get(sourcePort)
  const [toCommit, toEdit] = partition(options, (opts) => opts.commit)
  createNodes(
    toCommit.map((options: NodeCreationOptions) => ({
      placement: { type: 'source', node: sourceNode },
      expression: options.content!.instantiateCopied([sourcePortAst]).code(),
    })),
  )
  if (toEdit.length)
    createWithComponentBrowser({ placement: { type: 'source', node: sourceNode }, sourcePort })
}

function handleNodeOutputPortDoubleClick(id: AstId) {
  const srcNode = graphStore.db.getPatternExpressionNodeId(id)
  if (srcNode == null) {
    console.error('Impossible happened: Double click on port not belonging to any node: ', id)
    return
  }
  createWithComponentBrowser({ placement: { type: 'source', node: srcNode }, sourcePort: id })
}

function handleEdgeDrop(source: AstId, position: Vec2) {
  createWithComponentBrowser({ placement: { type: 'fixed', position }, sourcePort: source })
}

// === Node Collapsing ===

function collapseNodes() {
  const selected = nodeSelection.selected
  if (selected.size == 0) return
  try {
    const info = prepareCollapsedInfo(selected, graphStore.db)
    if (!info.ok) {
      toasts.userActionFailed.show(`Unable to group nodes: ${info.error.payload}.`)
      return
    }
    const currentMethod = projectStore.executionContext.getStackTop()
    const currentMethodName = graphStore.db.stackItemToMethodName(currentMethod)
    if (currentMethodName == null) {
      bail(`Cannot get the method name for the current execution stack item. ${currentMethod}`)
    }
    const topLevel = graphStore.topLevel
    if (!topLevel) {
      bail('BUG: no top level, collapsing not possible.')
    }
    const selectedNodeRects = filterDefined(Array.from(selected, graphStore.visibleArea))
    graphStore.edit((edit) => {
      const { refactoredNodeId, collapsedNodeIds, outputNodeId } = performCollapse(
        info.value,
        edit.getVersion(topLevel),
        graphStore.db,
        currentMethodName,
      )
      const position = collapsedNodePlacement(selectedNodeRects)
      edit.get(refactoredNodeId).mutableNodeMetadata().set('position', position.xy())
      if (outputNodeId != null) {
        const collapsedNodeRects = filterDefined(
          Array.from(collapsedNodeIds, graphStore.visibleArea),
        )
        const { place } = usePlacement(collapsedNodeRects, graphNavigator.viewport)
        const position = place(collapsedNodeRects)
        edit.get(outputNodeId).mutableNodeMetadata().set('position', position.xy())
      }
    })
  } catch (err) {
    console.log('Error while collapsing, this is not normal.', err)
  }
}

// === Drag and drop ===

async function handleFileDrop(event: DragEvent) {
  // A vertical gap between created nodes when multiple files were dropped together.
  const MULTIPLE_FILES_GAP = 50

  if (!event.dataTransfer?.items) return
  ;[...event.dataTransfer.items].forEach(async (item, index) => {
    if (item.kind === 'file') {
      const file = item.getAsFile()
      if (!file) return
      const clientPos = new Vec2(event.clientX, event.clientY)
      const offset = new Vec2(0, index * -MULTIPLE_FILES_GAP)
      const pos = graphNavigator.clientToScenePos(clientPos).add(offset)
      const uploader = await Uploader.Create(
        projectStore.lsRpcConnection,
        projectStore.dataConnection,
        projectStore.contentRoots,
        projectStore.awareness,
        file,
        pos,
        projectStore.isOnLocalBackend,
        event.shiftKey,
        projectStore.executionContext.getStackTop(),
      )
      const uploadResult = await uploader.upload()
      if (uploadResult.ok) {
        createNode({
          placement: { type: 'mouseEvent', position: pos },
          expression: uploadedExpression(uploadResult.value),
        })
      } else {
        uploadResult.error.log(`Uploading file failed`)
      }
    }
  })
}

// === Color Picker ===

provideNodeColors(graphStore, (variable) =>
  viewportNode.value ? getComputedStyle(viewportNode.value).getPropertyValue(variable) : '',
)

const showColorPicker = ref(false)

function setSelectedNodesColor(color: string | undefined) {
  graphStore.transact(() =>
    nodeSelection.selected.forEach((id) => graphStore.overrideNodeColor(id, color)),
  )
}

const groupColors = computed(() => {
  const styles: { [key: string]: string } = {}
  for (let group of suggestionDb.groups) {
    styles[groupColorVar(group)] = group.color ?? colorFromString(group.name)
  }
  return styles
})
</script>

<template>
  <div
    ref="viewportNode"
    class="GraphEditor viewport"
    :class="{ draggingEdge: graphStore.mouseEditedEdge != null }"
    :style="groupColors"
    v-on.="graphNavigator.events"
    v-on..="nodeSelection.events"
    @click="handleClick"
    @dragover.prevent
    @drop.prevent="handleFileDrop($event)"
  >
    <div class="layer" :style="{ transform: graphNavigator.transform }">
      <GraphNodes
        :graphNodeSelections="graphNodeSelections"
        @nodeOutputPortDoubleClick="handleNodeOutputPortDoubleClick"
        @nodeDoubleClick="(id) => stackNavigator.enterNode(id)"
        @createNodes="createNodesFromSource"
        @setNodeColor="setSelectedNodesColor"
      />
    </div>
    <div
      ref="graphNodeSelections"
      class="layer"
      :style="{ transform: graphNavigator.transform, 'z-index': -1 }"
    />
    <GraphEdges :navigator="graphNavigator" @createNodeFromEdge="handleEdgeDrop" />
    <Transition name="rightDock">
      <div
        v-if="showDocumentationEditor"
        ref="documentationEditorArea"
        class="rightDock"
        data-testid="rightDock"
      >
        <div class="scrollArea">
          <MarkdownEditor v-model="documentation" />
        </div>
        <SvgIcon
          name="close"
          class="closeButton button"
          @click.stop="showDocumentationEditor = false"
        />
        <ResizeHandles
          left
          :modelValue="rightDockComputedBounds"
          @update:modelValue="rightDockWidth = $event.width"
        />
      </div>
    </Transition>
    <ComponentBrowser
      v-if="componentBrowserVisible"
      ref="componentBrowser"
      :navigator="graphNavigator"
      :nodePosition="componentBrowserNodePosition"
      :usage="componentBrowserUsage"
      @accepted="commitComponentBrowser"
      @canceled="hideComponentBrowser"
    />
    <TopBar
      v-model:recordMode="projectStore.recordMode"
      v-model:showColorPicker="showColorPicker"
      v-model:showCodeEditor="showCodeEditor"
      v-model:showDocumentationEditor="showDocumentationEditor"
      :breadcrumbs="stackNavigator.breadcrumbLabels.value"
      :allowNavigationLeft="stackNavigator.allowNavigationLeft.value"
      :allowNavigationRight="stackNavigator.allowNavigationRight.value"
      :zoomLevel="100.0 * graphNavigator.targetScale"
      :componentsSelected="nodeSelection.selected.size"
      @breadcrumbClick="stackNavigator.handleBreadcrumbClick"
      @back="stackNavigator.exitNode"
      @forward="stackNavigator.enterNextNodeFromHistory"
      @recordOnce="onRecordOnceButtonPress()"
      @fitToAllClicked="zoomToSelected"
      @zoomIn="graphNavigator.stepZoom(+1)"
      @zoomOut="graphNavigator.stepZoom(-1)"
      @collapseNodes="collapseNodes"
      @removeNodes="deleteSelected"
    />
    <PlusButton title="Add Component" @click.stop="addNodeAuto()" />
    <Transition>
      <Suspense ref="codeEditorArea">
        <CodeEditor v-if="showCodeEditor" @close="showCodeEditor = false" />
      </Suspense>
    </Transition>
    <SceneScroller
      :navigator="graphNavigator"
      :scrollableArea="Rect.Bounding(...graphStore.visibleNodeAreas)"
    />
    <GraphMouse />
  </div>
</template>

<style scoped>
.rightDock {
  position: absolute;
  top: 46px;
  bottom: 0;
  width: v-bind('cssRightDockWidth');
  right: 0;
  border-radius: 7px 0 0;
  background-color: rgba(255, 255, 255, 0.35);
  backdrop-filter: var(--blur-app-bg);
  padding: 4px 12px 0 6px;
  /* Prevent absolutely-positioned children (such as the close button) from bypassing the show/hide animation. */
  overflow-x: clip;
}
.rightDock-enter-active,
.rightDock-leave-active {
  transition: left 0.25s ease;
}
.rightDock-enter-from,
.rightDock-leave-to {
  width: 0;
}
.rightDock .scrollArea {
  width: 100%;
  height: 100%;
  overflow-y: auto;
}

.rightDock .closeButton {
  position: absolute;
  top: 4px;
  right: 6px;
  color: red;
  opacity: 0.3;

  &:hover {
    opacity: 0.6;
  }
}

.GraphEditor {
  position: relative;
  contain: layout;
  overflow: clip;
  user-select: none;
  /* Prevent touchpad back gesture, which can be triggered while panning. */
  overscroll-behavior-x: none;
  --group-color-fallback: #006b8a;
  --node-color-no-type: #596b81;
}

.layer {
  position: absolute;
  top: 0;
  left: 0;
  width: 0;
  height: 0;
}
</style><|MERGE_RESOLUTION|>--- conflicted
+++ resolved
@@ -45,13 +45,8 @@
 import { provideWidgetRegistry } from '@/providers/widgetRegistry'
 import { provideGraphStore, type NodeId } from '@/stores/graph'
 import type { RequiredImport } from '@/stores/graph/imports'
-<<<<<<< HEAD
 import { provideProjectStore } from '@/stores/project'
-import { groupColorVar, provideSuggestionDbStore } from '@/stores/suggestionDatabase'
-=======
-import { useProjectStore } from '@/stores/project'
-import { useSuggestionDbStore } from '@/stores/suggestionDatabase'
->>>>>>> 39098e2c
+import { provideSuggestionDbStore } from '@/stores/suggestionDatabase'
 import type { Typename } from '@/stores/suggestionDatabase/entry'
 import { provideVisualizationStore } from '@/stores/visualization'
 import { bail } from '@/util/assert'
@@ -353,11 +348,9 @@
   rightDockWidth.value != null ? `${rightDockWidth.value}px` : 'var(--right-dock-default-width)',
 )
 
-<<<<<<< HEAD
-const { documentation } = useAstDocumentation(graphStore, () => graphStore.methodAst)
-=======
-const { documentation } = useAstDocumentation(() => unwrapOr(graphStore.methodAst, undefined))
->>>>>>> 39098e2c
+const { documentation } = useAstDocumentation(graphStore, () =>
+  unwrapOr(graphStore.methodAst, undefined),
+)
 
 // === Execution Mode ===
 
