--- conflicted
+++ resolved
@@ -54,11 +54,7 @@
     createEditor({
       editable: true,
       namespace,
-<<<<<<< HEAD
-      theme: {},
-=======
       theme,
->>>>>>> ca53b69d
       nodes: [...nodes],
       onError: console.error,
     }),
