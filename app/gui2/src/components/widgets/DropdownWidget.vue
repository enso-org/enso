--- conflicted
+++ resolved
@@ -108,12 +108,9 @@
   min-width: 100%;
   z-index: 21;
 
-<<<<<<< HEAD
   /* When dropdown is displayed right below the last node's argument, the rounded corner needs to be
      covered. This is done by covering extra node-sized space at the top of the dropdown. */
   --dropdown-extend: calc(var(--node-base-height) - var(--extend-margin));
-=======
->>>>>>> 7e4c25c1
   margin-top: calc(0px - var(--dropdown-extend));
   padding-top: var(--dropdown-extend);
   background-color: var(--dropdown-bg);
