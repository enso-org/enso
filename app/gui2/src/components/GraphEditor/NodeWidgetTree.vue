<script setup lang="ts">
import NodeWidget from '@/components/GraphEditor/NodeWidget.vue'
import SvgIcon from '@/components/SvgIcon.vue'
import { useTransitioning } from '@/composables/animation'
import { injectGraphSelection } from '@/providers/graphSelection'
import { WidgetInput, type WidgetUpdate } from '@/providers/widgetRegistry'
import { WidgetEditHandler } from '@/providers/widgetRegistry/editHandler'
import { provideWidgetTree } from '@/providers/widgetTree'
import { useGraphStore, type NodeId } from '@/stores/graph'
import { Ast } from '@/util/ast'
import type { Vec2 } from '@/util/data/vec2'
import type { Icon } from '@/util/iconName'
import { computed, ref, toRef, watch } from 'vue'

const props = defineProps<{
  ast: Ast.Ast
  nodeId: NodeId
  nodeElement: HTMLElement | undefined
  nodeSize: Vec2
  icon: Icon
  connectedSelfArgumentId: Ast.AstId | undefined
  potentialSelfArgumentId: Ast.AstId | undefined
  /** Ports that are not targetable by default; see {@link NodeDataFromAst}. */
  conditionalPorts: Set<Ast.AstId>
  extended: boolean
}>()
const emit = defineEmits<{
  openFullMenu: []
}>()
const graph = useGraphStore()
const rootPort = computed(() => {
  const input = WidgetInput.FromAst(props.ast)
  if (props.ast instanceof Ast.Ident && !graph.db.isKnownFunctionCall(props.ast.id)) {
    input.forcePort = true
  }
  return input
})
const selection = injectGraphSelection()

const observedLayoutTransitions = new Set([
  'margin-left',
  'margin-right',
  'margin-top',
  'margin-bottom',
  'padding-left',
  'padding-right',
  'padding-top',
  'padding-bottom',
  'width',
  'height',
])

function selectNode() {
  selection.setSelection(new Set([props.nodeId]))
}

function handleWidgetUpdates(update: WidgetUpdate) {
  selectNode()
  const edit = update.edit ?? graph.startEdit()
  if (update.portUpdate) {
    const { value, origin } = update.portUpdate
    if (Ast.isAstId(origin)) {
      const ast =
        value instanceof Ast.Ast ? value
        : value == null ? Ast.Wildcard.new(edit)
        : undefined
      if (ast) {
        edit.replaceValue(origin as Ast.AstId, ast)
      } else if (typeof value === 'string') {
        edit.tryGet(origin)?.syncToCode(value)
      }
    } else {
      console.error(`[UPDATE ${origin}] Invalid top-level origin. Expected expression ID.`)
    }
  }
  graph.commitEdit(edit)
  // This handler is guaranteed to be the last handler in the chain.
  return true
}

const currentEdit = ref<WidgetEditHandler>()
watch(currentEdit, (edit) => edit && selectNode())

const layoutTransitions = useTransitioning(observedLayoutTransitions)
provideWidgetTree(
  toRef(props, 'ast'),
  toRef(props, 'nodeId'),
  toRef(props, 'nodeElement'),
  toRef(props, 'nodeSize'),
  toRef(props, 'icon'),
  toRef(props, 'connectedSelfArgumentId'),
  toRef(props, 'potentialSelfArgumentId'),
  toRef(props, 'conditionalPorts'),
  toRef(props, 'extended'),
  layoutTransitions.active,
  currentEdit,
  () => emit('openFullMenu'),
)
</script>
<script lang="ts">
export const GRAB_HANDLE_X_MARGIN_L = 4
export const GRAB_HANDLE_X_MARGIN_R = 8
export const ICON_WIDTH = 16
</script>

<template>
  <div class="NodeWidgetTree" spellcheck="false" v-on="layoutTransitions.events">
    <!-- Display an icon for the node if no widget in the tree provides one. -->
    <SvgIcon
      v-if="!props.connectedSelfArgumentId"
<<<<<<< HEAD
      class="icon grab-handle nodeCategoryIcon draggable"
      :style="{ margin: `0 ${GRAB_HANDLE_X_MARGIN}px` }"
=======
      class="icon grab-handle nodeCategoryIcon"
      :style="{ margin: `0 ${GRAB_HANDLE_X_MARGIN_R}px 0 ${GRAB_HANDLE_X_MARGIN_L}px` }"
>>>>>>> 0e17beba
      :name="props.icon"
      @click.right.stop.prevent="emit('openFullMenu')"
    />
    <NodeWidget :input="rootPort" @update="handleWidgetUpdates" />
  </div>
</template>

<style scoped>
.NodeWidgetTree {
  color: white;

  outline: none;
  height: 24px;
  display: flex;
  align-items: center;

  &:has(.WidgetPort.newToConnect) {
    margin-left: calc(4px - var(--widget-port-extra-pad));
  }

  &:has(.WidgetPort.newToConnect > .r-24:only-child) {
    margin-left: 0px;
  }
}

.GraphEditor.draggingEdge .NodeWidgetTree {
  transition: margin 0.2s ease;
}

.icon {
  margin-right: 4px;
}

.grab-handle {
  color: white;
}
</style><|MERGE_RESOLUTION|>--- conflicted
+++ resolved
@@ -108,13 +108,8 @@
     <!-- Display an icon for the node if no widget in the tree provides one. -->
     <SvgIcon
       v-if="!props.connectedSelfArgumentId"
-<<<<<<< HEAD
       class="icon grab-handle nodeCategoryIcon draggable"
-      :style="{ margin: `0 ${GRAB_HANDLE_X_MARGIN}px` }"
-=======
-      class="icon grab-handle nodeCategoryIcon"
       :style="{ margin: `0 ${GRAB_HANDLE_X_MARGIN_R}px 0 ${GRAB_HANDLE_X_MARGIN_L}px` }"
->>>>>>> 0e17beba
       :name="props.icon"
       @click.right.stop.prevent="emit('openFullMenu')"
     />
