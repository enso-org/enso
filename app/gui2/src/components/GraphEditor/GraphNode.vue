--- conflicted
+++ resolved
@@ -29,14 +29,9 @@
 import { Vec2 } from '@/util/data/vec2'
 import { displayedIconOf } from '@/util/getIconName'
 import { setIfUndefined } from 'lib0/map'
-<<<<<<< HEAD
 import type { ExternalId, VisualizationIdentifier } from 'shared/yjsModel'
-import { computed, onUnmounted, ref, watch, watchEffect } from 'vue'
-=======
-import type { VisualizationIdentifier } from 'shared/yjsModel'
 import type { EffectScope } from 'vue'
 import { computed, effectScope, onScopeDispose, onUnmounted, ref, watch, watchEffect } from 'vue'
->>>>>>> 973d2c6a
 
 const MAXIMUM_CLICK_LENGTH_MS = 300
 const MAXIMUM_CLICK_DISTANCE_SQ = 50
