--- conflicted
+++ resolved
@@ -51,12 +51,8 @@
   outputPortClick: [portId: AstId]
   outputPortDoubleClick: [portId: AstId]
   doubleClick: []
-<<<<<<< HEAD
-  createNode: [options: NodeCreationOptions]
+  createNodes: [options: NodeCreationOptions[]]
   toggleColorPicker: []
-=======
-  createNodes: [options: NodeCreationOptions[]]
->>>>>>> 7eafc5d1
   'update:edited': [cursorPosition: number]
   'update:rect': [rect: Rect]
   'update:visualizationId': [id: Opt<VisualizationIdentifier>]
