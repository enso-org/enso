--- conflicted
+++ resolved
@@ -45,19 +45,13 @@
 
 const nodeSelection = injectGraphSelection(true)
 const graph = useGraphStore()
-<<<<<<< HEAD
 const navigator = injectGraphNavigator(true)
-const isSourceOfDraggedEdge = computed(
-  () => graph.unconnectedEdge?.source === props.node.rootSpan.astId,
-)
-=======
 
 const outputPortsSet = computed(() => {
   const bindings = graph.db.nodeOutputPorts.lookup(nodeId.value)
   if (bindings.size === 0) return new Set([nodeId.value])
   return bindings
 })
->>>>>>> 93a4937c
 
 const widthOverridePx = ref<number>()
 const nodeId = computed(() => props.node.rootSpan.astId)
@@ -199,17 +193,11 @@
   return 0
 }
 
-<<<<<<< HEAD
-const handlePortClick = useDoubleClick(
-  () => emit('outputPortClick'),
-  () => emit('outputPortDoubleClick'),
-=======
 const handlePortClick = useDoubleClick<[portId: ExprId]>(
   (portId) => emit('outputPortClick', portId),
   (portId) => {
     emit('outputPortDoubleClick', portId)
   },
->>>>>>> 93a4937c
 ).handleClick
 interface PortData {
   clipRange: [number, number]
