--- conflicted
+++ resolved
@@ -129,9 +129,6 @@
 })
 
 const filteredTags = computed(() => {
-<<<<<<< HEAD
-  return Array.from(tags.value, (tag, index) => ({
-=======
   const expressionTags = dynamicTags.value.length > 0 ? dynamicTags.value : staticTags.value
   const expressionFilter =
     !isMulti.value && editedValue.value && makeExpressionFilter(editedValue.value)
@@ -149,7 +146,6 @@
   return filteredTags.value.map((tag, index) => ({
     value: tag.label,
     selected: tag instanceof ExpressionTag && selectedExpressions.value.has(tag.expression),
->>>>>>> 1872bb66
     tag,
   }))
 })
@@ -201,6 +197,7 @@
   },
   start: () => {
     dropdownVisible.value = true
+    editedWidget.value = undefined
     editedValue.value = undefined
   },
   edit: (origin, value) => {
@@ -212,6 +209,7 @@
   },
   addItem: () => {
     dropdownVisible.value = true
+    editedWidget.value = undefined
     editedValue.value = undefined
     return true
   },
