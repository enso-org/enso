<script setup lang="ts">
import NodeWidget from '@/components/GraphEditor/NodeWidget.vue'
import SvgIcon from '@/components/SvgIcon.vue'
import DropdownWidget from '@/components/widgets/DropdownWidget.vue'
import { injectInteractionHandler } from '@/providers/interactionHandler'
import { defineWidget, Score, WidgetInput, widgetProps } from '@/providers/widgetRegistry'
import {
  singleChoiceConfiguration,
  type ArgumentWidgetConfiguration,
} from '@/providers/widgetRegistry/configuration'
import { useGraphStore } from '@/stores/graph'
import { requiredImports, type RequiredImport } from '@/stores/graph/imports.ts'
import { useSuggestionDbStore } from '@/stores/suggestionDatabase'
import {
  type SuggestionEntry,
  type SuggestionEntryArgument,
} from '@/stores/suggestionDatabase/entry.ts'
import { Ast } from '@/util/ast'
<<<<<<< HEAD
=======
import type { TokenId } from '@/util/ast/abstract.ts'
import { targetIsOutside } from '@/util/autoBlur'
>>>>>>> ac4bbd89
import { ArgumentInfoKey } from '@/util/callTree'
import { arrayEquals } from '@/util/data/array'
import {
  qnLastSegment,
  tryQualifiedName,
  type IdentifierOrOperatorIdentifier,
} from '@/util/qualifiedName'
import { computed, ref, watch } from 'vue'

const props = defineProps(widgetProps(widgetDefinition))
const suggestions = useSuggestionDbStore()
const graph = useGraphStore()
const interaction = injectInteractionHandler()
const widgetRoot = ref<HTMLElement>()

interface Tag {
  /** If not set, the label is same as expression */
  label?: string
  expression: string
  requiredImports?: RequiredImport[]
  parameters?: ArgumentWidgetConfiguration[]
}

function identToLabel(name: IdentifierOrOperatorIdentifier): string {
  return name.replaceAll('_', ' ')
}

function tagFromExpression(expression: string): Tag {
  const qn = tryQualifiedName(expression)
  if (!qn.ok) return { expression }
  const entry = suggestions.entries.getEntryByQualifiedName(qn.value)
  if (entry) return tagFromEntry(entry)
  return {
    label: identToLabel(qnLastSegment(qn.value)),
    expression: qn.value,
  }
}

function tagFromEntry(entry: SuggestionEntry): Tag {
  return {
    label: identToLabel(entry.name),
    expression:
      entry.selfType != null ? `_.${entry.name}`
      : entry.memberOf ? `${qnLastSegment(entry.memberOf)}.${entry.name}`
      : entry.name,
    requiredImports: requiredImports(suggestions.entries, entry),
  }
}

const staticTags = computed<Tag[]>(() => {
  const tags = props.input[ArgumentInfoKey]?.info?.tagValues
  if (tags == null) return []
  return tags.map(tagFromExpression)
})

const dynamicTags = computed<Tag[]>(() => {
  const config = props.input.dynamicConfig
  if (config?.kind !== 'Single_Choice') return []
  return config.values.map((value) => ({
    ...tagFromExpression(value.value),
    ...(value.label ? { label: value.label } : {}),
    parameters: value.parameters,
  }))
})

const tags = computed(() => (dynamicTags.value.length > 0 ? dynamicTags.value : staticTags.value))
const tagLabels = computed(() => tags.value.map((tag) => tag.label ?? tag.expression))

const removeSurroundingParens = (expr?: string) => expr?.trim().replaceAll(/(^[(])|([)]$)/g, '')

const selectedIndex = ref<number>()
// When the input changes, we need to reset the selected index.
watch(
  () => props.input.value,
  () => (selectedIndex.value = undefined),
)
const selectedTag = computed(() => {
  if (selectedIndex.value != null) {
    return tags.value[selectedIndex.value]
  } else {
    const currentExpression = removeSurroundingParens(WidgetInput.valueRepr(props.input))
    if (!currentExpression) return undefined
    // We need to find the tag that matches the (beginning of) current expression.
    // To prevent partial prefix matches, we arrange tags in reverse lexicographical order.
    const sortedTags = tags.value
      .map((tag, index) => [removeSurroundingParens(tag.expression), index] as [string, number])
      .sort(([a], [b]) =>
        a < b ? 1
        : a > b ? -1
        : 0,
      )
    const [_, index] = sortedTags.find(([expr]) => currentExpression.startsWith(expr)) ?? []
    return index != null ? tags.value[index] : undefined
  }
})

const selectedLabel = computed(() => {
  return selectedTag.value?.label
})
const innerWidgetInput = computed(() => {
  if (props.input.dynamicConfig == null) return props.input
  const config = props.input.dynamicConfig
  if (config.kind !== 'Single_Choice') return props.input
  return { ...props.input, dynamicConfig: singleChoiceConfiguration(config) }
})
const showDropdownWidget = ref(false)
interaction.setWhen(showDropdownWidget, {
  cancel: () => {
    showDropdownWidget.value = false
  },
  click: (e: PointerEvent) => {
    if (targetIsOutside(e, widgetRoot)) showDropdownWidget.value = false
    return false
  },
})

function toggleDropdownWidget() {
  showDropdownWidget.value = !showDropdownWidget.value
}

function onClick(index: number, keepOpen: boolean) {
  selectedIndex.value = index
  showDropdownWidget.value = keepOpen
}

// When the selected index changes, we update the expression content.
watch(selectedIndex, (_index) => {
  let edit: Ast.MutableModule | undefined
  if (selectedTag.value?.requiredImports) {
    edit = graph.startEdit()
    graph.addMissingImports(edit, selectedTag.value.requiredImports)
  }
  props.onUpdate({
    edit,
    portUpdate: {
      value: selectedTag.value?.expression,
      origin: props.input.portId,
    },
  })
})
</script>

<script lang="ts">
function hasBooleanTagValues(parameter: SuggestionEntryArgument): boolean {
  if (parameter.tagValues == null) return false
  return arrayEquals(Array.from(parameter.tagValues).sort(), [
    'Standard.Base.Data.Boolean.Boolean.False',
    'Standard.Base.Data.Boolean.Boolean.True',
  ])
}

export const widgetDefinition = defineWidget(WidgetInput.isAstOrPlaceholder, {
  priority: 50,
  score: (props) => {
    if (props.input.dynamicConfig?.kind === 'Single_Choice') return Score.Perfect
    // Boolean arguments also have tag values, but the checkbox widget should handle them.
    if (
      props.input[ArgumentInfoKey]?.info?.tagValues != null &&
      !hasBooleanTagValues(props.input[ArgumentInfoKey].info)
    )
      return Score.Perfect
    return Score.Mismatch
  },
})
</script>

<template>
  <!-- See comment in GraphNode next to dragPointer definition about stopping pointerdown and pointerup -->
  <div
    ref="widgetRoot"
    class="WidgetSelection"
    @pointerdown.stop
    @pointerup.stop
    @click.stop="toggleDropdownWidget"
  >
    <NodeWidget ref="childWidgetRef" :input="innerWidgetInput" />
    <SvgIcon name="arrow_right_head_only" class="arrow" />
    <DropdownWidget
      v-if="showDropdownWidget"
      class="dropdownContainer"
      :color="'var(--node-color-primary)'"
      :values="tagLabels"
      :selectedValue="selectedLabel"
      @click="onClick"
    />
  </div>
</template>

<style scoped>
.WidgetSelection {
  display: flex;
  flex-direction: row;
}

.arrow {
  position: absolute;
  bottom: -6px;
  left: 50%;
  transform: translateX(-50%) rotate(90deg);
}
</style><|MERGE_RESOLUTION|>--- conflicted
+++ resolved
@@ -16,11 +16,7 @@
   type SuggestionEntryArgument,
 } from '@/stores/suggestionDatabase/entry.ts'
 import { Ast } from '@/util/ast'
-<<<<<<< HEAD
-=======
-import type { TokenId } from '@/util/ast/abstract.ts'
 import { targetIsOutside } from '@/util/autoBlur'
->>>>>>> ac4bbd89
 import { ArgumentInfoKey } from '@/util/callTree'
 import { arrayEquals } from '@/util/data/array'
 import {
