--- conflicted
+++ resolved
@@ -1,23 +1,13 @@
 <script setup lang="ts">
-<<<<<<< HEAD
-import { Score, defineWidget, type WidgetProps } from '@/providers/widgetRegistry'
+import { Score, defineWidget, widgetProps, type WidgetProps } from '@/providers/widgetRegistry'
 import { Ast } from '@/util/ast'
-const _props = defineProps<WidgetProps>()
-=======
-import { Score, defineWidget, widgetProps } from '@/providers/widgetRegistry'
-import { Ast, AstExtended } from '@/util/ast'
 const _props = defineProps(widgetProps(widgetDefinition))
->>>>>>> f60836d9
 </script>
 
 <script lang="ts">
-export const widgetDefinition = defineWidget(AstExtended.isToken(Ast.Token.Type.Wildcard), {
+export const widgetDefinition = defineWidget((input) => input instanceof Ast.Wildcard, {
   priority: 10,
-<<<<<<< HEAD
-  match: (props) => (props.input instanceof Ast.Wildcard ? Score.Good : Score.Mismatch),
-=======
   score: Score.Good,
->>>>>>> f60836d9
 })
 </script>
 
