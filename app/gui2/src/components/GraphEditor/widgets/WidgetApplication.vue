--- conflicted
+++ resolved
@@ -3,20 +3,17 @@
 import { ForcePort } from '@/providers/portInfo'
 import { AnyWidget, defineWidget, widgetProps } from '@/providers/widgetRegistry'
 import { Ast } from '@/util/ast'
-import { Argument, ArgumentApplication } from '@/util/callTree'
+import { ArgumentApplication, ArgumentAst, ArgumentPlaceholder } from '@/util/callTree'
 import { computed } from 'vue'
 
 const props = defineProps(widgetProps(widgetDefinition))
 const targetMaybePort = computed(() =>
-  props.input.target instanceof Argument
+  props.input.target instanceof ArgumentPlaceholder || props.input.target instanceof ArgumentAst
     ? new ForcePort(props.input.target.toAnyWidget())
     : props.input.target instanceof Ast.Ast
-    ? new AnyWidget(props.input.target)
+    ? AnyWidget.Ast(props.input.target)
     : props.input.target,
 )
-<<<<<<< HEAD
-Ast
-=======
 
 const appClass = computed(() => {
   return props.input.infixOperator != null ? 'infix' : 'prefix'
@@ -32,7 +29,6 @@
   }
   return {}
 })
->>>>>>> 74436830
 </script>
 
 <script lang="ts">
@@ -44,15 +40,10 @@
 <template>
   <span class="WidgetApplication" :class="appClass">
     <NodeWidget :input="targetMaybePort" />
-<<<<<<< HEAD
-    <NodeWidget v-if="props.input.infixOperator" :input="props.input.infixOperator" />
-    <NodeWidget :input="props.input.argument" />
-=======
     <div v-if="props.input.infixOperator" class="infixOp" :style="operatorStyle">
       <NodeWidget :input="props.input.infixOperator" />
     </div>
-    <NodeWidget :input="props.input.argument" :dynamicConfig="props.config" />
->>>>>>> 74436830
+    <NodeWidget :input="props.input.argument" />
   </span>
 </template>
 
