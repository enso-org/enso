<script setup lang="ts">
import NodeWidget from '@/components/GraphEditor/NodeWidget.vue'
<<<<<<< HEAD
import { Score, defineWidget, widgetAst, type WidgetProps } from '@/providers/widgetRegistry'
import { Ast } from '@/util/ast'
=======
import { defineWidget, widgetProps } from '@/providers/widgetRegistry'
import { AstExtended } from '@/util/ast'
>>>>>>> f60836d9
import { computed } from 'vue'

const props = defineProps(widgetProps(widgetDefinition))

<<<<<<< HEAD
const spanClass = computed(() => widgetAst(props.input)?.typeName())
const children = computed(() => [...(widgetAst(props.input)?.children() ?? [])])

function shouldNest(child: Ast.Expression, index: number) {
  return widgetAst(props.input) instanceof Ast.App && !(child instanceof Ast.App)
}
</script>

<script lang="ts">
export const widgetDefinition = defineWidget({
  priority: 1000,
  match: (info) => (widgetAst(info.input) ? Score.Good : Score.Mismatch),
=======
const spanClass = computed(() => props.input.treeTypeName())
const children = computed(() => [...props.input.children()])
</script>

<script lang="ts">
export const widgetDefinition = defineWidget(AstExtended.isTree(), {
  priority: 1001,
>>>>>>> f60836d9
})
</script>

<template>
  <span :class="['Tree', spanClass]"
<<<<<<< HEAD
    ><NodeWidget
      v-for="(child, index) in children"
      :key="child.exprId"
      :input="child"
      :nest="shouldNest(child, index)"
    />
=======
    ><NodeWidget v-for="(child, index) in children" :key="child.astId ?? index" :input="child" />
>>>>>>> f60836d9
  </span>
</template>

<style scoped>
.Tree {
  white-space: pre;
  align-items: center;
  transition: background 0.2s ease;
  min-height: 24px;
  display: inline-block;

  &.Literal {
    font-weight: bold;
  }

  &.port {
    background-color: var(--node-color-port);
    border-radius: var(--node-border-radius);
    margin: -2px -4px;
    padding: 2px 4px;
  }
}
</style><|MERGE_RESOLUTION|>--- conflicted
+++ resolved
@@ -1,53 +1,24 @@
 <script setup lang="ts">
 import NodeWidget from '@/components/GraphEditor/NodeWidget.vue'
-<<<<<<< HEAD
-import { Score, defineWidget, widgetAst, type WidgetProps } from '@/providers/widgetRegistry'
+import { Score, defineWidget, widgetProps, type WidgetProps } from '@/providers/widgetRegistry'
 import { Ast } from '@/util/ast'
-=======
-import { defineWidget, widgetProps } from '@/providers/widgetRegistry'
-import { AstExtended } from '@/util/ast'
->>>>>>> f60836d9
 import { computed } from 'vue'
 
 const props = defineProps(widgetProps(widgetDefinition))
 
-<<<<<<< HEAD
-const spanClass = computed(() => widgetAst(props.input)?.typeName())
-const children = computed(() => [...(widgetAst(props.input)?.children() ?? [])])
-
-function shouldNest(child: Ast.Expression, index: number) {
-  return widgetAst(props.input) instanceof Ast.App && !(child instanceof Ast.App)
-}
-</script>
-
-<script lang="ts">
-export const widgetDefinition = defineWidget({
-  priority: 1000,
-  match: (info) => (widgetAst(info.input) ? Score.Good : Score.Mismatch),
-=======
-const spanClass = computed(() => props.input.treeTypeName())
+const spanClass = computed(() => props.input.typeName())
 const children = computed(() => [...props.input.children()])
 </script>
 
 <script lang="ts">
-export const widgetDefinition = defineWidget(AstExtended.isTree(), {
+export const widgetDefinition = defineWidget((input) => input instanceof Ast.Ast, {
   priority: 1001,
->>>>>>> f60836d9
 })
 </script>
 
 <template>
   <span :class="['Tree', spanClass]"
-<<<<<<< HEAD
-    ><NodeWidget
-      v-for="(child, index) in children"
-      :key="child.exprId"
-      :input="child"
-      :nest="shouldNest(child, index)"
-    />
-=======
     ><NodeWidget v-for="(child, index) in children" :key="child.astId ?? index" :input="child" />
->>>>>>> f60836d9
   </span>
 </template>
 
