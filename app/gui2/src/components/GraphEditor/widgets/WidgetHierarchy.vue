--- conflicted
+++ resolved
@@ -35,19 +35,13 @@
 </script>
 
 <template>
-<<<<<<< HEAD
   <div class="WidgetHierarchy" :class="spanClass">
-    <NodeWidget v-for="(child, index) in children" :key="child.exprId ?? index" :input="child" />
-  </div>
-=======
-  <span :class="['Tree', spanClass]"
-    ><NodeWidget
+    <NodeWidget
       v-for="(child, index) in children"
-      :key="child.astId ?? index"
+      :key="child.exprId ?? index"
       :input="transformChild(child)"
     />
-  </span>
->>>>>>> 1c815a3d
+  </div>
 </template>
 
 <style scoped>
