--- conflicted
+++ resolved
@@ -1,40 +1,21 @@
 <script setup lang="ts">
-<<<<<<< HEAD
-import {
-  Score,
-  defineWidget,
-  widgetAst,
-  widgetToken,
-  type WidgetProps,
-} from '@/providers/widgetRegistry'
+import { Score, defineWidget, widgetProps, type WidgetProps } from '@/providers/widgetRegistry'
 import { Ast } from '@/util/ast'
-=======
-import { Score, defineWidget, widgetProps } from '@/providers/widgetRegistry'
-import { AstExtended } from '@/util/ast'
->>>>>>> f60836d9
+import { Tok } from '@/util/ast/abstract'
 import { computed, ref } from 'vue'
 
 const props = defineProps(widgetProps(widgetDefinition))
 
 const rootNode = ref<HTMLElement>()
 
-<<<<<<< HEAD
-const spanClass = computed(() => widgetToken(props.input)?.typeName())
-const repr = computed(() => widgetToken(props.input)?.code())
-=======
-const spanClass = computed(() => props.input.tokenTypeName())
-const repr = computed(() => props.input.repr())
->>>>>>> f60836d9
+const spanClass = computed(() => props.input.typeName())
+const repr = computed(() => props.input.code())
 </script>
 
 <script lang="ts">
-export const widgetDefinition = defineWidget(AstExtended.isToken(), {
+export const widgetDefinition = defineWidget((input) => input instanceof Tok.Tok, {
   priority: 1000,
-<<<<<<< HEAD
-  match: (info) => (info.input instanceof Ast.Tok ? Score.Good : Score.Mismatch),
-=======
   score: Score.Good,
->>>>>>> f60836d9
 })
 </script>
 
