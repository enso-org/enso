--- conflicted
+++ resolved
@@ -24,16 +24,7 @@
 
 const limits = computed(() => {
   const config = props.input.dynamicConfig
-<<<<<<< HEAD
-  if (
-    config != null &&
-    config.kind === 'Numeric_Input' &&
-    config.minimum != null &&
-    config.maximum != null
-  ) {
-=======
   if (config?.kind === 'Numeric_Input' && config?.minimum != null && config?.maximum != null) {
->>>>>>> d0fdeca6
     return { min: config.minimum, max: config.maximum }
   } else {
     return undefined
