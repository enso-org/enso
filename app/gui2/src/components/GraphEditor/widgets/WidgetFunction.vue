<script setup lang="ts">
import NodeWidget from '@/components/GraphEditor/NodeWidget.vue'
import { injectFunctionInfo, provideFunctionInfo } from '@/providers/functionInfo'
<<<<<<< HEAD
import type { WidgetInput } from '@/providers/widgetRegistry'
import { AnyWidget, Score, defineWidget, widgetProps } from '@/providers/widgetRegistry'
import {
  argsWidgetConfigurationSchema,
  functionCallConfiguration,
} from '@/providers/widgetRegistry/configuration'
=======
import type { PortId } from '@/providers/portInfo'
import { Score, defineWidget, widgetProps } from '@/providers/widgetRegistry'
import { widgetConfigurationSchema } from '@/providers/widgetRegistry/configuration'
>>>>>>> 74436830
import { useGraphStore } from '@/stores/graph'
import { useProjectStore, type NodeVisualizationConfiguration } from '@/stores/project'
import { assert, assertUnreachable } from '@/util/assert'
import { Ast } from '@/util/ast'
<<<<<<< HEAD
import { ArgumentApplication, getAccessOprSubject, interpretCall } from '@/util/callTree'
=======
import { ArgumentApplication, ArgumentAst, ArgumentPlaceholder } from '@/util/callTree'
>>>>>>> 74436830
import type { Opt } from '@/util/data/opt'
import type { ExprId } from 'shared/yjsModel'
import { computed, proxyRefs, watch } from 'vue'

const props = defineProps(widgetProps(widgetDefinition))
const graph = useGraphStore()
const project = useProjectStore()

provideFunctionInfo(
  proxyRefs({
<<<<<<< HEAD
    callId: computed(() => props.input.ast.astId),
=======
    callId: computed(() => props.input.exprId),
>>>>>>> 74436830
  }),
)

const methodCallInfo = computed(() => {
<<<<<<< HEAD
  const astId = props.input.ast.astId
  if (astId == null) return null
  return graph.db.getMethodCallInfo(astId)
=======
  const input: Ast.Ast = props.input
  return graph.db.getMethodCallInfo(input.exprId)
>>>>>>> 74436830
})

const interpreted = computed(() => {
  return interpretCall(props.input.ast, methodCallInfo.value == null)
})

const application = computed(() => {
  const call = interpreted.value
  if (!call) return props.input
  const noArgsCall = call.kind === 'prefix' ? graph.db.getMethodCall(call.func.exprId) : undefined

  const info = methodCallInfo.value
<<<<<<< HEAD
  const application = ArgumentApplication.FromInterpretedWithInfo(
    analyzed,
    {
      noArgsCall,
      appMethodCall: info?.methodCall,
      suggestion: info?.suggestion,
      widgetCfg: widgetConfiguration.value ?? undefined,
    },
=======
  return ArgumentApplication.FromInterpretedWithInfo(
    call,
    noArgsCall,
    info?.methodCall,
    info?.suggestion,
>>>>>>> 74436830
    !info?.staticallyApplied,
  )
  return application instanceof ArgumentApplication
    ? application
    : new AnyWidget(application, props.input.dynamicConfig, props.input.argInfo)
})

const escapeString = (str: string): string => {
  const escaped = str.replaceAll(/([\\'])/g, '\\$1')
  return `'${escaped}'`
}
const makeArgsList = (args: string[]) => '[' + args.map(escapeString).join(', ') + ']'

<<<<<<< HEAD
const selfArgumentAstId = computed<Opt<ExprId>>(() => {
  const analyzed = interpretCall(props.input.ast, true)
=======
const selfArgumentExprId = computed<Opt<ExprId>>(() => {
  const analyzed = ArgumentApplication.Interpret(props.input, true)
>>>>>>> 74436830
  if (analyzed.kind === 'infix') {
    return analyzed.lhs?.exprId
  } else {
<<<<<<< HEAD
    const knownArguments = methodCallInfo.value?.suggestion?.arguments
    const selfArgument =
      knownArguments?.[0]?.name === 'self'
        ? getAccessOprSubject(analyzed.func)
        : analyzed.args[0]?.argument
    return selfArgument?.astId
=======
    return analyzed.args[0]?.argument.exprId
>>>>>>> 74436830
  }
})

const visualizationConfig = computed<Opt<NodeVisualizationConfiguration>>(() => {
<<<<<<< HEAD
  // If we inherit dynamic config, there is no point in attaching visualization.
  if (props.input.dynamicConfig) return null

  const expressionId = selfArgumentAstId.value
  const astId = props.input.ast.astId
=======
  const tree = props.input
  const expressionId = selfArgumentExprId.value
  const astId = tree.exprId
>>>>>>> 74436830
  if (astId == null || expressionId == null) return null
  const info = graph.db.getMethodCallInfo(astId)
  if (!info) return null
  const args = info.suggestion.annotations
  if (args.length === 0) return null
  const name = info.suggestion.name
  return {
    expressionId,
    visualizationModule: 'Standard.Visualization.Widgets',
    expression: {
      module: 'Standard.Visualization.Widgets',
      definedOnType: 'Standard.Visualization.Widgets',
      name: 'get_widget_json',
    },
    positionalArgumentsExpressions: [`.${name}`, makeArgsList(args)],
  }
})
watch(visualizationConfig, console.log)

const visualizationData = project.useVisualizationData(visualizationConfig)
const widgetConfiguration = computed(() => {
  if (props.input.dynamicConfig?.kind === 'FunctionCall') return props.input.dynamicConfig
  const data = visualizationData.value
  if (data != null && data.ok) {
    const parseResult = argsWidgetConfigurationSchema.safeParse(data.value)
    if (parseResult.success) {
      return functionCallConfiguration(parseResult.data)
    } else {
      console.error('Unable to parse widget configuration.', data, parseResult.error)
    }
  }
  return undefined
})

/**
 * Process an argument value update. Takes care of inserting assigned placeholder values, as well as
 * handling deletions of arguments and rewriting the applications to named as appropriate.
 *
 * FIXME: This method has to be rewritten usign AST manipulation instead of string concatenation
 * once AST updates are implemented. Depends on #8367
 */
function handleArgUpdate(value: unknown, origin: PortId): boolean {
  const app = application.value
  if (app instanceof ArgumentApplication) {
    // Find the updated argument by matching origin port/expression with the appropriate argument.
    // We are insterested only in updates at the top level of the argument AST. Updates from nested
    // widgets do not need to be processed at the function application level.
    const argApp = [...app.iterApplications()].find(
      (app) => 'portId' in app.argument && app.argument.portId === origin,
    )

    // Perform appropriate AST update, either insertion or deletion.
    if (value != null && argApp?.argument instanceof ArgumentPlaceholder) {
      /* Case: Inserting value to a placeholder. */
      const codeToInsert = value instanceof Ast.Ast ? value.repr() : value
      const argCode = argApp.argument.insertAsNamed
        ? `${argApp.argument.info.name}=${codeToInsert}`
        : codeToInsert

      // FIXME[#8367]: Create proper application AST instead of concatenating strings.
      props.onUpdate(`${argApp.appTree.repr()} ${argCode}`, argApp.appTree.exprId)
      return true
    } else if (value == null && argApp?.argument instanceof ArgumentAst) {
      /* Case: Removing existing argument. */

      if (argApp.appTree instanceof Ast.App && argApp.appTree.argumentName != null) {
        /* Case: Removing named prefix argument. */

        // Named argument can always be removed immediately. Replace the whole application with its
        // target, effectively removing the argument from the call.
        props.onUpdate(argApp.appTree.function, argApp.appTree.exprId)
        return true
      } else if (value == null && argApp.appTree instanceof Ast.OprApp) {
        /* Case: Removing infix application. */

        // Infix application is removed as a whole. Only the target is kept.
        if (argApp.appTree.lhs) {
          props.onUpdate(argApp.appTree.lhs, argApp.appTree.exprId)
        }
        return true
      } else if (argApp.appTree instanceof Ast.App && argApp.appTree.argumentName == null) {
        /* Case: Removing positional prefix argument. */

        // Since the update of this kind can affect following arguments, it is necessary to
        // construct the new AST for the whole application in order to update it. Because we lack
        // the ability to do AST manipulation directly, we are forced to do it by string operations.
        // FIXME[#8367]: Edit application AST instead of concatenating strings.
        let newRepr = ''

        // Traverse the application chain, starting from the outermost application and going
        // towards the innermost target.
        for (let innerApp of app.iterApplications()) {
          if (innerApp === argApp) {
            // Found the application with the argument to remove. Skip the argument and use the
            // application target's code. This is the final iteration of the loop.
            newRepr = `${argApp.appTree.function.repr().trimEnd()} ${newRepr.trimStart()}`
            // Perform the actual update, since we already have the whole new application code
            // collected.
            props.onUpdate(newRepr, app.appTree.exprId)
            return true
          } else {
            // Process an argument to the right of the removed argument.
            assert(innerApp.appTree instanceof Ast.App)
            const argRepr = innerApp.appTree
              .repr()
              .substring(innerApp.appTree.function.repr().length)
              .trim()
            if (
              innerApp.argument instanceof ArgumentAst &&
              innerApp.appTree.argumentName == null &&
              innerApp.argument.info != null
            ) {
              // Positional arguments following the deleted argument must all be rewritten to named.
              newRepr = `${innerApp.argument.info.name}=${argRepr} ${newRepr.trimStart()}`
            } else {
              // All other arguments are copied as-is.
              newRepr = `${argRepr} ${newRepr.trimStart()}`
            }
          }
        }
        assertUnreachable()
      } else if (value == null && argApp.argument instanceof ArgumentPlaceholder) {
        /* Case: Removing placeholder value. */
        // Do nothing. The argument already doesn't exist, so there is nothing to update.
        return true
      } else {
        // Any other case is handled by the default handler.
        return false
      }
    }
  }
  return false
}
</script>
<script lang="ts">
<<<<<<< HEAD
function isFunctionCall(
  input: WidgetInput,
): input is AnyWidget & { ast: Ast.App | Ast.Ident | Ast.OprApp } {
  if (input instanceof AnyWidget)
    return (
      input.ast instanceof Ast.App ||
      input.ast instanceof Ast.Ident ||
      input.ast instanceof Ast.OprApp
    )
  return false
}

export const widgetDefinition = defineWidget(isFunctionCall, {
  priority: -10,
  score: (props, db) => {
    const ast = props.input.ast
=======
export const widgetDefinition = defineWidget([Ast.App, Ast.Ident, Ast.OprApp], {
  priority: -10,
  score: (props, db) => {
    const ast = props.input
    if (ast.exprId == null) return Score.Mismatch
>>>>>>> 74436830
    const prevFunctionState = injectFunctionInfo(true)

    // It is possible to try to render the same function application twice, e.g. when detected an
    // application with no arguments applied yet, but the application target is also an infix call.
    // In that case, the reentrant call method info must be ignored to not create an infinite loop,
    // and to resolve the infix call as its own application.
<<<<<<< HEAD
    if (prevFunctionState?.callId === ast.astId) return Score.Mismatch

    if (ast instanceof Ast.App || ast instanceof Ast.OprApp) return Score.Perfect

    const info = db.getMethodCallInfo(ast.astId)
=======
    if (prevFunctionState?.callId === ast.exprId) return Score.Mismatch

    if (ast instanceof Ast.App || ast instanceof Ast.OprApp) return Score.Perfect

    const info = db.getMethodCallInfo(ast.exprId)
>>>>>>> 74436830
    if (prevFunctionState != null && info?.staticallyApplied === true && ast instanceof Ast.Ident) {
      return Score.Mismatch
    }
    return info != null ? Score.Perfect : Score.Mismatch
  },
})
</script>

<template>
<<<<<<< HEAD
  <NodeWidget :input="application" />
=======
  <NodeWidget :input="application" :dynamicConfig="widgetConfiguration" @update="handleArgUpdate" />
>>>>>>> 74436830
</template><|MERGE_RESOLUTION|>--- conflicted
+++ resolved
@@ -1,27 +1,18 @@
 <script setup lang="ts">
 import NodeWidget from '@/components/GraphEditor/NodeWidget.vue'
 import { injectFunctionInfo, provideFunctionInfo } from '@/providers/functionInfo'
-<<<<<<< HEAD
+import type { PortId } from '@/providers/portInfo'
 import type { WidgetInput } from '@/providers/widgetRegistry'
 import { AnyWidget, Score, defineWidget, widgetProps } from '@/providers/widgetRegistry'
 import {
   argsWidgetConfigurationSchema,
   functionCallConfiguration,
 } from '@/providers/widgetRegistry/configuration'
-=======
-import type { PortId } from '@/providers/portInfo'
-import { Score, defineWidget, widgetProps } from '@/providers/widgetRegistry'
-import { widgetConfigurationSchema } from '@/providers/widgetRegistry/configuration'
->>>>>>> 74436830
 import { useGraphStore } from '@/stores/graph'
 import { useProjectStore, type NodeVisualizationConfiguration } from '@/stores/project'
 import { assert, assertUnreachable } from '@/util/assert'
 import { Ast } from '@/util/ast'
-<<<<<<< HEAD
 import { ArgumentApplication, getAccessOprSubject, interpretCall } from '@/util/callTree'
-=======
-import { ArgumentApplication, ArgumentAst, ArgumentPlaceholder } from '@/util/callTree'
->>>>>>> 74436830
 import type { Opt } from '@/util/data/opt'
 import type { ExprId } from 'shared/yjsModel'
 import { computed, proxyRefs, watch } from 'vue'
@@ -32,23 +23,12 @@
 
 provideFunctionInfo(
   proxyRefs({
-<<<<<<< HEAD
-    callId: computed(() => props.input.ast.astId),
-=======
-    callId: computed(() => props.input.exprId),
->>>>>>> 74436830
+    callId: computed(() => props.input.ast.exprId),
   }),
 )
 
 const methodCallInfo = computed(() => {
-<<<<<<< HEAD
-  const astId = props.input.ast.astId
-  if (astId == null) return null
-  return graph.db.getMethodCallInfo(astId)
-=======
-  const input: Ast.Ast = props.input
-  return graph.db.getMethodCallInfo(input.exprId)
->>>>>>> 74436830
+  return graph.db.getMethodCallInfo(props.input.ast.exprId)
 })
 
 const interpreted = computed(() => {
@@ -61,22 +41,14 @@
   const noArgsCall = call.kind === 'prefix' ? graph.db.getMethodCall(call.func.exprId) : undefined
 
   const info = methodCallInfo.value
-<<<<<<< HEAD
   const application = ArgumentApplication.FromInterpretedWithInfo(
-    analyzed,
+    call,
     {
       noArgsCall,
       appMethodCall: info?.methodCall,
       suggestion: info?.suggestion,
-      widgetCfg: widgetConfiguration.value ?? undefined,
+      widgetCfg: widgetConfiguration.value,
     },
-=======
-  return ArgumentApplication.FromInterpretedWithInfo(
-    call,
-    noArgsCall,
-    info?.methodCall,
-    info?.suggestion,
->>>>>>> 74436830
     !info?.staticallyApplied,
   )
   return application instanceof ArgumentApplication
@@ -90,41 +62,26 @@
 }
 const makeArgsList = (args: string[]) => '[' + args.map(escapeString).join(', ') + ']'
 
-<<<<<<< HEAD
 const selfArgumentAstId = computed<Opt<ExprId>>(() => {
   const analyzed = interpretCall(props.input.ast, true)
-=======
-const selfArgumentExprId = computed<Opt<ExprId>>(() => {
-  const analyzed = ArgumentApplication.Interpret(props.input, true)
->>>>>>> 74436830
   if (analyzed.kind === 'infix') {
     return analyzed.lhs?.exprId
   } else {
-<<<<<<< HEAD
     const knownArguments = methodCallInfo.value?.suggestion?.arguments
     const selfArgument =
       knownArguments?.[0]?.name === 'self'
         ? getAccessOprSubject(analyzed.func)
         : analyzed.args[0]?.argument
-    return selfArgument?.astId
-=======
-    return analyzed.args[0]?.argument.exprId
->>>>>>> 74436830
+    return selfArgument?.exprId
   }
 })
 
 const visualizationConfig = computed<Opt<NodeVisualizationConfiguration>>(() => {
-<<<<<<< HEAD
   // If we inherit dynamic config, there is no point in attaching visualization.
   if (props.input.dynamicConfig) return null
 
   const expressionId = selfArgumentAstId.value
-  const astId = props.input.ast.astId
-=======
-  const tree = props.input
-  const expressionId = selfArgumentExprId.value
-  const astId = tree.exprId
->>>>>>> 74436830
+  const astId = props.input.ast.exprId
   if (astId == null || expressionId == null) return null
   const info = graph.db.getMethodCallInfo(astId)
   if (!info) return null
@@ -260,7 +217,6 @@
 }
 </script>
 <script lang="ts">
-<<<<<<< HEAD
 function isFunctionCall(
   input: WidgetInput,
 ): input is AnyWidget & { ast: Ast.App | Ast.Ident | Ast.OprApp } {
@@ -277,32 +233,18 @@
   priority: -10,
   score: (props, db) => {
     const ast = props.input.ast
-=======
-export const widgetDefinition = defineWidget([Ast.App, Ast.Ident, Ast.OprApp], {
-  priority: -10,
-  score: (props, db) => {
-    const ast = props.input
     if (ast.exprId == null) return Score.Mismatch
->>>>>>> 74436830
     const prevFunctionState = injectFunctionInfo(true)
 
     // It is possible to try to render the same function application twice, e.g. when detected an
     // application with no arguments applied yet, but the application target is also an infix call.
     // In that case, the reentrant call method info must be ignored to not create an infinite loop,
     // and to resolve the infix call as its own application.
-<<<<<<< HEAD
-    if (prevFunctionState?.callId === ast.astId) return Score.Mismatch
+    if (prevFunctionState?.callId === ast.exprId) return Score.Mismatch
 
     if (ast instanceof Ast.App || ast instanceof Ast.OprApp) return Score.Perfect
 
-    const info = db.getMethodCallInfo(ast.astId)
-=======
-    if (prevFunctionState?.callId === ast.exprId) return Score.Mismatch
-
-    if (ast instanceof Ast.App || ast instanceof Ast.OprApp) return Score.Perfect
-
     const info = db.getMethodCallInfo(ast.exprId)
->>>>>>> 74436830
     if (prevFunctionState != null && info?.staticallyApplied === true && ast instanceof Ast.Ident) {
       return Score.Mismatch
     }
@@ -312,9 +254,5 @@
 </script>
 
 <template>
-<<<<<<< HEAD
-  <NodeWidget :input="application" />
-=======
-  <NodeWidget :input="application" :dynamicConfig="widgetConfiguration" @update="handleArgUpdate" />
->>>>>>> 74436830
+  <NodeWidget :input="application" @update="handleArgUpdate" />
 </template>