--- conflicted
+++ resolved
@@ -312,38 +312,18 @@
       if (ast.id == null) return Score.Mismatch
       const prevFunctionState = injectFunctionInfo(true)
 
-<<<<<<< HEAD
-    // It is possible to try to render the same function application twice, e.g. when detected an
-    // application with no arguments applied yet, but the application target is also an infix call.
-    // In that case, the reentrant call method info must be ignored to not create an infinite loop,
-    // and to resolve the infix call as its own application.
-    // We only render the function widget on the application chain’s top-level.
-    if (prevFunctionState?.prefixCalls.has(ast.id)) return Score.Mismatch
-=======
       // It is possible to try to render the same function application twice, e.g. when detected an
       // application with no arguments applied yet, but the application target is also an infix call.
       // In that case, the reentrant call method info must be ignored to not create an infinite loop,
       // and to resolve the infix call as its own application.
-      if (prevFunctionState?.callId === ast.id) return Score.Mismatch
->>>>>>> cdf031f6
+      // We only render the function widget on the application chain’s top-level.
+      if (prevFunctionState?.prefixCalls.has(ast.id)) return Score.Mismatch
 
       if (ast instanceof Ast.App || ast instanceof Ast.OprApp) return Score.Perfect
 
-<<<<<<< HEAD
-    const info = getMethodCallInfoRecursively(ast, db)
-    return info != null ? Score.Perfect : Score.Mismatch
-=======
-      const info = db.getMethodCallInfo(ast.id)
-      if (
-        prevFunctionState != null &&
-        info?.partiallyApplied === true &&
-        ast instanceof Ast.Ident
-      ) {
-        return Score.Mismatch
-      }
+      const info = getMethodCallInfoRecursively(ast, db)
       return info != null ? Score.Perfect : Score.Mismatch
     },
->>>>>>> cdf031f6
   },
   import.meta.hot,
 )
