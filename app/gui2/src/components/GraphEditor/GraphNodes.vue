--- conflicted
+++ resolved
@@ -4,12 +4,8 @@
 import { injectGraphNavigator } from '@/providers/graphNavigator'
 import { injectGraphSelection } from '@/providers/graphSelection'
 import { useGraphStore } from '@/stores/graph'
-<<<<<<< HEAD
 import type { Rect } from '@/util/rect'
 import type { Vec2 } from '@/util/vec2'
-=======
-import { Vec2 } from '@/util/vec2'
->>>>>>> 579d83a4
 import type { ContentRange, ExprId } from 'shared/yjsModel'
 
 const graphStore = useGraphStore()
@@ -25,21 +21,9 @@
   })
 }
 
-<<<<<<< HEAD
-function moveNode(movedId: ExprId, delta: Vec2) {
-  const scaledDelta = delta.scale(1 / (navigator?.scale ?? 1))
-  graphStore.transact(() => {
-    for (const id of selection?.isSelected(movedId) ? selection.selected : [movedId]) {
-      const node = graphStore.db.getNode(id)
-      if (node == null) continue
-      graphStore.setNodePosition(id, node.position.add(scaledDelta))
-    }
-  })
-=======
 function nodeIsDragged(movedId: ExprId, offset: Vec2) {
   const scaledOffset = offset.scale(1 / (navigator?.scale ?? 1))
   dragging.startOrUpdate(movedId, scaledOffset)
->>>>>>> 579d83a4
 }
 
 function hoverNode(id: ExprId | undefined) {
@@ -56,12 +40,8 @@
 
 <template>
   <GraphNode
-<<<<<<< HEAD
     v-for="[id, node] in graphStore.db.allNodes()"
-=======
-    v-for="[id, node] in graphStore.nodes"
     v-show="id != graphStore.editedNodeInfo?.id"
->>>>>>> 579d83a4
     :key="id"
     :node="node"
     :edited="false"
