--- conflicted
+++ resolved
@@ -20,7 +20,6 @@
 import type { URLString } from '@/util/data/urlString'
 import { Vec2 } from '@/util/data/vec2'
 import type { Icon } from '@/util/iconName'
-import { debouncedGetter } from '@/util/reactivity'
 import { computedAsync } from '@vueuse/core'
 import { isIdentifier } from 'shared/ast'
 import { visIdentifierEquals, type VisualizationIdentifier } from 'shared/yjsModel'
@@ -56,7 +55,6 @@
 }>()
 const emit = defineEmits<{
   'update:rect': [rect: Rect | undefined]
-  'update:userSetSize': [size: Vec2]
   'update:id': [id: VisualizationIdentifier]
   'update:visible': [visible: boolean]
   'update:fullscreen': [fullscreen: boolean]
@@ -226,35 +224,22 @@
 })
 
 const isBelowToolbar = ref(false)
-<<<<<<< HEAD
-let userSetWidth = ref<number | null>(null)
 let userSetHeight = ref(150)
-=======
-let width = ref<Opt<number>>(props.width)
-let height = ref(150)
-// We want to debounce width changes, because they are saved to the metadata.
-const debouncedWidth = debouncedGetter(() => width.value, 300)
-watch(debouncedWidth, (value) => value != null && emit('update:width', value))
->>>>>>> 96bfcb3e
-
-const userSetSize = computed(() => new Vec2(userSetWidth.value ?? 0, userSetHeight.value))
 
 const rect = computed(
   () =>
     new Rect(
       props.nodePosition,
       new Vec2(
-        Math.max(userSetWidth.value ?? 0, props.nodeSize.x),
+        Math.max(props.width ?? 0, props.nodeSize.x),
         userSetHeight.value + (isBelowToolbar.value ? TOP_WITH_TOOLBAR_PX : TOP_WITHOUT_TOOLBAR_PX),
       ),
     ),
 )
 
 watchEffect(() => emit('update:rect', rect.value))
-watchEffect(() => emit('update:userSetSize', userSetSize.value))
 onUnmounted(() => {
   emit('update:rect', undefined)
-  emit('update:userSetSize', userSetSize.value)
 })
 
 const allTypes = computed(() => Array.from(visualizationStore.types(props.typename)))
@@ -273,14 +258,10 @@
     return props.scale
   },
   get width() {
-<<<<<<< HEAD
     return rect.value.width
-=======
-    return width.value ?? null
->>>>>>> 96bfcb3e
   },
   set width(value) {
-    userSetWidth.value = value
+    emit('update:width', value)
   },
   get height() {
     return userSetHeight.value
