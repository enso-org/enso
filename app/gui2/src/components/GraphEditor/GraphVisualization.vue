--- conflicted
+++ resolved
@@ -60,16 +60,6 @@
 const projectStore = useProjectStore()
 const visualizationStore = useVisualizationStore()
 
-<<<<<<< HEAD
-const expressionInfo = computed(() =>
-  props.dataSource?.type === 'node' ?
-    graphStore.db.getExpressionInfo(props.dataSource.nodeId)
-  : undefined,
-)
-const typeName = computed(() => expressionInfo.value?.typename ?? 'Any')
-
-=======
->>>>>>> c69ba4ee
 const configForGettingDefaultVisualization = computed<NodeVisualizationConfiguration | undefined>(
   () => {
     if (props.currentType) return
@@ -86,19 +76,6 @@
   configForGettingDefaultVisualization,
 ) as ShallowRef<Result<{ library: { name: string } | null; name: string } | undefined>>
 
-<<<<<<< HEAD
-const defaultVisualization = computed<VisualizationIdentifier | undefined>(() => {
-  const raw = defaultVisualizationRaw.value
-  if (!raw?.ok || !raw.value) return
-  return {
-    name: raw.value.name,
-    module:
-      raw.value.library == null ?
-        { kind: 'Builtin' }
-      : { kind: 'Library', name: raw.value.library.name },
-  }
-})
-=======
 const defaultVisualizationForCurrentNodeSource = computed<VisualizationIdentifier | undefined>(
   () => {
     const raw = defaultVisualizationRaw.value
@@ -106,13 +83,12 @@
     return {
       name: raw.value.name,
       module:
-        raw.value.library == null
-          ? { kind: 'Builtin' }
-          : { kind: 'Library', name: raw.value.library.name },
+        raw.value.library == null ?
+          { kind: 'Builtin' }
+        : { kind: 'Library', name: raw.value.library.name },
     }
   },
 )
->>>>>>> c69ba4ee
 
 const currentType = computed(() => {
   if (props.currentType) return props.currentType
@@ -130,22 +106,12 @@
   return false
 })
 
-<<<<<<< HEAD
-const visualizationData = projectStore.useVisualizationData(() => {
-  return props.data == null && props.dataSource?.type === 'node' ?
-      {
-        ...visPreprocessor.value,
-        expressionId: props.dataSource.nodeId,
-      }
-    : null
-=======
 const nodeVisualizationData = projectStore.useVisualizationData(() => {
   if (props.dataSource?.type !== 'node') return
   return {
     ...visPreprocessor.value,
     expressionId: props.dataSource.nodeId,
   }
->>>>>>> c69ba4ee
 })
 
 const expressionVisualizationData = computedAsync(() => {
