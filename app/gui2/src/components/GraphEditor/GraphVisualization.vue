--- conflicted
+++ resolved
@@ -8,39 +8,28 @@
   DEFAULT_VISUALIZATION_CONFIGURATION,
   DEFAULT_VISUALIZATION_IDENTIFIER,
   useVisualizationStore,
-  type Visualization,
 } from '@/stores/visualization'
+import type { Visualization } from '@/stores/visualization/runtimeTypes'
 import { toError } from '@/util/error'
 import type { Icon } from '@/util/iconName'
 import type { Opt } from '@/util/opt'
-<<<<<<< HEAD
+import { Rect } from '@/util/rect'
 import type { URLString } from '@/util/urlString'
-import type { Vec2 } from '@/util/vec2'
+import { Vec2 } from '@/util/vec2'
 import type { ExprId, VisualizationIdentifier } from 'shared/yjsModel'
 import {
   computed,
   onErrorCaptured,
+  onUnmounted,
   ref,
   shallowRef,
   watch,
   watchEffect,
   type ShallowRef,
 } from 'vue'
-=======
-import { Rect } from '@/util/rect'
-import { Vec2 } from '@/util/vec2'
-import type { ExprId, VisualizationIdentifier } from 'shared/yjsModel'
-import { computed, onErrorCaptured, onUnmounted, ref, shallowRef, watch, watchEffect } from 'vue'
-
-const visPreprocessor = ref(DEFAULT_VISUALIZATION_CONFIGURATION)
-const error = ref<Error>()
 
 const TOP_WITHOUT_TOOLBAR_PX = 36
 const TOP_WITH_TOOLBAR_PX = 72
-
-const projectStore = useProjectStore()
-const visualizationStore = useVisualizationStore()
->>>>>>> 5216b8c0
 
 const props = defineProps<{
   currentType: Opt<VisualizationIdentifier>
