<script setup lang="ts">
import GraphEdge from '@/components/GraphEditor/GraphEdge.vue'
import type { GraphNavigator } from '@/providers/graphNavigator'
import { injectGraphSelection } from '@/providers/graphSelection'
import { injectInteractionHandler, type Interaction } from '@/providers/interactionHandler'
import type { PortId } from '@/providers/portInfo'
import { useGraphStore } from '@/stores/graph'
<<<<<<< HEAD
import { Ast } from '@/util/ast'
import { Vec2 } from '@/util/vec2.ts'
import { isUuid, type ExprId } from 'shared/yjsModel.ts'
=======
import { Vec2 } from '@/util/data/vec2'
import type { ExprId } from 'shared/yjsModel'
>>>>>>> b5c995a7

const graph = useGraphStore()
const selection = injectGraphSelection(true)
const interaction = injectInteractionHandler()

const emits = defineEmits<{
  createNodeFromEdge: [source: ExprId, position: Vec2]
}>()

const editingEdge: Interaction = {
  cancel() {
    const target = graph.unconnectedEdge?.disconnectedEdgeTarget
    graph.transact(() => {
      if (target != null) disconnectEdge(target)
      graph.clearUnconnected()
    })
  },
  click(_e: MouseEvent, graphNavigator: GraphNavigator): boolean {
    if (graph.unconnectedEdge == null) return false
    const source = graph.unconnectedEdge.source ?? selection?.hoveredNode
    const target = graph.unconnectedEdge.target ?? selection?.hoveredPort
    const targetNode = target && graph.getPortNodeId(target)
    graph.transact(() => {
      if (source != null && source != targetNode) {
        if (target == null) {
          if (graph.unconnectedEdge?.disconnectedEdgeTarget != null)
            disconnectEdge(graph.unconnectedEdge.disconnectedEdgeTarget)
          emits('createNodeFromEdge', source, graphNavigator.sceneMousePos ?? Vec2.Zero)
        } else {
          createEdge(source, target)
        }
      }
      graph.clearUnconnected()
    })
    return true
  },
}

interaction.setWhen(() => graph.unconnectedEdge != null, editingEdge)

function disconnectEdge(target: PortId) {
  if (!graph.updatePortValue(target, undefined)) {
    const targetStr: string = target
    if (isUuid(targetStr)) {
      console.warn(`Failed to disconnect edge from port ${target}, falling back to direct edit.`)
      graph.setExpressionContent(targetStr as ExprId, '_')
    } else {
      console.error(`Failed to disconnect edge from port ${target}, no fallback possible.`)
    }
  }
}

function createEdge(source: ExprId, target: PortId) {
  const ident = graph.db.getOutputPortIdentifier(source)
  if (ident == null) return
  const identAst = Ast.parse(ident)
  if (!graph.updatePortValue(target, identAst)) {
    const targetStr: string = target
    if (isUuid(targetStr)) {
      console.warn(`Failed to connect edge to port ${target}, falling back to direct edit.`)
      graph.setExpressionContent(targetStr as ExprId, ident)
    } else {
      console.error(`Failed to connect edge to port ${target}, no fallback possible.`)
    }
  }
}
</script>

<template>
  <GraphEdge v-for="(edge, index) in graph.edges" :key="index" :edge="edge" />
</template><|MERGE_RESOLUTION|>--- conflicted
+++ resolved
@@ -5,14 +5,9 @@
 import { injectInteractionHandler, type Interaction } from '@/providers/interactionHandler'
 import type { PortId } from '@/providers/portInfo'
 import { useGraphStore } from '@/stores/graph'
-<<<<<<< HEAD
 import { Ast } from '@/util/ast'
-import { Vec2 } from '@/util/vec2.ts'
+import { Vec2 } from '@/util/data/vec2'
 import { isUuid, type ExprId } from 'shared/yjsModel.ts'
-=======
-import { Vec2 } from '@/util/data/vec2'
-import type { ExprId } from 'shared/yjsModel'
->>>>>>> b5c995a7
 
 const graph = useGraphStore()
 const selection = injectGraphSelection(true)
