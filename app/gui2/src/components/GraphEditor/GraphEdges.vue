<script setup lang="ts">
import GraphEdge from '@/components/GraphEditor/GraphEdge.vue'
import type { GraphNavigator } from '@/providers/graphNavigator.ts'
import { injectGraphSelection } from '@/providers/graphSelection.ts'
import { injectInteractionHandler, type Interaction } from '@/providers/interactionHandler'
import type { PortId } from '@/providers/portInfo'
import { useGraphStore } from '@/stores/graph'
import { Ast } from '@/util/ast'
import { Vec2 } from '@/util/vec2.ts'
import { isUuid, type ExprId } from 'shared/yjsModel.ts'

const graph = useGraphStore()
const selection = injectGraphSelection(true)
const interaction = injectInteractionHandler()

const emits = defineEmits<{
  createNodeFromEdge: [source: ExprId, position: Vec2]
}>()

const editingEdge: Interaction = {
  cancel() {
    const target = graph.unconnectedEdge?.disconnectedEdgeTarget
    graph.transact(() => {
      if (target != null) disconnectEdge(target)
      graph.clearUnconnected()
    })
  },
  click(_e: MouseEvent, graphNavigator: GraphNavigator): boolean {
    if (graph.unconnectedEdge == null) return false
    const source = graph.unconnectedEdge.source ?? selection?.hoveredNode
    const target = graph.unconnectedEdge.target ?? selection?.hoveredPort
    const targetNode = target && graph.getPortNodeId(target)
    graph.transact(() => {
      if (source != null && source != targetNode) {
        if (target == null) {
          if (graph.unconnectedEdge?.disconnectedEdgeTarget != null)
            disconnectEdge(graph.unconnectedEdge.disconnectedEdgeTarget)
          emits('createNodeFromEdge', source, graphNavigator.sceneMousePos ?? Vec2.Zero)
        } else {
          createEdge(source, target)
        }
      }
      graph.clearUnconnected()
    })
    return true
  },
}
interaction.setWhen(() => graph.unconnectedEdge != null, editingEdge)

function disconnectEdge(target: PortId) {
  if (!graph.updatePortValue(target, undefined)) {
    const targetStr: string = target
    if (isUuid(targetStr)) {
      console.warn(`Failed to disconnect edge from port ${target}, falling back to direct edit.`)
      graph.setExpressionContent(targetStr as ExprId, '_')
    } else {
      console.error(`Failed to disconnect edge from port ${target}, no fallback possible.`)
    }
  }
}

<<<<<<< HEAD
function createNodeFromEdgeDrop(source: ExprId, graphNavigator: GraphNavigator) {
  const node = graph.createNodeFromSource(graphNavigator.sceneMousePos ?? Vec2.Zero, source)
  if (node != null) {
    graph.setEditedNode(node, 0)
  } else {
    console.error('Failed to create node from edge drop.')
  }
}

function createEdge(source: ExprId, target: PortId) {
=======
function createEdge(source: ExprId, target: ExprId) {
>>>>>>> 1c815a3d
  const ident = graph.db.getOutputPortIdentifier(source)
  if (ident == null) return
  const identAst = Ast.parse(ident)
  if (!graph.updatePortValue(target, identAst)) {
    const targetStr: string = target
    if (isUuid(targetStr)) {
      console.warn(`Failed to connect edge to port ${target}, falling back to direct edit.`)
      graph.setExpressionContent(targetStr as ExprId, ident)
    } else {
      console.error(`Failed to connect edge to port ${target}, no fallback possible.`)
    }
  }
}
</script>

<template>
  <GraphEdge v-for="(edge, index) in graph.edges" :key="index" :edge="edge" />
</template><|MERGE_RESOLUTION|>--- conflicted
+++ resolved
@@ -45,6 +45,7 @@
     return true
   },
 }
+
 interaction.setWhen(() => graph.unconnectedEdge != null, editingEdge)
 
 function disconnectEdge(target: PortId) {
@@ -59,20 +60,7 @@
   }
 }
 
-<<<<<<< HEAD
-function createNodeFromEdgeDrop(source: ExprId, graphNavigator: GraphNavigator) {
-  const node = graph.createNodeFromSource(graphNavigator.sceneMousePos ?? Vec2.Zero, source)
-  if (node != null) {
-    graph.setEditedNode(node, 0)
-  } else {
-    console.error('Failed to create node from edge drop.')
-  }
-}
-
 function createEdge(source: ExprId, target: PortId) {
-=======
-function createEdge(source: ExprId, target: ExprId) {
->>>>>>> 1c815a3d
   const ident = graph.db.getOutputPortIdentifier(source)
   if (ident == null) return
   const identAst = Ast.parse(ident)
