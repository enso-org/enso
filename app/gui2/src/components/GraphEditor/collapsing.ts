--- conflicted
+++ resolved
@@ -147,21 +147,12 @@
 /** Perform the actual AST refactoring for collapsing nodes. */
 export function performCollapse(
   info: CollapsedInfo,
-<<<<<<< HEAD
-  module: Ast.Module,
-=======
->>>>>>> d55c9c99
   edit: Ast.MutableModule,
   topLevel: Ast.BodyBlock,
   db: GraphDb,
   currentMethodName: string,
-<<<<<<< HEAD
 ): CollapsingResult {
-  const functionAst = Ast.findModuleMethod(module, currentMethodName)
-=======
-) {
   const functionAst = Ast.findModuleMethod(edit, currentMethodName)
->>>>>>> d55c9c99
   if (!(functionAst instanceof Ast.Function) || !(functionAst.body instanceof Ast.BodyBlock)) {
     throw new Error(`Expected a collapsable function, found ${functionAst}.`)
   }
@@ -201,11 +192,7 @@
     collapsed.push(ident)
     outputNodeId = ident.exprId
   }
-<<<<<<< HEAD
   // Update the definiton of the refactored function.
-=======
-  // Update the definition of refactored function.
->>>>>>> d55c9c99
   const refactoredBlock = Ast.BodyBlock.new(refactored, edit)
   edit.replaceRef(functionBlock.exprId, refactoredBlock)
 
@@ -213,10 +200,7 @@
   const args: Ast.Ast[] = info.extracted.inputs.map((arg) => Ast.Ident.new(edit, arg))
   const collapsedFunction = Ast.Function.fromExprs(edit, collapsedName, args, collapsed, true)
   topLevel.insert(edit, posToInsert, collapsedFunction)
-<<<<<<< HEAD
   return { refactoredNodeId, collapsedNodeIds, outputNodeId }
-=======
->>>>>>> d55c9c99
 }
 
 /** Prepare a method call expression for collapsed method. */
