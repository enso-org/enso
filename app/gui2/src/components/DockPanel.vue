--- conflicted
+++ resolved
@@ -54,42 +54,19 @@
 </script>
 
 <template>
-<<<<<<< HEAD
   <div ref="root" class="DockPanelRoot" :style="style" data-testid="rightDockRoot">
     <ToggleIcon
       v-model="show"
       :title="`Documentation Panel (${documentationEditorBindings.bindings.toggle.humanReadable})`"
       icon="right_panel"
       class="toggleDock"
+      :class="{ aboveFullscreen: contentFullscreen }"
     />
     <SizeTransition width :duration="100">
       <div v-if="show" ref="slideInPanel" class="DockPanel" data-testid="rightDock">
         <div class="content">
           <slot v-if="tab == 'docs'" name="docs" />
           <slot v-else-if="tab == 'help'" name="help" />
-=======
-  <ToggleIcon
-    v-model="show"
-    :title="`Documentation Panel (${documentationEditorBindings.bindings.toggle.humanReadable})`"
-    icon="right_panel"
-    class="toggleDock"
-    :class="{ aboveFullscreen: contentFullscreen }"
-  />
-  <SizeTransition width :duration="100">
-    <div v-if="show" ref="slideInPanel" :style="style" class="DockPanel" data-testid="rightDock">
-      <div class="content">
-        <slot v-if="tab == 'docs'" name="docs" />
-        <slot v-else-if="tab == 'help'" name="help" />
-      </div>
-      <div class="tabBar">
-        <div class="tab" :style="tabStyle">
-          <ToggleIcon
-            :modelValue="tab == 'docs'"
-            title="Documentation Editor"
-            icon="text"
-            @update:modelValue="tab = 'docs'"
-          />
->>>>>>> ff5e4c4e
         </div>
         <div class="tabBar">
           <div class="tab" :style="tabStyle">
