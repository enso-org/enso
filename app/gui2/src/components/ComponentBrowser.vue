<script setup lang="ts">
import { componentBrowserBindings } from '@/bindings'
import { makeComponentList, type Component } from '@/components/ComponentBrowser/component'
import { Filtering } from '@/components/ComponentBrowser/filtering'
import { useComponentBrowserInput } from '@/components/ComponentBrowser/input'
import { default as DocumentationPanel } from '@/components/DocumentationPanel.vue'
import GraphVisualization from '@/components/GraphEditor/GraphVisualization.vue'
import SvgIcon from '@/components/SvgIcon.vue'
import ToggleIcon from '@/components/ToggleIcon.vue'
import { useApproach } from '@/composables/animation'
import { useEvent, useResizeObserver } from '@/composables/events'
import type { useNavigator } from '@/composables/navigator'
import { useGraphStore } from '@/stores/graph'
import type { RequiredImport } from '@/stores/graph/imports'
import { useProjectStore } from '@/stores/project'
import { groupColorStyle, useSuggestionDbStore } from '@/stores/suggestionDatabase'
import { SuggestionKind, type SuggestionEntry } from '@/stores/suggestionDatabase/entry'
import type { VisualizationDataSource } from '@/stores/visualization'
import { tryGetIndex } from '@/util/data/array'
import type { Opt } from '@/util/data/opt'
import { allRanges } from '@/util/data/range'
import { Vec2 } from '@/util/data/vec2'
import type { SuggestionId } from 'shared/languageServerTypes/suggestions'
<<<<<<< HEAD
import type { ContentRange, ExprId } from 'shared/yjsModel'
import { computed, nextTick, onMounted, ref, watch, type ComputedRef, type Ref } from 'vue'
=======
import { computed, nextTick, onMounted, ref, watch, type ComputedRef, type Ref } from 'vue'
import { useComponentBrowserInput, type Usage } from './ComponentBrowser/input'
import GraphVisualization from './GraphEditor/GraphVisualization.vue'
>>>>>>> af50d325

const ITEM_SIZE = 32
const TOP_BAR_HEIGHT = 32
// Difference in position between the component browser and a node for the input of the component browser to
// be placed at the same position as the node.
const COMPONENT_BROWSER_TO_NODE_OFFSET = new Vec2(-4, -4)

const projectStore = useProjectStore()
const suggestionDbStore = useSuggestionDbStore()
const graphStore = useGraphStore()

const props = defineProps<{
  nodePosition: Vec2
  navigator: ReturnType<typeof useNavigator>
  usage: Usage
}>()

const emit = defineEmits<{
  accepted: [searcherExpression: string, requiredImports: RequiredImport[]]
  closed: [searcherExpression: string, requiredImports: RequiredImport[]]
  canceled: []
}>()

onMounted(() => {
  nextTick(() => {
    input.reset(props.usage)
    if (inputField.value != null) {
      inputField.value.focus({ preventScroll: true })
    } else {
      console.warn(
        'Component Browser input element was not mounted. This is not expected and may break the Component Browser',
      )
    }
  })
})

// === Position ===

const transform = computed(() => {
  const nav = props.navigator
  const translate = nav.translate
  const position = props.nodePosition.add(COMPONENT_BROWSER_TO_NODE_OFFSET)
  const screenPosition = translate.add(position).scale(nav.scale)
  const x = Math.round(screenPosition.x)
  const y = Math.round(screenPosition.y)

  return `translate(${x}px, ${y}px) translateY(-100%)`
})

// === Input and Filtering ===

const cbRoot = ref<HTMLElement>()
const inputField = ref<HTMLInputElement>()
const input = useComponentBrowserInput()
const filterFlags = ref({ showUnstable: false, showLocal: false })

const currentFiltering = computed(() => {
  const currentModule = projectStore.modulePath
  return new Filtering(
    {
      ...input.filter.value,
      ...filterFlags.value,
    },
    currentModule?.ok ? currentModule.value : undefined,
  )
})

watch(currentFiltering, () => {
  selected.value = input.autoSelectFirstComponent.value ? 0 : null
  nextTick(() => {
    scrollToBottom()
    animatedScrollPosition.skip()
    animatedHighlightPosition.skip()
    animatedHighlightHeight.skip()
  })
})

function readInputFieldSelection() {
  if (
    inputField.value != null &&
    inputField.value.selectionStart != null &&
    inputField.value.selectionEnd != null
  ) {
    input.selection.value.start = inputField.value.selectionStart
    input.selection.value.end = inputField.value.selectionEnd
  }
}
// HTMLInputElement's same event is not supported in chrome yet. We just react for any
// selectionchange in the document and check if the input selection changed.
// BUT some operations like deleting does not emit 'selectionChange':
// https://bugs.chromium.org/p/chromium/issues/detail?id=725890
// Therefore we must also refresh selection after changing input.
useEvent(document, 'selectionchange', readInputFieldSelection)

watch(
  input.selection,
  (newPos) => {
    if (inputField.value == null) return
    // Do nothing if boundaries didn't change. We don't want to affect selection dir.
    if (
      inputField.value.selectionStart == newPos.start &&
      inputField.value.selectionEnd == newPos.end
    )
      return
    inputField.value.setSelectionRange(newPos.start, newPos.end)
  },
  // This update should be after any possible inputField content update.
  { flush: 'post' },
)

function handleDefocus(e: FocusEvent) {
  const stillInside =
    cbRoot.value != null &&
    e.relatedTarget instanceof Node &&
    cbRoot.value.contains(e.relatedTarget)
  // We want to focus input even when relatedTarget == null, because sometimes defocus event is
  // caused by focused item being removed, for example an entry in visualization chooser.
  if (stillInside || e.relatedTarget == null) {
    inputField.value?.focus({ preventScroll: true })
  }
}

useEvent(
  window,
  'pointerdown',
  (event) => {
    if (event.button !== 0) return
    if (!(event.target instanceof Element)) return
    if (!cbRoot.value?.contains(event.target)) {
      emit('closed', input.code.value, input.importsToAdd())
    }
  },
  { capture: true },
)

// === Preview ===

const inputElement = ref<HTMLElement>()
const inputSize = useResizeObserver(inputElement, false)

const previewedExpression = computed(() => {
  if (selectedSuggestion.value == null) return input.code.value
  else return input.inputAfterApplyingSuggestion(selectedSuggestion.value).newCode
})

const previewDataSource: ComputedRef<VisualizationDataSource | undefined> = computed(() => {
  if (!previewedExpression.value.trim()) return
  if (!graphStore.methodAst) return
  const body = graphStore.methodAst.body
  if (!body) return

  return {
    type: 'expression',
    expression: previewedExpression.value,
    contextId: body.astId,
  }
})

// === Components List and Positions ===

const components = computed(() => {
  return makeComponentList(suggestionDbStore.entries, currentFiltering.value)
})

const visibleComponents = computed(() => {
  if (scroller.value == null) return []
  const scrollPosition = animatedScrollPosition.value
  const topmostVisible = componentAtY(scrollPosition)
  const bottommostVisible = Math.max(0, componentAtY(scrollPosition + scrollerSize.value.y))
  return components.value.slice(bottommostVisible, topmostVisible + 1).map((component, i) => {
    return { component, index: i + bottommostVisible }
  })
})

function componentPos(index: number) {
  return listContentHeight.value - (index + 1) * ITEM_SIZE
}

function componentAtY(pos: number) {
  return Math.floor((listContentHeight.value - pos) / ITEM_SIZE)
}

function componentStyle(index: number) {
  return { transform: `translateY(${componentPos(index)}px)` }
}

/**
 * Group colors are populated in `GraphEditor`, and for each group in suggestion database a CSS variable is created.
 */
function componentColor(component: Component): string {
  return groupColorStyle(tryGetIndex(suggestionDbStore.groups, component.group))
}

// === Highlight ===

const selected = ref<number | null>(null)
const highlightPosition = ref(0)
const selectedPosition = computed(() =>
  selected.value != null ? componentPos(selected.value) : null,
)
const highlightHeight = computed(() => (selected.value != null ? ITEM_SIZE : 0))
const animatedHighlightPosition = useApproach(highlightPosition)
const animatedHighlightHeight = useApproach(highlightHeight)

const selectedSuggestionId = computed(() => {
  if (selected.value === null) return null
  return components.value[selected.value]?.suggestionId ?? null
})

const selectedSuggestion = computed(() => {
  const id = selectedSuggestionId.value
  if (id == null) return null
  return suggestionDbStore.entries.get(id) ?? null
})

watch(selectedPosition, (newPos) => {
  if (newPos == null) return
  highlightPosition.value = newPos
  if (animatedHighlightHeight.value <= 1.0) {
    animatedHighlightPosition.skip()
  }
})

const highlightClipPath = computed(() => {
  let height = animatedHighlightHeight.value
  let position = animatedHighlightPosition.value
  let top = position + ITEM_SIZE - height
  let bottom = listContentHeight.value - position - ITEM_SIZE
  return `inset(${top}px 0px ${bottom}px 0px round 16px)`
})

// === Scrolling ===

const scroller = ref<HTMLElement>()
const scrollerSize = useResizeObserver(scroller)
const scrollPosition = ref(0)
const animatedScrollPosition = useApproach(scrollPosition)

const listContentHeight = computed(() =>
  // We add a top padding of TOP_BAR_HEIGHT / 2 - otherwise the topmost entry would be covered
  // by top bar.
  Math.max(components.value.length * ITEM_SIZE + TOP_BAR_HEIGHT / 2, scrollerSize.value.y),
)
const listContentHeightPx = computed(() => `${listContentHeight.value}px`)

function scrollToSelected() {
  if (selectedPosition.value == null) return
  scrollPosition.value = Math.max(selectedPosition.value - scrollerSize.value.y + ITEM_SIZE, 0)
}

function scrollToBottom() {
  scrollPosition.value = listContentHeight.value - scrollerSize.value.y
}

function updateScroll() {
  if (scroller.value && Math.abs(scroller.value.scrollTop - animatedScrollPosition.value) > 1.0) {
    scrollPosition.value = scroller.value.scrollTop
    animatedScrollPosition.skip()
  }
}

// === Documentation Panel ===

const docsVisible = ref(true)

const displayedDocs: Ref<Opt<SuggestionId>> = ref(null)
const docEntry = computed({
  get() {
    return displayedDocs.value
  },
  set(value) {
    displayedDocs.value = value
  },
})

watch(selectedSuggestionId, (id) => {
  docEntry.value = id
})

// === Accepting Entry ===

function applySuggestion(component: Opt<Component> = null): SuggestionEntry | null {
  const providedSuggestion =
    component != null ? suggestionDbStore.entries.get(component.suggestionId) : null
  const suggestion = providedSuggestion ?? selectedSuggestion.value
  if (suggestion == null) return null
  input.applySuggestion(suggestion)
  return suggestion
}

function acceptSuggestion(index: Opt<Component> = null) {
  const applied = applySuggestion(index)
  const shouldFinish = applied != null && applied.kind !== SuggestionKind.Module
  if (shouldFinish) acceptInput()
}

function acceptInput() {
  emit('accepted', input.code.value, input.importsToAdd())
}

// === Key Events Handler ===

const handler = componentBrowserBindings.handler({
  applySuggestion() {
    applySuggestion()
  },
  acceptSuggestion() {
    applySuggestion()
    acceptInput()
  },
  acceptInput() {
    acceptInput()
  },
  moveUp() {
    if (selected.value != null && selected.value < components.value.length - 1) {
      selected.value += 1
    }
    scrollToSelected()
  },
  moveDown() {
    if (selected.value == null) {
      selected.value = components.value.length - 1
    } else if (selected.value > 0) {
      selected.value -= 1
    }
    scrollToSelected()
  },
  cancelEditing() {
    emit('canceled')
  },
})
</script>

<template>
  <div
    ref="cbRoot"
    class="ComponentBrowser"
    :style="{ transform, '--list-height': listContentHeightPx }"
    tabindex="-1"
    @focusout="handleDefocus"
    @keydown="handler"
    @pointerdown.stop
    @keydown.enter.stop
    @keydown.backspace.stop
    @keydown.delete.stop
  >
    <div class="panels">
      <div class="panel components">
        <div class="top-bar">
          <div class="top-bar-inner">
            <ToggleIcon v-model="filterFlags.showLocal" icon="local_scope2" />
            <ToggleIcon icon="command3" />
            <ToggleIcon v-model="filterFlags.showUnstable" icon="unstable2" />
            <ToggleIcon icon="marketplace" />
            <ToggleIcon v-model="docsVisible" icon="right_side_panel" class="first-on-right" />
          </div>
        </div>
        <div class="components-content">
          <div
            ref="scroller"
            class="list"
            :scrollTop.prop="animatedScrollPosition.value"
            @wheel.stop.passive
            @scroll="updateScroll"
          >
            <div class="list-variant">
              <div
                v-for="item in visibleComponents"
                :key="item.component.suggestionId"
                class="component"
                :style="componentStyle(item.index)"
                @mousemove="selected = item.index"
                @click="acceptSuggestion(item.component)"
              >
                <SvgIcon
                  :name="item.component.icon"
                  :style="{ color: componentColor(item.component) }"
                />
                <span>
                  <span
                    v-if="!item.component.matchedRanges || item.component.matchedAlias"
                    v-text="item.component.label"
                  ></span>
                  <span
                    v-for="range in allRanges(
                      item.component.matchedRanges,
                      item.component.label.length,
                    )"
                    v-else
                    :key="`${range.start},${range.end}`"
                    class="component-label-segment"
                    :class="{ match: range.isMatch }"
                    v-text="item.component.label.slice(range.start, range.end)"
                  ></span>
                </span>
              </div>
            </div>
            <div class="list-variant selected" :style="{ clipPath: highlightClipPath }">
              <div
                v-for="item in visibleComponents"
                :key="item.component.suggestionId"
                class="component"
                :style="{
                  backgroundColor: componentColor(item.component),
                  ...componentStyle(item.index),
                }"
                @click="acceptSuggestion(item.component)"
              >
                <SvgIcon :name="item.component.icon" />
                <span>
                  <span
                    v-if="!item.component.matchedRanges || item.component.matchedAlias"
                    v-text="item.component.label"
                  ></span>
                  <span
                    v-for="range in allRanges(
                      item.component.matchedRanges,
                      item.component.label.length,
                    )"
                    v-else
                    :key="`${range.start},${range.end}`"
                    class="component-label-segment"
                    :class="{ match: range.isMatch }"
                    v-text="item.component.label.slice(range.start, range.end)"
                  ></span>
                </span>
              </div>
            </div>
          </div>
        </div>
      </div>
      <div class="panel docs" :class="{ hidden: !docsVisible }">
        <DocumentationPanel v-model:selectedEntry="docEntry" />
      </div>
    </div>
    <div class="bottom-panel">
      <GraphVisualization
        class="visualization-preview"
        :nodeSize="inputSize"
        :nodePosition="nodePosition"
        :scale="1"
        :isCircularMenuVisible="false"
        :dataSource="previewDataSource"
      />
      <div ref="inputElement" class="CBInput">
        <input
          ref="inputField"
          v-model="input.code.value"
          name="cb-input"
          autocomplete="off"
          @input="readInputFieldSelection"
        />
      </div>
    </div>
  </div>
</template>

<style scoped>
.ComponentBrowser {
  --list-height: 0px;
  --radius-default: 20px;
  width: fit-content;
  color: rgba(0, 0, 0, 0.6);
  font-size: 11.5px;
  display: flex;
  flex-direction: column;
  gap: 4px;
}

.panels {
  display: flex;
  flex-direction: row;
  gap: 4px;
}

.panel {
  height: 380px;
  border: none;
  border-radius: var(--radius-default);
  background-color: #eaeaea;
}

.components {
  width: 190px;
  position: relative;
}

.components-content {
  position: absolute;
  top: 0px;
  padding: 4px;
  width: 100%;
  height: 100%;
}

.docs {
  width: 406px;
  clip-path: inset(0 0 0 0 round var(--radius-default));
  transition: clip-path 0.2s;
}
.docs.hidden {
  clip-path: inset(0 100% 0 0 round var(--radius-default));
}

.list {
  top: var(--radius-default);
  width: 100%;
  height: calc(100% - var(--radius-default));
  overflow-x: hidden;
  overflow-y: auto;
  position: relative;
}

.list-variant {
  top: 0px;
  width: 100%;
  height: var(--list-height);
  position: absolute;
}

.component {
  width: 100%;
  height: 32px;
  flex-direction: row;
  align-items: center;
  gap: 8px;
  padding: 9px;
  display: flex;
  position: absolute;
  line-height: 1;
  font-family: var(--font-code);
}

.selected {
  color: white;
  & svg {
    color: white;
  }
}

.component-label-segment.match {
  font-weight: bold;
}

.top-bar {
  width: 100%;
  height: 40px;
  padding: 4px;
  background-color: #eaeaea;
  border-radius: var(--radius-default);
  position: absolute;
  top: 0px;
  z-index: 1;
}

.top-bar-inner {
  width: 100%;
  height: 100%;
  border-radius: 16px;
  border: 0.5px solid rgba(0, 0, 0, 0.12);
  display: flex;
  flex-direction: row;
  gap: 12px;
  padding: 7px;

  & svg {
    color: rgba(0, 0, 0, 0.18);
    transition: color 0.2s;
  }
  & .first-on-right {
    margin-left: auto;
  }
  & > svg.toggledOn {
    color: rgba(0, 0, 0, 0.6);
  }

  & > svg:not(.toggledOn):hover {
    color: rgba(0, 0, 0, 0.3);
  }
}

.bottom-panel {
  position: relative;
}
.CBInput {
  border-radius: var(--radius-default);
  background-color: #eaeaea;
  width: 100%;
  height: 40px;
  padding: 12px;
  display: flex;
  flex-direction: row;
  position: absolute;

  & input {
    border: none;
    outline: none;
    min-width: 0;
    flex-grow: 1;
    background: none;
    font: inherit;
  }
}

.visualization-preview {
  position: absolute;
}
</style><|MERGE_RESOLUTION|>--- conflicted
+++ resolved
@@ -2,7 +2,7 @@
 import { componentBrowserBindings } from '@/bindings'
 import { makeComponentList, type Component } from '@/components/ComponentBrowser/component'
 import { Filtering } from '@/components/ComponentBrowser/filtering'
-import { useComponentBrowserInput } from '@/components/ComponentBrowser/input'
+import { useComponentBrowserInput, type Usage } from '@/components/ComponentBrowser/input'
 import { default as DocumentationPanel } from '@/components/DocumentationPanel.vue'
 import GraphVisualization from '@/components/GraphEditor/GraphVisualization.vue'
 import SvgIcon from '@/components/SvgIcon.vue'
@@ -21,14 +21,7 @@
 import { allRanges } from '@/util/data/range'
 import { Vec2 } from '@/util/data/vec2'
 import type { SuggestionId } from 'shared/languageServerTypes/suggestions'
-<<<<<<< HEAD
-import type { ContentRange, ExprId } from 'shared/yjsModel'
 import { computed, nextTick, onMounted, ref, watch, type ComputedRef, type Ref } from 'vue'
-=======
-import { computed, nextTick, onMounted, ref, watch, type ComputedRef, type Ref } from 'vue'
-import { useComponentBrowserInput, type Usage } from './ComponentBrowser/input'
-import GraphVisualization from './GraphEditor/GraphVisualization.vue'
->>>>>>> af50d325
 
 const ITEM_SIZE = 32
 const TOP_BAR_HEIGHT = 32
