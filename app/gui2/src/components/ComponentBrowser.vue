--- conflicted
+++ resolved
@@ -1,15 +1,9 @@
 <script setup lang="ts">
 import { makeComponentList, type Component } from '@/components/ComponentBrowser/component'
 import { Filtering } from '@/components/ComponentBrowser/filtering'
-<<<<<<< HEAD
 import { default as SvgIcon } from '@/components/SvgIcon.vue'
 import { default as ToggleIcon } from '@/components/ToggleIcon.vue'
 import { default as DocumentationPanel } from '@/components/DocumentationPanel.vue'
-=======
-import { Input } from '@/components/ComponentBrowser/input'
-import SvgIcon from '@/components/SvgIcon.vue'
-import ToggleIcon from '@/components/ToggleIcon.vue'
->>>>>>> f42a9332
 import { useSuggestionDbStore } from '@/stores/suggestionDatabase'
 import { useApproach } from '@/util/animation'
 import { useResizeObserver } from '@/util/events'
