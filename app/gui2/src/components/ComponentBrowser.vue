<script setup lang="ts">
import { componentBrowserBindings } from '@/bindings'
import { makeComponentList, type Component } from '@/components/ComponentBrowser/component'
import { Filtering } from '@/components/ComponentBrowser/filtering'
import { Input } from '@/components/ComponentBrowser/input'
import { default as DocumentationPanel } from '@/components/DocumentationPanel.vue'
import SvgIcon from '@/components/SvgIcon.vue'
import ToggleIcon from '@/components/ToggleIcon.vue'
import { useProjectStore } from '@/stores/project'
import { useSuggestionDbStore } from '@/stores/suggestionDatabase'
import { SuggestionKind, type SuggestionEntry } from '@/stores/suggestionDatabase/entry'
import { useApproach } from '@/util/animation'
import { useEvent, useResizeObserver } from '@/util/events'
import type { useNavigator } from '@/util/navigator'
import type { Opt } from '@/util/opt'
import { allRanges } from '@/util/range'
import { Vec2 } from '@/util/vec2'
import type { SuggestionId } from 'shared/languageServerTypes/suggestions'
import { computed, nextTick, onMounted, ref, watch, type Ref } from 'vue'

const ITEM_SIZE = 32
const TOP_BAR_HEIGHT = 32

const props = defineProps<{
  position: Vec2
  navigator: ReturnType<typeof useNavigator>
}>()

const emit = defineEmits<{
  (e: 'finished'): void
}>()

onMounted(() => {
  if (inputField.value != null) {
    inputField.value.focus({ preventScroll: true })
    selectLastAfterRefresh()
  }
})

const projectStore = useProjectStore()

// === Position ===

const transform = computed(() => {
  const nav = props.navigator
  const translate = nav.translate
  const position = translate.add(props.position).scale(nav.scale)
  const x = Math.round(position.x)
  const y = Math.round(position.y)

  return `translate(${x}px, ${y}px) translateY(-100%)`
})

// === Input and Filtering ===

const cbRoot = ref<HTMLElement>()
const inputField = ref<HTMLInputElement>()
const input = new Input()
const filterFlags = ref({ showUnstable: false, showLocal: false })

const currentFiltering = computed(() => {
  const currentModule = projectStore.modulePath
  return new Filtering(
    {
      ...input.filter.value,
      ...filterFlags.value,
    },
    currentModule?.ok ? currentModule.value : undefined,
  )
})

watch(currentFiltering, selectLastAfterRefresh)

function readInputFieldSelection() {
  if (
    inputField.value != null &&
    inputField.value.selectionStart != null &&
    inputField.value.selectionEnd != null
  ) {
    input.selection.value.start = inputField.value.selectionStart
    input.selection.value.end = inputField.value.selectionEnd
  }
}
// HTMLInputElement's same event is not supported in chrome yet. We just react for any
// selectionchange in the document and check if the input selection chagned.
// BUT some operations like deleting does not emit 'selectionChange':
// https://bugs.chromium.org/p/chromium/issues/detail?id=725890
// Therefore we must also refresh selection after changing input.
useEvent(document, 'selectionchange', readInputFieldSelection)

watch(
  input.selection,
  (newPos) => {
    if (inputField.value == null) return
    // Do nothing if boundaries didn't change. We don't want to affect selection dir.
    if (
      inputField.value.selectionStart == newPos.start &&
      inputField.value.selectionEnd == newPos.end
    )
      return
    inputField.value.setSelectionRange(newPos.start, newPos.end)
  },
  // This update should be after any possible inputField content update.
  { flush: 'post' },
)

function handleDefocus(e: FocusEvent) {
  const stillInside =
    cbRoot.value != null &&
    e.relatedTarget instanceof Node &&
    cbRoot.value.contains(e.relatedTarget)
  if (stillInside) {
    if (inputField.value != null) {
      inputField.value.focus({ preventScroll: true })
    }
  } else {
    // emit('finished')
  }
}

// === Components List and Positions ===

const suggestionDbStore = useSuggestionDbStore()

const components = computed(() => {
  return makeComponentList(suggestionDbStore.entries, currentFiltering.value)
})

const visibleComponents = computed(() => {
  if (scroller.value == null) return []
  const scrollPosition = animatedScrollPosition.value
  const topmostVisible = componentAtY(scrollPosition)
  const bottommostVisible = Math.max(0, componentAtY(scrollPosition + scrollerSize.value.y))
  return components.value.slice(bottommostVisible, topmostVisible + 1).map((component, i) => {
    return { component, index: i + bottommostVisible }
  })
})

function componentPos(index: number) {
  return listContentHeight.value - (index + 1) * ITEM_SIZE
}

function componentAtY(pos: number) {
  return Math.floor((listContentHeight.value - pos) / ITEM_SIZE)
}

function componentStyle(index: number) {
  return { transform: `translateY(${componentPos(index)}px)` }
}

/**
 * Group colors are populated in `GraphEditor`, and for each group in suggestion database a CSS variable is created.
 */
function componentColor(component: Component): string {
  const group = suggestionDbStore.groups[component.group ?? -1]
  if (group) {
    const name = group.name.replace(/\s/g, '-')
    return `var(--group-color-${name})`
  } else {
    return 'var(--group-color-fallback)'
  }
}

// === Highlight ===

const selected = ref<number | null>(null)
const highlightPosition = ref(0)
const selectedPosition = computed(() =>
  selected.value != null ? componentPos(selected.value) : null,
)
const highlightHeight = computed(() => (selected.value != null ? ITEM_SIZE : 0))
const animatedHighlightPosition = useApproach(highlightPosition)
const animatedHighlightHeight = useApproach(highlightHeight)

const selectedSuggestionId = computed(() => {
  if (selected.value === null) return null
  return components.value[selected.value]?.suggestionId ?? null
})

<<<<<<< HEAD
=======
const selectedSuggestion = computed(() => {
  const id = selectedSuggestionId.value
  if (id == null) return null
  return suggestionDbStore.entries.get(id) ?? null
})

>>>>>>> 7019de70
watch(selectedPosition, (newPos) => {
  if (newPos == null) return
  highlightPosition.value = newPos
  if (animatedHighlightHeight.value <= 1.0) {
    animatedHighlightPosition.skip()
  }
})

const highlightClipPath = computed(() => {
  let height = animatedHighlightHeight.value
  let position = animatedHighlightPosition.value
  let top = position + ITEM_SIZE - height
  let bottom = listContentHeight.value - position - ITEM_SIZE
  return `inset(${top}px 0px ${bottom}px 0px round 16px)`
})

/**
 * Select the last element after updating component list.
 *
 * As the list changes the scroller's content, we need to wait a frame so the scroller
 * recalculates its height and setting scrollTop will work properly.
 */
function selectLastAfterRefresh() {
  selected.value = 0
  nextTick(() => {
    scrollToSelected()
    animatedScrollPosition.skip()
    animatedHighlightPosition.skip()
  })
}

// === Scrolling ===

const scroller = ref<HTMLElement>()
const scrollerSize = useResizeObserver(scroller)
const scrollPosition = ref(0)
const animatedScrollPosition = useApproach(scrollPosition)

const listContentHeight = computed(() =>
  // We add a top padding of TOP_BAR_HEIGHT / 2 - otherwise the topmost entry would be covered
  // by top bar.
  Math.max(components.value.length * ITEM_SIZE + TOP_BAR_HEIGHT / 2, scrollerSize.value.y),
)
const listContentHeightPx = computed(() => `${listContentHeight.value}px`)

function scrollToSelected() {
  if (selectedPosition.value == null) return
  scrollPosition.value = Math.max(selectedPosition.value - scrollerSize.value.y + ITEM_SIZE, 0)
}

function updateScroll() {
  if (scroller.value && Math.abs(scroller.value.scrollTop - animatedScrollPosition.value) > 1.0) {
    scrollPosition.value = scroller.value.scrollTop
    animatedScrollPosition.skip()
  }
}

// === Documentation Panel ===

const docsVisible = ref(true)
<<<<<<< HEAD

const displayedDocs: Ref<Opt<SuggestionId>> = ref(null)
const docEntry = computed({
  get() {
    return displayedDocs.value
  },
  set(value) {
    displayedDocs.value = value
  },
})
watch(selectedSuggestionId, (id) => {
  docEntry.value = id
})
=======
>>>>>>> 7019de70

const displayedDocs: Ref<Opt<SuggestionId>> = ref(null)
const docEntry = computed({
  get() {
    return displayedDocs.value
  },
  set(value) {
    displayedDocs.value = value
  },
})

watch(selectedSuggestionId, (id) => {
  docEntry.value = id
})

// === Accepting Entry ===

function applySuggestion(component: Opt<Component> = null): SuggestionEntry | null {
  const providedSuggestion =
    component != null ? suggestionDbStore.entries.get(component.suggestionId) : null
  const suggestion = providedSuggestion ?? selectedSuggestion.value
  if (suggestion == null) return null
  input.applySuggestion(suggestion)
  return suggestion
}

function acceptSuggestion(index: Opt<Component> = null) {
  const applied = applySuggestion(index)
  const shouldFinish = applied != null && applied.kind !== SuggestionKind.Module
  if (shouldFinish) emit('finished')
}

// === Key Events Handler ===

const handler = componentBrowserBindings.handler({
  applySuggestion() {
    applySuggestion()
  },
  acceptSuggestion() {
    acceptSuggestion()
  },
  moveUp() {
    if (selected.value != null && selected.value < components.value.length - 1) {
      selected.value += 1
    }
    scrollToSelected()
  },
  moveDown() {
    if (selected.value == null) {
      selected.value = components.value.length - 1
    } else if (selected.value > 0) {
      selected.value -= 1
    }
    scrollToSelected()
  },
})
</script>

<template>
  <div
    ref="cbRoot"
    class="ComponentBrowser"
    :style="{ transform, '--list-height': listContentHeightPx }"
    tabindex="-1"
    @focusout="handleDefocus"
    @keydown="handler"
    @pointerdown.stop
  >
    <div class="panels">
      <div class="panel components">
        <div class="top-bar">
          <div class="top-bar-inner">
            <ToggleIcon v-model="filterFlags.showLocal" icon="local_scope2" />
            <ToggleIcon icon="command_key3" />
            <ToggleIcon v-model="filterFlags.showUnstable" icon="unstable2" />
            <ToggleIcon icon="marketplace" />
            <ToggleIcon v-model="docsVisible" icon="right_side_panel" class="first-on-right" />
          </div>
        </div>
        <div class="components-content">
          <div
            ref="scroller"
            class="list"
            :scrollTop.prop="animatedScrollPosition.value"
            @wheel.stop.passive
            @scroll="updateScroll"
          >
            <div class="list-variant" style="">
              <div
                v-for="item in visibleComponents"
                :key="item.component.suggestionId"
                class="component"
                :style="componentStyle(item.index)"
                @mousemove="selected = item.index"
                @click="acceptSuggestion(item.component)"
              >
                <SvgIcon
                  :name="item.component.icon"
                  :style="{ color: componentColor(item.component) }"
                />
                <span>
                  <span
                    v-if="!item.component.matchedRanges || item.component.matchedAlias"
                    v-text="item.component.label"
                  ></span>
                  <span
                    v-for="range in allRanges(
                      item.component.matchedRanges,
                      item.component.label.length,
                    )"
                    v-else
                    :key="`${range.start},${range.end}`"
                    class="component-label-segment"
                    :class="{ match: range.isMatch }"
                    v-text="item.component.label.slice(range.start, range.end)"
                  ></span>
                </span>
              </div>
            </div>
            <div class="list-variant selected" :style="{ clipPath: highlightClipPath }">
              <div
                v-for="item in visibleComponents"
                :key="item.component.suggestionId"
                class="component"
                :style="{
                  backgroundColor: componentColor(item.component),
                  ...componentStyle(item.index),
                }"
                @click="acceptSuggestion(item.component)"
              >
                <SvgIcon :name="item.component.icon" />
                <span>
                  <span
                    v-if="!item.component.matchedRanges || item.component.matchedAlias"
                    v-text="item.component.label"
                  ></span>
                  <span
                    v-for="range in allRanges(
                      item.component.matchedRanges,
                      item.component.label.length,
                    )"
                    v-else
                    :key="`${range.start},${range.end}`"
                    class="component-label-segment"
                    :class="{ match: range.isMatch }"
                    v-text="item.component.label.slice(range.start, range.end)"
                  ></span>
                </span>
              </div>
            </div>
          </div>
        </div>
      </div>
      <div class="panel docs" :class="{ hidden: !docsVisible }">
        <DocumentationPanel v-model:selectedEntry="docEntry" />
      </div>
    </div>
    <div class="CBInput">
      <input
        ref="inputField"
        v-model="input.code.value"
        name="cb-input"
        autocomplete="off"
        @keyup="readInputFieldSelection"
      />
    </div>
  </div>
</template>

<style scoped>
.ComponentBrowser {
  --list-height: 0px;
  width: fit-content;
  color: rgba(0, 0, 0, 0.6);
  font-size: 11.5px;
  display: flex;
  flex-direction: column;
  gap: 4px;
}

.panels {
  display: flex;
  flex-direction: row;
  gap: 4px;
}

.panel {
  height: 380px;
  border: none;
  border-radius: 20px;
  background-color: #eaeaea;
}

.components {
  width: 190px;
  position: relative;
}

.components-content {
  position: absolute;
  top: 0px;
  padding: 4px;
  width: 100%;
  height: 100%;
}

.docs {
  width: 406px;
  clip-path: inset(0 0 0 0 round 20px);
  transition: clip-path 0.2s;
}
.docs.hidden {
  clip-path: inset(0 100% 0 0 round 20px);
}

.list {
  top: 20px;
  width: 100%;
  height: calc(100% - 20px);
  overflow-x: hidden;
  overflow-y: auto;
  position: relative;
}

.list-variant {
  top: 0px;
  width: 100%;
  height: var(--list-height);
  position: absolute;
}

.component {
  width: 100%;
  height: 32px;
  flex-direction: row;
  align-items: center;
  gap: 8px;
  padding: 9px;
  display: flex;
  position: absolute;
  line-height: 1;
}
.selected {
  color: white;
  & svg {
    color: white;
  }
}

.component-label-segment.match {
  font-weight: bold;
}

.top-bar {
  width: 100%;
  height: 40px;
  padding: 4px;
  background-color: #eaeaea;
  border-radius: 20px;
  position: absolute;
  top: 0px;
  z-index: 1;
}

.top-bar-inner {
  width: 100%;
  height: 100%;
  border-radius: 16px;
  border: 0.5px solid rgba(0, 0, 0, 0.12);
  display: flex;
  flex-direction: row;
  gap: 12px;
  padding: 7px;

  & svg {
    color: rgba(0, 0, 0, 0.18);
    transition: color 0.2s;
  }
  & .first-on-right {
    margin-left: auto;
  }
  & > svg.toggledOn {
    color: rgba(0, 0, 0, 0.6);
  }

  & > svg:not(.toggledOn):hover {
    color: rgba(0, 0, 0, 0.3);
  }
}

.CBInput {
  border-radius: 20px;
  background-color: #eaeaea;
  height: 40px;
  padding: 12px;
  display: flex;
  flex-direction: row;

  & input {
    border: none;
    outline: none;
    min-width: 0;
    flex-grow: 1;
    background: none;
    font: inherit;
  }
}
</style><|MERGE_RESOLUTION|>--- conflicted
+++ resolved
@@ -177,15 +177,12 @@
   return components.value[selected.value]?.suggestionId ?? null
 })
 
-<<<<<<< HEAD
-=======
 const selectedSuggestion = computed(() => {
   const id = selectedSuggestionId.value
   if (id == null) return null
   return suggestionDbStore.entries.get(id) ?? null
 })
 
->>>>>>> 7019de70
 watch(selectedPosition, (newPos) => {
   if (newPos == null) return
   highlightPosition.value = newPos
@@ -246,7 +243,6 @@
 // === Documentation Panel ===
 
 const docsVisible = ref(true)
-<<<<<<< HEAD
 
 const displayedDocs: Ref<Opt<SuggestionId>> = ref(null)
 const docEntry = computed({
@@ -260,22 +256,7 @@
 watch(selectedSuggestionId, (id) => {
   docEntry.value = id
 })
-=======
->>>>>>> 7019de70
-
-const displayedDocs: Ref<Opt<SuggestionId>> = ref(null)
-const docEntry = computed({
-  get() {
-    return displayedDocs.value
-  },
-  set(value) {
-    displayedDocs.value = value
-  },
-})
-
-watch(selectedSuggestionId, (id) => {
-  docEntry.value = id
-})
+
 
 // === Accepting Entry ===
 
