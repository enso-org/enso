--- conflicted
+++ resolved
@@ -15,14 +15,9 @@
 import type { Opt } from '@/util/opt'
 import { allRanges } from '@/util/range'
 import { Vec2 } from '@/util/vec2'
-<<<<<<< HEAD
-import { LoremIpsum } from 'lorem-ipsum'
+import type { SuggestionId } from 'shared/languageServerTypes/suggestions'
 import type { ContentRange } from 'shared/yjsModel.ts'
-import { computed, nextTick, onMounted, ref, watch } from 'vue'
-=======
-import type { SuggestionId } from 'shared/languageServerTypes/suggestions'
 import { computed, nextTick, onMounted, ref, watch, type Ref } from 'vue'
->>>>>>> 3c371adb
 
 const ITEM_SIZE = 32
 const TOP_BAR_HEIGHT = 32
