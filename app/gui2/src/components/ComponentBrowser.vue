<script setup lang="ts">
<<<<<<< HEAD
import SvgIcon from '@/components/SvgIcon.vue'
import ToggleIcon from '@/components/ToggleIcon.vue'
import type { Component } from '@/stores/components'
import { useComponentsStore } from '@/stores/components'
import { useApproach } from '@/util/animation'
import { useResizeObserver, useWindowEvent } from '@/util/events'
import type { useNavigator } from '@/util/navigator'
import { Vec2 } from '@/util/vec2'
import { computed, nextTick, ref, watch } from 'vue'
=======
import { useResizeObserver } from '@/util/events'
import { type Component, makeComponentList } from '@/components/ComponentBrowser/component'
import type { useNavigator } from '@/util/navigator'
import { Vec2 } from '@/util/vec2'
import { computed, nextTick, onMounted, ref, watch } from 'vue'
import SvgIcon from '@/components/SvgIcon.vue'
import ToggleIcon from '@/components/ToggleIcon.vue'
import { useApproach } from '@/util/animation'
import { useSuggestionDbStore } from '@/stores/suggestionDatabase'
import { Filtering } from '@/components/ComponentBrowser/filtering'
>>>>>>> 2e1791b6

const ITEM_SIZE = 32
const TOP_BAR_HEIGHT = 32

const props = defineProps<{
  position: Vec2
  navigator: ReturnType<typeof useNavigator>
}>()

const emit = defineEmits<{
  (e: 'finished'): void
}>()

onMounted(() => {
  if (inputField.value != null) {
    inputField.value.focus({ preventScroll: true })
    selectLastAfterRefresh()
  }
})

// === Position ===

const transform = computed(() => {
  const nav = props.navigator
  const pos = props.position
  return `${nav.transform} translate(${pos.x}px, ${pos.y}px) scale(${
    1 / nav.scale
  }) translateY(-100%)`
})

// === Input and Filtering ===

const cbRoot = ref<HTMLElement>()
const inputField = ref<HTMLElement>()
const inputText = ref('')
const filterFlags = ref({ showUnstable: false, showLocal: false })

const currentFiltering = computed(() => {
  const input = inputText.value
  const pathPatternSep = inputText.value.lastIndexOf('.')
  return new Filtering({
    pattern: input.substring(pathPatternSep + 1),
    qualifiedNamePattern: input.substring(0, pathPatternSep),
    ...filterFlags.value,
  })
})

watch(currentFiltering, selectLastAfterRefresh)

function handleDefocus(e: FocusEvent) {
  const stillInside =
    cbRoot.value != null &&
    e.relatedTarget instanceof Node &&
    cbRoot.value.contains(e.relatedTarget)
  if (stillInside) {
    if (inputField.value != null) {
      inputField.value.focus({ preventScroll: true })
    }
  } else {
    emit('finished')
  }
}

// === Components List and Positions ===

const suggestionDbStore = useSuggestionDbStore()

const components = computed(() => {
  return makeComponentList(suggestionDbStore.entries, currentFiltering.value)
})

const visibleComponents = computed(() => {
  if (scroller.value == null) return []
  const scrollPosition = animatedScrollPosition.value
  const topmostVisible = componentAtY(scrollPosition)
  const bottommostVisible = Math.max(
    0,
    componentAtY(animatedScrollPosition.value + scrollerSize.value.y),
  )
  return components.value.slice(bottommostVisible, topmostVisible + 1).map((component, i) => {
    return { component, index: i + bottommostVisible }
  })
})

function componentPos(index: number) {
  return listContentHeight.value - (index + 1) * ITEM_SIZE
}

function componentAtY(pos: number) {
  return Math.floor((listContentHeight.value - pos) / ITEM_SIZE)
}

function componentStyle(index: number) {
  return { transform: `translateY(${componentPos(index)}px)` }
}

function componentColor(component: Component): string {
  // TODO[ao]: A set of default color should be specified in css, see #7785.
  return suggestionDbStore.groups[component.group ?? -1]?.color ?? '#006b8a'
}

// === Highlight ===

const selected = ref<number | null>(null)
const highlightPosition = ref(0)
const selectedPosition = computed(() =>
  selected.value != null ? componentPos(selected.value) : null,
)
const highlightHeight = computed(() => (selected.value != null ? ITEM_SIZE : 0))
const animatedHighlightPosition = useApproach(highlightPosition)
const animatedHighlightHeight = useApproach(highlightHeight)

watch(selectedPosition, (newPos) => {
  if (newPos == null) return
  highlightPosition.value = newPos
  if (animatedHighlightHeight.value <= 1.0) {
    animatedHighlightPosition.skip()
  }
})

const highlightClipPath = computed(() => {
  let height = animatedHighlightHeight.value
  let position = animatedHighlightPosition.value
  let top = position + ITEM_SIZE - height
  let bottom = listContentHeight.value - position - ITEM_SIZE
  return `inset(${top}px 0px ${bottom}px 0px round 16px)`
})

function navigateUp() {
  if (selected.value != null && selected.value < components.value.length - 1) {
    selected.value += 1
  }
  scrollToSelected()
}

function navigateDown() {
  if (selected.value == null) {
    selected.value = components.value.length - 1
  } else if (selected.value > 0) {
    selected.value -= 1
  }
  scrollToSelected()
}

/**
 * Select the last element after updating component list.
 *
 * As the list changes the scroller's content, we need to wait a frame so the scroller
 * recalculates its height and setting scrollTop will work properly.
 */
function selectLastAfterRefresh() {
  selected.value = 0
  nextTick(() => {
    scrollToSelected()
    animatedScrollPosition.skip()
    animatedHighlightPosition.skip()
  })
}

// === Scrolling ===

const scroller = ref<HTMLElement>()
const scrollerSize = useResizeObserver(scroller)
const scrollPosition = ref(0)
const animatedScrollPosition = useApproach(scrollPosition)

const listContentHeight = computed(() =>
  // We add a top padding of TOP_BAR_HEIGHT / 2 - otherwise the topmost entry would be covered
  // by top bar.
  Math.max(components.value.length * ITEM_SIZE + TOP_BAR_HEIGHT / 2, scrollerSize.value.y),
)
const listContentHeightPx = computed(() => `${listContentHeight.value}px`)

function scrollToSelected() {
  if (selectedPosition.value == null) return
  scrollPosition.value = Math.max(selectedPosition.value - scrollerSize.value.y + ITEM_SIZE, 0)
}

function updateScroll() {
  if (scroller.value && Math.abs(scroller.value.scrollTop - animatedScrollPosition.value) > 1.0) {
    scrollPosition.value = scroller.value.scrollTop
    animatedScrollPosition.skip()
  }
}

// === Documentation Panel ===

const docsVisible = ref(true)

// === Key Events Handler ===

function handleKeydown(e: KeyboardEvent) {
  switch (e.key) {
    case 'Enter':
      e.stopPropagation()
      emit('finished')
      break
    case 'ArrowUp':
      e.preventDefault()
      navigateUp()
      break
    case 'ArrowDown':
      e.preventDefault()
      navigateDown()
      break
    case 'Escape':
      e.preventDefault()
      selected.value = null
      break
  }
}
</script>

<template>
  <div
    ref="cbRoot"
    class="ComponentBrowser"
    :style="{ transform, '--list-height': listContentHeightPx }"
    tabindex="-1"
    @focusout="handleDefocus"
    @keydown="handleKeydown"
  >
    <div class="panels">
      <div class="panel components">
        <div class="top-bar">
          <div class="top-bar-inner">
            <ToggleIcon v-model="filterFlags.showLocal" icon="local_scope2" />
            <ToggleIcon icon="command_key3" />
            <ToggleIcon v-model="filterFlags.showUnstable" icon="unstable2" />
            <ToggleIcon icon="marketplace" />
            <ToggleIcon v-model="docsVisible" icon="right_side_panel" class="first-on-right" />
          </div>
        </div>
        <div class="components-content">
          <div
            ref="scroller"
            class="list"
            :scrollTop.prop="animatedScrollPosition.value"
            @wheel.stop.passive
            @scroll="updateScroll"
          >
            <div class="list-variant" style="">
              <div
                v-for="item in visibleComponents"
                :key="item.component.suggestionId"
                class="component"
                :style="componentStyle(item.index)"
                @mousemove="selected = item.index"
              >
                <SvgIcon
                  :name="item.component.icon"
                  :style="{ color: componentColor(item.component) }"
                />
                {{ item.component.label }}
              </div>
            </div>
            <div class="list-variant selected" :style="{ clipPath: highlightClipPath }">
              <div
                v-for="item in visibleComponents"
                :key="item.component.suggestionId"
                class="component"
                :style="{
                  backgroundColor: componentColor(item.component),
                  ...componentStyle(item.index),
                }"
              >
                <SvgIcon :name="item.component.icon" />
                {{ item.component.label }}
              </div>
            </div>
          </div>
        </div>
      </div>
      <div class="panel docs" :class="{ hidden: !docsVisible }">DOCS</div>
    </div>
    <div class="CBInput"><input ref="inputField" v-model="inputText" /></div>
  </div>
</template>

<style scoped>
.ComponentBrowser {
  --list-height: 0px;
  width: fit-content;
  color: rgba(0, 0, 0, 0.6);
  font-size: 11.5px;
  display: flex;
  flex-direction: column;
  gap: 4px;
}

.panels {
  display: flex;
  flex-direction: row;
  gap: 4px;
}

.panel {
  height: 380px;
  border: none;
  border-radius: 20px;
  background-color: #eaeaea;
}

.components {
  width: 190px;
  position: relative;
}

.components-content {
  position: absolute;
  top: 0px;
  padding: 4px;
  width: 100%;
  height: 100%;
}

.docs {
  width: 406px;
  clip-path: inset(0 0 0 0 round 20px);
  transition: clip-path 0.2s;
}
.docs.hidden {
  clip-path: inset(0 100% 0 0 round 20px);
}

.list {
  top: 20px;
  width: 100%;
  height: calc(100% - 20px);
  overflow-x: hidden;
  overflow-y: auto;
  position: relative;
}

.list-variant {
  top: 0px;
  width: 100%;
  height: var(--list-height);
  position: absolute;
}

.component {
  width: 100%;
  height: 32px;
  flex-direction: row;
  align-items: center;
  gap: 8px;
  padding: 9px;
  display: flex;
  position: absolute;
  line-height: 1;
}
.selected {
  color: white;
  & svg {
    color: white;
  }
}

.top-bar {
  width: 100%;
  height: 40px;
  padding: 4px;
  background-color: #eaeaea;
  border-radius: 20px;
  position: absolute;
  top: 0px;
  z-index: 1;
}

.top-bar-inner {
  width: 100%;
  height: 100%;
  border-radius: 16px;
  border: 0.5px solid rgba(0, 0, 0, 0.12);
  display: flex;
  flex-direction: row;
  gap: 12px;
  padding: 7px;

  & svg {
    color: rgba(0, 0, 0, 0.18);
    transition: color 0.2s;
  }
  & .first-on-right {
    margin-left: auto;
  }
  & > svg.toggledOn {
    color: rgba(0, 0, 0, 0.6);
  }

  & > svg:not(.toggledOn):hover {
    color: rgba(0, 0, 0, 0.3);
  }
}

.CBInput {
  border-radius: 20px;
  background-color: #eaeaea;
  height: 40px;
  padding: 12px;
  display: flex;
  flex-direction: row;

  & input {
    border: none;
    outline: none;
    min-width: 0;
    flex-grow: 1;
    background: none;
    font: inherit;
  }
}
</style><|MERGE_RESOLUTION|>--- conflicted
+++ resolved
@@ -1,26 +1,14 @@
 <script setup lang="ts">
-<<<<<<< HEAD
-import SvgIcon from '@/components/SvgIcon.vue'
-import ToggleIcon from '@/components/ToggleIcon.vue'
-import type { Component } from '@/stores/components'
-import { useComponentsStore } from '@/stores/components'
+import { makeComponentList, type Component } from '@/components/ComponentBrowser/component'
+import { Filtering } from '@/components/ComponentBrowser/filtering'
+import { default as SvgIcon } from '@/components/SvgIcon.vue'
+import { default as ToggleIcon } from '@/components/ToggleIcon.vue'
+import { useSuggestionDbStore } from '@/stores/suggestionDatabase'
 import { useApproach } from '@/util/animation'
-import { useResizeObserver, useWindowEvent } from '@/util/events'
-import type { useNavigator } from '@/util/navigator'
-import { Vec2 } from '@/util/vec2'
-import { computed, nextTick, ref, watch } from 'vue'
-=======
 import { useResizeObserver } from '@/util/events'
-import { type Component, makeComponentList } from '@/components/ComponentBrowser/component'
 import type { useNavigator } from '@/util/navigator'
 import { Vec2 } from '@/util/vec2'
 import { computed, nextTick, onMounted, ref, watch } from 'vue'
-import SvgIcon from '@/components/SvgIcon.vue'
-import ToggleIcon from '@/components/ToggleIcon.vue'
-import { useApproach } from '@/util/animation'
-import { useSuggestionDbStore } from '@/stores/suggestionDatabase'
-import { Filtering } from '@/components/ComponentBrowser/filtering'
->>>>>>> 2e1791b6
 
 const ITEM_SIZE = 32
 const TOP_BAR_HEIGHT = 32
