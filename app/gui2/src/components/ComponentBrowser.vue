<script setup lang="ts">
import { componentBrowserBindings } from '@/bindings'
import { type Component } from '@/components/ComponentBrowser/component'
import ComponentEditor from '@/components/ComponentBrowser/ComponentEditor.vue'
import ComponentList from '@/components/ComponentBrowser/ComponentList.vue'
import { Filtering } from '@/components/ComponentBrowser/filtering'
import { useComponentBrowserInput, type Usage } from '@/components/ComponentBrowser/input'
<<<<<<< HEAD
import { useScrolling } from '@/components/ComponentBrowser/scrolling'
=======
>>>>>>> 1c76ad50
import GraphVisualization from '@/components/GraphEditor/GraphVisualization.vue'
import SvgButton from '@/components/SvgButton.vue'
import { useResizeObserver } from '@/composables/events'
import type { useNavigator } from '@/composables/navigator'
import { groupColorStyle } from '@/composables/nodeColors'
import { injectNodeColors } from '@/providers/graphNodeColors'
import { injectInteractionHandler, type Interaction } from '@/providers/interactionHandler'
import { useGraphStore } from '@/stores/graph'
import type { RequiredImport } from '@/stores/graph/imports'
import { useProjectStore } from '@/stores/project'
import { useSuggestionDbStore } from '@/stores/suggestionDatabase'
import { type Typename } from '@/stores/suggestionDatabase/entry'
import type { VisualizationDataSource } from '@/stores/visualization'
<<<<<<< HEAD
import { endOnClick, isNodeOutside } from '@/util/autoBlur'
=======
import { cancelOnClickOutside, isNodeOutside } from '@/util/autoBlur'
>>>>>>> 1c76ad50
import { tryGetIndex } from '@/util/data/array'
import type { Opt } from '@/util/data/opt'
import { Rect } from '@/util/data/rect'
import { Vec2 } from '@/util/data/vec2'
import { DEFAULT_ICON, suggestionEntryToIcon } from '@/util/getIconName'
import { iconOfNode } from '@/util/getIconName.ts'
import { debouncedGetter } from '@/util/reactivity'
import type { ComponentInstance, Ref } from 'vue'
import { computed, onMounted, onUnmounted, ref, watch, watchEffect } from 'vue'
import type { SuggestionId } from 'ydoc-shared/languageServerTypes/suggestions'
import type { VisualizationIdentifier } from 'ydoc-shared/yjsModel'

// Difference in position between the component browser and a node for the input of the component browser to
// be placed at the same position as the node.
const COMPONENT_BROWSER_TO_NODE_OFFSET = new Vec2(-4, -4)
const PAN_MARGINS = {
  top: 48,
  bottom: 40,
  left: 80,
  right: 40,
}
const COMPONENT_EDITOR_PADDING = 12
const ICON_WIDTH = 16

const cssComponentEditorPadding = `${COMPONENT_EDITOR_PADDING}px`

const projectStore = useProjectStore()
const suggestionDbStore = useSuggestionDbStore()
const graphStore = useGraphStore()
const interaction = injectInteractionHandler()

const props = defineProps<{
  nodePosition: Vec2
  navigator: ReturnType<typeof useNavigator>
  usage: Usage
  closeIfClicked: (e: PointerEvent) => boolean
}>()

const emit = defineEmits<{
  accepted: [
    searcherExpression: string,
    requiredImports: RequiredImport[],
    firstAppliedReturnType: Typename | undefined,
  ]
  canceled: [],
  selectedSuggestionId: [id: SuggestionId | null],
  isAiPrompt: [boolean],
}>()

const cbRoot = ref<HTMLElement>()
const componentList = ref<ComponentInstance<typeof ComponentList>>()

<<<<<<< HEAD
defineExpose({ cbRoot })

const cbOpen: Interaction = endOnClick(props.closeIfClicked, {
=======
const cbOpen: Interaction = cancelOnClickOutside(cbRoot, {
>>>>>>> 1c76ad50
  cancel: () => emit('canceled'),
  end: () => {
    // In AI prompt mode likely the input is not a valid mode.
    if (input.mode.mode !== 'aiPrompt') {
      acceptInput()
    } else {
      emit('canceled')
    }
  },
})

function scaleValues<T extends Record<any, number>>(
  values: T,
  scale: number,
): { [Key in keyof T]: number } {
  return Object.fromEntries(
    Object.entries(values).map(([key, value]) => [key, value * scale]),
  ) as any
}

const clientToSceneFactor = computed(() => 1 / props.navigator.targetScale)

const originScenePos = computed(() => {
  return props.nodePosition.add(COMPONENT_BROWSER_TO_NODE_OFFSET.scale(clientToSceneFactor.value))
})

function panIntoView() {
  const origin = originScenePos.value
  const screenRect = cbRoot.value?.getBoundingClientRect()
  if (!screenRect) return
  const area = new Rect(
    origin,
    new Vec2(screenRect.width, screenRect.height).scale(clientToSceneFactor.value),
  )
  const margins = scaleValues(PAN_MARGINS, clientToSceneFactor.value)
  props.navigator.panTo([
    // Always include the top-left of the input area.
    { x: area.left, y: area.top },
    // Try to reach the bottom-right corner of the panels.
    { x: area.right, y: area.bottom },
    // Top (and left) margins are more important than bottom (and right) margins because the screen has controls across
    // the top and on the left.
    { x: area.left - margins.left, y: area.top - margins.top },
    // If the screen is very spacious, even the bottom right gets some breathing room.
    { x: area.right + margins.right, y: area.bottom + margins.bottom },
  ])
}

onMounted(() => {
  interaction.setCurrent(cbOpen)
  input.reset(props.usage)
  inputElement.value?.focus()
  panIntoView()
})

// === Position ===

const transform = computed(() => {
  const nav = props.navigator
  const translate = nav.translate
  const position = props.nodePosition.add(
    COMPONENT_BROWSER_TO_NODE_OFFSET.scale(clientToSceneFactor.value),
  )
  const screenPosition = translate.add(position).scale(nav.scale)
  const x = Math.round(screenPosition.x)
  const y = Math.round(screenPosition.y)

  return `translate(${x}px, ${y}px)`
})

// === Selection ===

const selected = ref<Component | null>(null)

const selectedSuggestionId = computed(() => selected.value?.suggestionId)
const selectedSuggestion = computed(() => {
  const id = selectedSuggestionId.value
  if (id == null) return null
  return suggestionDbStore.entries.get(id) ?? null
})

// === Input and Filtering ===

const input = useComponentBrowserInput()

const currentFiltering = computed(() => {
  if (input.mode.mode === 'componentBrowsing') {
    const currentModule = projectStore.modulePath
    return new Filtering(input.mode.filter, currentModule?.ok ? currentModule.value : undefined)
  } else {
    return undefined
  }
})

onUnmounted(() => {
  graphStore.cbEditedEdge = undefined
})

// Compute edge, except for the color. The color is set in a separate watch, as it changes more often.
watchEffect(() => {
  const sourceIdent = input.selfArgument
  const sourceNode =
    sourceIdent != null ? graphStore.db.getIdentDefiningNode(sourceIdent) : undefined
  const source = graphStore.db.getNodeFirstOutputPort(sourceNode)
  if (!source) {
    graphStore.cbEditedEdge = undefined
    return
  }
  const scenePos = originScenePos.value.add(
    new Vec2(COMPONENT_EDITOR_PADDING + ICON_WIDTH / 2, 0).scale(clientToSceneFactor.value),
  )
  graphStore.cbEditedEdge = {
    source,
    target: undefined,
    anchor: { type: 'fixed', scenePos },
  }
})

function handleDefocus(e: FocusEvent) {
  const stillInside = !isNodeOutside(e.relatedTarget, cbRoot.value)
  // We want to focus input even when relatedTarget == null, because sometimes defocus event is
  // caused by focused item being removed, for example an entry in visualization chooser.
  if (stillInside || e.relatedTarget == null) {
    inputElement.value?.focus()
  }
}

const inputElement = ref<ComponentInstance<typeof ComponentEditor>>()
const inputSize = useResizeObserver(inputElement, false)

const { getNodeColor } = injectNodeColors()
const nodeColor = computed(() => {
  if (props.usage.type === 'editNode') {
    const override = graphStore.db.nodeIdToNode.get(props.usage.node)?.colorOverride
    if (override) return override
  }
  if (selectedSuggestion.value?.groupIndex != null)
    return groupColorStyle(
      tryGetIndex(suggestionDbStore.groups, selectedSuggestion.value.groupIndex),
    )
  if (props.usage.type === 'editNode') {
    const color = getNodeColor(props.usage.node)
    if (color) return color
  }
  return 'var(--node-color-no-type)'
})
watchEffect(() => {
  if (!graphStore.cbEditedEdge) return
  graphStore.cbEditedEdge.color = nodeColor.value
})

const selectedSuggestionIcon = computed(() => {
  return selectedSuggestion.value ? suggestionEntryToIcon(selectedSuggestion.value) : undefined
})

const icon = computed(() => {
  if (!input.selfArgument) return undefined
  if (input.mode.mode === 'componentBrowsing' && selectedSuggestionIcon.value)
    return selectedSuggestionIcon.value
  if (props.usage.type === 'editNode') {
    return iconOfNode(props.usage.node, graphStore.db)
  }
  return DEFAULT_ICON
})

// === Preview ===

const previewedCode = debouncedGetter<string>(() => input.code, 200)

const previewedSuggestionReturnType = computed(() => {
  const id = input.mode.mode === 'codeEditing' ? input.mode.appliedSuggestion : undefined
  const appliedEntry = id != null ? suggestionDbStore.entries.get(id) : undefined
  if (appliedEntry != null) return appliedEntry.returnType
  else if (props.usage.type === 'editNode') {
    return graphStore.db.getNodeMainSuggestion(props.usage.node)?.returnType
  }
  return undefined
})

const previewDataSource = computed<VisualizationDataSource | undefined>(() => {
  if (input.mode.mode !== 'codeEditing') return
  if (!previewedCode.value.trim()) return
  if (!graphStore.methodAst.ok) return
  const body = graphStore.methodAst.value.body
  if (!body) return
  return {
    type: 'expression',
    expression: previewedCode.value,
    contextId: body.externalId,
  }
})

const visualizationSelection = ref<Opt<VisualizationIdentifier>>(
  props.usage.type === 'editNode' ?
    graphStore.db.nodeIdToNode.get(props.usage.node)?.vis?.identifier
  : undefined,
)

// === Documentation Panel ===

<<<<<<< HEAD
watch(selectedSuggestionId, (id) => emit('selectedSuggestionId', id))
watch(input.isAiPrompt, (v) => emit('isAiPrompt', v))
=======
const docEntry: Ref<Opt<SuggestionId>> = ref(null)

watch(selectedSuggestionId, (id) => {
  docEntry.value = id
})
>>>>>>> 1c76ad50

// === Accepting Entry ===

function acceptSuggestion(component: Opt<Component> = null) {
  const suggestionId = component?.suggestionId ?? selectedSuggestionId.value
  if (suggestionId == null) return acceptInput()
  const result = input.applySuggestion(suggestionId)
  if (result.ok) acceptInput()
  else result.error.log('Cannot apply suggestion')
}

function applySuggestion(component: Opt<Component> = null) {
  const suggestionId = component?.suggestionId ?? selectedSuggestionId.value
  if (suggestionId == null) return input.switchToCodeEditMode()
  const result = input.applySuggestion(suggestionId)
  if (!result.ok) result.error.log('Cannot apply suggestion')
}

function acceptInput() {
  const appliedReturnType =
    input.mode.mode === 'codeEditing' && input.mode.appliedSuggestion != null ?
      suggestionDbStore.entries.get(input.mode.appliedSuggestion)?.returnType
    : undefined
  emit('accepted', input.code.trim(), input.importsToAdd(), appliedReturnType)
  interaction.ended(cbOpen)
}

// === Key Events Handler ===

const handler = componentBrowserBindings.handler({
  applySuggestion() {
    if (input.mode.mode != 'componentBrowsing') return false
    applySuggestion()
  },
  acceptSuggestion() {
    if (input.mode.mode != 'componentBrowsing') return false
    acceptSuggestion()
  },
  acceptCode() {
    if (input.mode.mode != 'codeEditing') return false
    acceptInput()
  },
  acceptInput() {
    if (input.mode.mode != 'componentBrowsing' && input.mode.mode != 'codeEditing') return false
    acceptInput()
  },
  acceptAIPrompt() {
    if (input.mode.mode == 'aiPrompt') input.applyAIPrompt()
    else return false
  },
  moveUp() {
    componentList.value?.moveUp()
  },
  moveDown() {
    componentList.value?.moveDown()
  },
})
</script>

<template>
  <div
    ref="cbRoot"
    class="ComponentBrowser"
    :style="{ transform }"
    :data-self-argument="input.selfArgument"
    tabindex="-1"
    @focusout="handleDefocus"
    @keydown="handler"
    @pointerdown.stop.prevent
    @pointerup.stop.prevent
    @click.stop.prevent
    @keydown.enter.stop
    @keydown.backspace.stop
    @keydown.delete.stop
    @keydown.arrow-left.stop
    @keydown.arrow-right.stop
  >
<<<<<<< HEAD
    <div class="panels">
      <div class="panel components">
        <div class="top-bar">
          <div class="top-bar-inner">
            <ToggleIcon v-model="filterFlags.showLocal" icon="local_scope2" />
            <ToggleIcon icon="command3" />
            <ToggleIcon v-model="filterFlags.showUnstable" icon="unstable2" />
            <ToggleIcon icon="marketplace" />
          </div>
        </div>
        <div v-if="!input.isAiPrompt.value" class="components-content">
          <div
            ref="scroller"
            class="list"
            :scrollTop.prop="scrolling.scrollPosition.value"
            @wheel.stop.passive
            @scroll="updateScroll"
          >
            <div class="list-variant">
              <div
                v-for="item in visibleComponents"
                :key="item.component.suggestionId"
                class="component"
                :style="componentStyle(item.index)"
                @mousemove="selectWithoutScrolling(item.index)"
                @click="acceptSuggestion(item.component)"
              >
                <SvgIcon
                  :name="item.component.icon"
                  :style="{ color: componentColor(item.component) }"
                />
                <span>
                  <span v-if="!item.component.matchedRanges" v-text="item.component.label"></span>
                  <span
                    v-for="range in allRanges(
                      item.component.matchedRanges,
                      item.component.label.length,
                    )"
                    v-else
                    :key="`${range.start},${range.end}`"
                    class="component-label-segment"
                    :class="{ match: range.isMatch }"
                    v-text="item.component.label.slice(range.start, range.end)"
                  ></span>
                </span>
              </div>
            </div>
            <div class="list-variant selected" :style="{ clipPath: highlightClipPath }">
              <div
                v-for="item in visibleComponents"
                :key="item.component.suggestionId"
                class="component"
                :style="{
                  backgroundColor: componentColor(item.component),
                  ...componentStyle(item.index),
                }"
                @click="acceptSuggestion(item.component)"
              >
                <SvgIcon :name="item.component.icon" />
                <span>
                  <span v-if="!item.component.matchedRanges" v-text="item.component.label"></span>
                  <span
                    v-for="range in allRanges(
                      item.component.matchedRanges,
                      item.component.label.length,
                    )"
                    v-else
                    :key="`${range.start},${range.end}`"
                    class="component-label-segment"
                    :class="{ match: range.isMatch }"
                    v-text="item.component.label.slice(range.start, range.end)"
                  ></span>
                </span>
              </div>
            </div>
          </div>
        </div>
        <LoadingSpinner v-if="input.isAiPrompt.value && input.processingAIPrompt" />
      </div>
    </div>
    <div class="bottom-panel">
      <GraphVisualization
        class="visualization-preview"
        :nodeSize="inputSize"
        :nodePosition="nodePosition"
        :scale="1"
        :isCircularMenuVisible="false"
        :isFullscreen="false"
        :isFocused="true"
        :width="null"
        :height="null"
        :dataSource="previewDataSource"
        :typename="previewedSuggestionReturnType"
        :currentType="previewedVisualizationId"
        @update:id="setVisualization($event)"
=======
    <GraphVisualization
      v-if="input.mode.mode === 'codeEditing'"
      class="visualization-preview"
      :nodeSize="inputSize"
      :nodePosition="nodePosition"
      :scale="1"
      :isCircularMenuVisible="false"
      :isFullscreen="false"
      :isFocused="true"
      :width="null"
      :height="null"
      :dataSource="previewDataSource"
      :typename="previewedSuggestionReturnType"
      :currentType="visualizationSelection"
      @update:id="visualizationSelection = $event"
    />
    <ComponentEditor
      ref="inputElement"
      v-model="input.content"
      class="component-editor"
      :navigator="props.navigator"
      :icon="icon"
      :nodeColor="nodeColor"
      :style="{ '--component-editor-padding': cssComponentEditorPadding }"
    >
      <SvgButton
        name="add"
        :title="
          input.mode.mode === 'componentBrowsing' && selected != null ?
            'Accept Suggested Component'
          : 'Accept'
        "
        @click.stop="input.mode.mode === 'componentBrowsing' ? acceptSuggestion() : acceptInput()"
>>>>>>> 1c76ad50
      />
      <SvgButton
        name="edit"
        :disabled="input.mode.mode === 'codeEditing'"
        :title="selected != null ? 'Edit Suggested Component' : 'Code Edit Mode'"
        data-testid="switchToEditMode"
        @click.stop="applySuggestion()"
      />
    </ComponentEditor>
    <ComponentList
      v-if="input.mode.mode === 'componentBrowsing' && currentFiltering"
      ref="componentList"
      :filtering="currentFiltering"
      :autoSelectFirstComponent="true"
      @acceptSuggestion="acceptSuggestion($event)"
      @update:selectedComponent="selected = $event"
    />
  </div>
</template>

<style scoped>
.ComponentBrowser {
  --radius-default: 20px;
  --background-color: #eaeaea;
  --doc-panel-bottom-clip: 4px;
  width: 295px;
  color: rgba(0, 0, 0, 0.6);
  font-size: 11.5px;
  display: flex;
  flex-direction: column;
  gap: 4px;
}

<<<<<<< HEAD
.panels {
  display: flex;
  flex-direction: row;
  gap: 4px;
}

.panel {
  height: 380px;
  border: none;
  border-radius: var(--radius-default);
  background-color: var(--background-color);
}

.components {
  width: 200px;
  position: relative;
}

.components-content {
  position: absolute;
  top: 0px;
  padding: 4px;
  width: 100%;
  height: 100%;
}

.docs {
  width: 406px;
  clip-path: inset(0 0 0 0 round var(--radius-default));
  transition: clip-path 0.2s;
}
.docs.hidden {
  clip-path: inset(0 100% 0 0 round var(--radius-default));
}

.list {
  top: var(--radius-default);
  width: 100%;
  height: calc(100% - var(--radius-default));
  overflow-x: hidden;
  overflow-y: auto;
  position: relative;
}

.list-variant {
  top: 0px;
  width: 100%;
  height: var(--list-height);
  position: absolute;
}

.component {
  width: 100%;
  height: 32px;
  flex-direction: row;
  align-items: center;
  gap: 8px;
  padding: 9px;
  display: flex;
  position: absolute;
  line-height: 1;
  font-family: var(--font-code);
}

.selected {
  color: white;
  & svg {
    color: white;
  }
}

.component-label-segment.match {
  font-weight: bold;
}

.top-bar {
  width: 100%;
  height: 40px;
  padding: 4px;
  background-color: var(--background-color);
  border-radius: var(--radius-default);
  position: absolute;
  top: 0px;
  z-index: 1;
}

.top-bar-inner {
  width: 100%;
  height: 100%;
  border-radius: 16px;
  border: 0.5px solid rgba(0, 0, 0, 0.12);
  display: flex;
  flex-direction: row;
  gap: 12px;
  padding: 7px;

  & * {
    color: rgba(0, 0, 0, 0.18);
    transition: color 0.2s;
  }
  & .first-on-right {
    margin-left: auto;
  }
  & > .toggledOn {
    color: rgba(0, 0, 0, 0.6);
  }
}

.bottom-panel {
  position: relative;
}

=======
>>>>>>> 1c76ad50
.component-editor {
  position: relative;
}

.visualization-preview {
  position: absolute;
}
</style><|MERGE_RESOLUTION|>--- conflicted
+++ resolved
@@ -5,10 +5,6 @@
 import ComponentList from '@/components/ComponentBrowser/ComponentList.vue'
 import { Filtering } from '@/components/ComponentBrowser/filtering'
 import { useComponentBrowserInput, type Usage } from '@/components/ComponentBrowser/input'
-<<<<<<< HEAD
-import { useScrolling } from '@/components/ComponentBrowser/scrolling'
-=======
->>>>>>> 1c76ad50
 import GraphVisualization from '@/components/GraphEditor/GraphVisualization.vue'
 import SvgButton from '@/components/SvgButton.vue'
 import { useResizeObserver } from '@/composables/events'
@@ -22,11 +18,7 @@
 import { useSuggestionDbStore } from '@/stores/suggestionDatabase'
 import { type Typename } from '@/stores/suggestionDatabase/entry'
 import type { VisualizationDataSource } from '@/stores/visualization'
-<<<<<<< HEAD
-import { endOnClick, isNodeOutside } from '@/util/autoBlur'
-=======
-import { cancelOnClickOutside, isNodeOutside } from '@/util/autoBlur'
->>>>>>> 1c76ad50
+import { cancelOnClick, isNodeOutside } from '@/util/autoBlur'
 import { tryGetIndex } from '@/util/data/array'
 import type { Opt } from '@/util/data/opt'
 import { Rect } from '@/util/data/rect'
@@ -79,13 +71,9 @@
 const cbRoot = ref<HTMLElement>()
 const componentList = ref<ComponentInstance<typeof ComponentList>>()
 
-<<<<<<< HEAD
 defineExpose({ cbRoot })
 
-const cbOpen: Interaction = endOnClick(props.closeIfClicked, {
-=======
-const cbOpen: Interaction = cancelOnClickOutside(cbRoot, {
->>>>>>> 1c76ad50
+const cbOpen: Interaction = cancelOnClick(props.closeIfClicked, {
   cancel: () => emit('canceled'),
   end: () => {
     // In AI prompt mode likely the input is not a valid mode.
@@ -286,16 +274,8 @@
 
 // === Documentation Panel ===
 
-<<<<<<< HEAD
 watch(selectedSuggestionId, (id) => emit('selectedSuggestionId', id))
 watch(input.isAiPrompt, (v) => emit('isAiPrompt', v))
-=======
-const docEntry: Ref<Opt<SuggestionId>> = ref(null)
-
-watch(selectedSuggestionId, (id) => {
-  docEntry.value = id
-})
->>>>>>> 1c76ad50
 
 // === Accepting Entry ===
 
@@ -373,103 +353,6 @@
     @keydown.arrow-left.stop
     @keydown.arrow-right.stop
   >
-<<<<<<< HEAD
-    <div class="panels">
-      <div class="panel components">
-        <div class="top-bar">
-          <div class="top-bar-inner">
-            <ToggleIcon v-model="filterFlags.showLocal" icon="local_scope2" />
-            <ToggleIcon icon="command3" />
-            <ToggleIcon v-model="filterFlags.showUnstable" icon="unstable2" />
-            <ToggleIcon icon="marketplace" />
-          </div>
-        </div>
-        <div v-if="!input.isAiPrompt.value" class="components-content">
-          <div
-            ref="scroller"
-            class="list"
-            :scrollTop.prop="scrolling.scrollPosition.value"
-            @wheel.stop.passive
-            @scroll="updateScroll"
-          >
-            <div class="list-variant">
-              <div
-                v-for="item in visibleComponents"
-                :key="item.component.suggestionId"
-                class="component"
-                :style="componentStyle(item.index)"
-                @mousemove="selectWithoutScrolling(item.index)"
-                @click="acceptSuggestion(item.component)"
-              >
-                <SvgIcon
-                  :name="item.component.icon"
-                  :style="{ color: componentColor(item.component) }"
-                />
-                <span>
-                  <span v-if="!item.component.matchedRanges" v-text="item.component.label"></span>
-                  <span
-                    v-for="range in allRanges(
-                      item.component.matchedRanges,
-                      item.component.label.length,
-                    )"
-                    v-else
-                    :key="`${range.start},${range.end}`"
-                    class="component-label-segment"
-                    :class="{ match: range.isMatch }"
-                    v-text="item.component.label.slice(range.start, range.end)"
-                  ></span>
-                </span>
-              </div>
-            </div>
-            <div class="list-variant selected" :style="{ clipPath: highlightClipPath }">
-              <div
-                v-for="item in visibleComponents"
-                :key="item.component.suggestionId"
-                class="component"
-                :style="{
-                  backgroundColor: componentColor(item.component),
-                  ...componentStyle(item.index),
-                }"
-                @click="acceptSuggestion(item.component)"
-              >
-                <SvgIcon :name="item.component.icon" />
-                <span>
-                  <span v-if="!item.component.matchedRanges" v-text="item.component.label"></span>
-                  <span
-                    v-for="range in allRanges(
-                      item.component.matchedRanges,
-                      item.component.label.length,
-                    )"
-                    v-else
-                    :key="`${range.start},${range.end}`"
-                    class="component-label-segment"
-                    :class="{ match: range.isMatch }"
-                    v-text="item.component.label.slice(range.start, range.end)"
-                  ></span>
-                </span>
-              </div>
-            </div>
-          </div>
-        </div>
-        <LoadingSpinner v-if="input.isAiPrompt.value && input.processingAIPrompt" />
-      </div>
-    </div>
-    <div class="bottom-panel">
-      <GraphVisualization
-        class="visualization-preview"
-        :nodeSize="inputSize"
-        :nodePosition="nodePosition"
-        :scale="1"
-        :isCircularMenuVisible="false"
-        :isFullscreen="false"
-        :isFocused="true"
-        :width="null"
-        :height="null"
-        :dataSource="previewDataSource"
-        :typename="previewedSuggestionReturnType"
-        :currentType="previewedVisualizationId"
-        @update:id="setVisualization($event)"
-=======
     <GraphVisualization
       v-if="input.mode.mode === 'codeEditing'"
       class="visualization-preview"
@@ -503,7 +386,6 @@
           : 'Accept'
         "
         @click.stop="input.mode.mode === 'componentBrowsing' ? acceptSuggestion() : acceptInput()"
->>>>>>> 1c76ad50
       />
       <SvgButton
         name="edit"
@@ -537,121 +419,6 @@
   gap: 4px;
 }
 
-<<<<<<< HEAD
-.panels {
-  display: flex;
-  flex-direction: row;
-  gap: 4px;
-}
-
-.panel {
-  height: 380px;
-  border: none;
-  border-radius: var(--radius-default);
-  background-color: var(--background-color);
-}
-
-.components {
-  width: 200px;
-  position: relative;
-}
-
-.components-content {
-  position: absolute;
-  top: 0px;
-  padding: 4px;
-  width: 100%;
-  height: 100%;
-}
-
-.docs {
-  width: 406px;
-  clip-path: inset(0 0 0 0 round var(--radius-default));
-  transition: clip-path 0.2s;
-}
-.docs.hidden {
-  clip-path: inset(0 100% 0 0 round var(--radius-default));
-}
-
-.list {
-  top: var(--radius-default);
-  width: 100%;
-  height: calc(100% - var(--radius-default));
-  overflow-x: hidden;
-  overflow-y: auto;
-  position: relative;
-}
-
-.list-variant {
-  top: 0px;
-  width: 100%;
-  height: var(--list-height);
-  position: absolute;
-}
-
-.component {
-  width: 100%;
-  height: 32px;
-  flex-direction: row;
-  align-items: center;
-  gap: 8px;
-  padding: 9px;
-  display: flex;
-  position: absolute;
-  line-height: 1;
-  font-family: var(--font-code);
-}
-
-.selected {
-  color: white;
-  & svg {
-    color: white;
-  }
-}
-
-.component-label-segment.match {
-  font-weight: bold;
-}
-
-.top-bar {
-  width: 100%;
-  height: 40px;
-  padding: 4px;
-  background-color: var(--background-color);
-  border-radius: var(--radius-default);
-  position: absolute;
-  top: 0px;
-  z-index: 1;
-}
-
-.top-bar-inner {
-  width: 100%;
-  height: 100%;
-  border-radius: 16px;
-  border: 0.5px solid rgba(0, 0, 0, 0.12);
-  display: flex;
-  flex-direction: row;
-  gap: 12px;
-  padding: 7px;
-
-  & * {
-    color: rgba(0, 0, 0, 0.18);
-    transition: color 0.2s;
-  }
-  & .first-on-right {
-    margin-left: auto;
-  }
-  & > .toggledOn {
-    color: rgba(0, 0, 0, 0.6);
-  }
-}
-
-.bottom-panel {
-  position: relative;
-}
-
-=======
->>>>>>> 1c76ad50
 .component-editor {
   position: relative;
 }
