<script setup lang="ts">
import SvgButton from '@/components/SvgButton.vue'
import { useProjectStore } from '@/stores/project'

const project = useProjectStore()
</script>

<template>
  <div class="RecordControl">
    <div class="control left-end">
<<<<<<< HEAD
      <ToggleIcon
        icon="record"
        class="iconButton record"
        title="Record"
        :modelValue="props.recordMode"
        @update:modelValue="emit('update:recordMode', $event)"
=======
      <SvgButton
        title="Refresh"
        class="iconButton"
        name="refresh"
        draggable="false"
        @click.stop="project.executionContext.recompute()"
>>>>>>> b189ceae
      />
    </div>
    <div class="control right-end">
      <SvgButton
<<<<<<< HEAD
        title="Record Once"
        class="iconButton record"
        name="record_once"
=======
        title="Run Workflow"
        class="iconButton"
        name="workflow_play"
>>>>>>> b189ceae
        draggable="false"
        @click.stop="project.executionContext.recompute('all', 'Live')"
      />
    </div>
  </div>
</template>

<style scoped>
.RecordControl {
  user-select: none;
  display: flex;
  place-items: center;
  gap: 1px;
}

.control {
  background: var(--color-frame-bg);
  backdrop-filter: var(--blur-app-bg);
  padding: 4px 4px;
  width: 42px;
}

.left-end {
  border-radius: var(--radius-full) 0 0 var(--radius-full);

  .iconButton {
    margin: 0 0 0 auto;
  }
}

.right-end {
  border-radius: 0 var(--radius-full) var(--radius-full) 0;

  .iconButton {
    margin: 0 auto 0 0;
  }
}

.iconButton:active {
  color: #ba4c40;
}
</style><|MERGE_RESOLUTION|>--- conflicted
+++ resolved
@@ -8,34 +8,19 @@
 <template>
   <div class="RecordControl">
     <div class="control left-end">
-<<<<<<< HEAD
-      <ToggleIcon
-        icon="record"
-        class="iconButton record"
-        title="Record"
-        :modelValue="props.recordMode"
-        @update:modelValue="emit('update:recordMode', $event)"
-=======
       <SvgButton
         title="Refresh"
         class="iconButton"
         name="refresh"
         draggable="false"
         @click.stop="project.executionContext.recompute()"
->>>>>>> b189ceae
       />
     </div>
     <div class="control right-end">
       <SvgButton
-<<<<<<< HEAD
-        title="Record Once"
-        class="iconButton record"
-        name="record_once"
-=======
         title="Run Workflow"
         class="iconButton"
         name="workflow_play"
->>>>>>> b189ceae
         draggable="false"
         @click.stop="project.executionContext.recompute('all', 'Live')"
       />
