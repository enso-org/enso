--- conflicted
+++ resolved
@@ -74,12 +74,6 @@
 import VisualizationContainer from '@/components/VisualizationContainer.vue'
 import { useVisualizationConfig } from '@/providers/useVisualizationConfig.ts'
 
-<<<<<<< HEAD
-import { useThrottleFn } from '@vueuse/core'
-import { computed, onMounted, ref, watch, watchEffect, type Ref } from 'vue'
-
-=======
->>>>>>> 40fdfeee
 const props = defineProps<{ data: Data }>()
 const emit = defineEmits<{
   'update:preprocessor': [module: string, method: string, ...args: string[]]
