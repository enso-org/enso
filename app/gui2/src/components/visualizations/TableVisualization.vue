--- conflicted
+++ resolved
@@ -101,12 +101,8 @@
   'Standard.Database.Internal.SQLite.SQLite_Connection.SQLite_Connection'
 const POSTGRES_CONNECTIONS_NODE_TYPE =
   'Standard.Database.Internal.Postgres.Postgres_Connection.Postgres_Connection'
-<<<<<<< HEAD
 const SNOWFLAKE_CONNECTIONS_NODE_TYPE =
   'Standard.Snowflake.Snowflake_Connection.Snowflake_Connection'
-const DEFAULT_ROW_HEIGHT = 22
-=======
->>>>>>> ff7e31c2
 
 const rowLimit = ref(0)
 const page = ref(0)
@@ -162,12 +158,7 @@
       break
     case SQLITE_CONNECTIONS_NODE_TYPE:
     case POSTGRES_CONNECTIONS_NODE_TYPE:
-<<<<<<< HEAD
     case SNOWFLAKE_CONNECTIONS_NODE_TYPE:
-      selector = 'Value'
-      identifierAction = 'query'
-=======
->>>>>>> ff7e31c2
       tooltipValue = 'table'
       headerName = 'Tables'
       break
