import { Vec2 } from '@/util/vec2'
import type { VisualizationIdentifier } from 'shared/yjsModel'
import { reactive } from 'vue'
import { createContextStore } from '.'

export interface VisualizationConfig {
  /** Possible visualization types that can be switched to. */
  background?: string
  readonly types: readonly VisualizationIdentifier[]
  readonly currentType: VisualizationIdentifier
  readonly isCircularMenuVisible: boolean
  readonly nodeSize: Vec2
  width: number | null
  height: number | null
  fullscreen: boolean
  hide: () => void
  updateType: (type: VisualizationIdentifier) => void
}

<<<<<<< HEAD
export function defaultVisualizationConfig(): VisualizationConfig {
  return {
    fullscreen: false,
    width: 200,
    height: 150,
    hide() {},
    isCircularMenuVisible: false,
    nodeSize: new Vec2(200, 150),
    currentType: {
      module: { kind: 'Builtin' },
      name: 'Current Type',
    },
    types: [
      {
        module: { kind: 'Builtin' },
        name: 'Example',
      },
      {
        module: { kind: 'Builtin' },
        name: 'Types',
      },
      {
        module: { kind: 'Builtin' },
        name: 'Here',
      },
    ],
    updateType() {},
  }
}

export const visualizationConfigProvideKey$FOR$INTERNAL$USE$ONLY = Symbol(
  'visualizationConfig',
) as InjectionKey<Ref<VisualizationConfig>>

export function useVisualizationConfig(): Ref<VisualizationConfig> {
  const injected = inject(visualizationConfigProvideKey$FOR$INTERNAL$USE$ONLY)
  if (injected == null) throw new Error('Visualization config not provided')
  return injected
}

export function provideVisualizationConfig(visualizationConfig: Ref<VisualizationConfig>) {
  provide(visualizationConfigProvideKey$FOR$INTERNAL$USE$ONLY, visualizationConfig)
=======
export { provideFn as provideVisualizationConfig }
const { provideFn, injectFn } = createContextStore(
  'Visualization config',
  reactive<VisualizationConfig>,
)

// The visualization config public API should not expose the `allowMissing` parameter. It should
// look like an ordinary vue composable.

export function useVisualizationConfig() {
  return injectFn()
>>>>>>> 10f44b52
}<|MERGE_RESOLUTION|>--- conflicted
+++ resolved
@@ -17,50 +17,6 @@
   updateType: (type: VisualizationIdentifier) => void
 }
 
-<<<<<<< HEAD
-export function defaultVisualizationConfig(): VisualizationConfig {
-  return {
-    fullscreen: false,
-    width: 200,
-    height: 150,
-    hide() {},
-    isCircularMenuVisible: false,
-    nodeSize: new Vec2(200, 150),
-    currentType: {
-      module: { kind: 'Builtin' },
-      name: 'Current Type',
-    },
-    types: [
-      {
-        module: { kind: 'Builtin' },
-        name: 'Example',
-      },
-      {
-        module: { kind: 'Builtin' },
-        name: 'Types',
-      },
-      {
-        module: { kind: 'Builtin' },
-        name: 'Here',
-      },
-    ],
-    updateType() {},
-  }
-}
-
-export const visualizationConfigProvideKey$FOR$INTERNAL$USE$ONLY = Symbol(
-  'visualizationConfig',
-) as InjectionKey<Ref<VisualizationConfig>>
-
-export function useVisualizationConfig(): Ref<VisualizationConfig> {
-  const injected = inject(visualizationConfigProvideKey$FOR$INTERNAL$USE$ONLY)
-  if (injected == null) throw new Error('Visualization config not provided')
-  return injected
-}
-
-export function provideVisualizationConfig(visualizationConfig: Ref<VisualizationConfig>) {
-  provide(visualizationConfigProvideKey$FOR$INTERNAL$USE$ONLY, visualizationConfig)
-=======
 export { provideFn as provideVisualizationConfig }
 const { provideFn, injectFn } = createContextStore(
   'Visualization config',
@@ -72,5 +28,4 @@
 
 export function useVisualizationConfig() {
   return injectFn()
->>>>>>> 10f44b52
 }