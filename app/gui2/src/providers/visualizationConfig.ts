--- conflicted
+++ resolved
@@ -1,9 +1,5 @@
-<<<<<<< HEAD
 import { Vec2 } from '@/util/vec2'
-=======
-import type { Vec2 } from '@/util/vec2'
 import type { VisualizationIdentifier } from 'shared/yjsModel'
->>>>>>> 826127d8
 import { inject, provide, type InjectionKey, type Ref } from 'vue'
 
 export interface VisualizationConfig {
@@ -28,7 +24,24 @@
     hide() {},
     isCircularMenuVisible: false,
     nodeSize: new Vec2(200, 150),
-    types: ['Example', 'Types', 'Here'],
+    currentType: {
+      module: { kind: 'Builtin' },
+      name: 'Current Type',
+    },
+    types: [
+      {
+        module: { kind: 'Builtin' },
+        name: 'Example',
+      },
+      {
+        module: { kind: 'Builtin' },
+        name: 'Types',
+      },
+      {
+        module: { kind: 'Builtin' },
+        name: 'Here',
+      },
+    ],
     updateType() {},
   }
 }
