--- conflicted
+++ resolved
@@ -161,13 +161,8 @@
   )
 }
 
-<<<<<<< HEAD
-function isWidgetComponent(component: unknown): component is WidgetComponent {
+function isWidgetComponent(component: unknown): component is WidgetComponent<any> {
   return typeof component === 'object' && component !== null
-=======
-function isWidgetComponent(component: unknown): component is WidgetComponent<any> {
-  return typeof component === 'object' && component !== null && 'render' in component
->>>>>>> 268e595e
 }
 
 function isWidgetDefinition(config: unknown): config is WidgetDefinition<any> {
