import { createContextStore } from '@/providers'
import type { GraphNavigator } from '@/providers/graphNavigator'
import { watch, type WatchSource } from 'vue'

export { injectFn as injectInteractionHandler, provideFn as provideInteractionHandler }
const { provideFn, injectFn } = createContextStore(
  'Interaction handler',
  () => new InteractionHandler(),
)

export class InteractionHandler {
  private currentInteraction: Interaction | undefined = undefined

  /** Automatically activate specified interaction any time a specified condition becomes true. */
  setWhen(active: WatchSource<boolean>, interaction: Interaction) {
    watch(active, (active) => {
      if (active) {
        this.setCurrent(interaction)
      } else {
        this.end(interaction)
      }
    })
  }

  setCurrent(interaction: Interaction | undefined) {
    if (interaction !== this.currentInteraction) {
      this.currentInteraction?.cancel?.()
      this.currentInteraction = interaction
    }
  }

  /** Unset the current interaction, if it is the specified instance. */
  end(interaction: Interaction) {
    if (this.currentInteraction === interaction) this.currentInteraction = undefined
  }

  /** Cancel the current interaction, if it is the specified instance. */
  cancel(interaction: Interaction) {
    if (this.currentInteraction === interaction) this.setCurrent(undefined)
  }

  handleCancel(): boolean {
    const hasCurrent = this.currentInteraction != null
    if (hasCurrent) this.setCurrent(undefined)
    return hasCurrent
  }

<<<<<<< HEAD
  handleClick(event: MouseEvent, graphNavigator: GraphNavigator): boolean | void {
    return this.currentInteraction?.click ?
        this.currentInteraction.click(event, graphNavigator)
      : false
=======
  handleClick(event: PointerEvent, graphNavigator: GraphNavigator): boolean {
    if (!this.currentInteraction?.click) return false
    const handled = this.currentInteraction.click(event, graphNavigator) !== false
    if (handled) {
      event.stopImmediatePropagation()
      event.preventDefault()
    }
    return handled
>>>>>>> ac4bbd89
  }
}

export interface Interaction {
  cancel?(): void
  /** Uses a `capture` event handler to allow an interaction to respond to clicks over any element. */
  click?(event: PointerEvent, navigator: GraphNavigator): boolean | void
}<|MERGE_RESOLUTION|>--- conflicted
+++ resolved
@@ -45,12 +45,6 @@
     return hasCurrent
   }
 
-<<<<<<< HEAD
-  handleClick(event: MouseEvent, graphNavigator: GraphNavigator): boolean | void {
-    return this.currentInteraction?.click ?
-        this.currentInteraction.click(event, graphNavigator)
-      : false
-=======
   handleClick(event: PointerEvent, graphNavigator: GraphNavigator): boolean {
     if (!this.currentInteraction?.click) return false
     const handled = this.currentInteraction.click(event, graphNavigator) !== false
@@ -59,7 +53,6 @@
       event.preventDefault()
     }
     return handled
->>>>>>> ac4bbd89
   }
 }
 
