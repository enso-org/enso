import { useProjectStore } from '@/stores/project'
import { entryQn, type SuggestionEntry, type SuggestionId } from '@/stores/suggestionDatabase/entry'
import { applyUpdates, entryFromLs } from '@/stores/suggestionDatabase/lsUpdate'
import { ReactiveDb, ReactiveIndex } from '@/util/database/reactiveDb'
import { AsyncQueue, rpcWithRetries } from '@/util/net'
import { type Opt } from '@/util/opt'
import { qnJoin, qnParent, tryQualifiedName, type QualifiedName } from '@/util/qualifiedName'
import { defineStore } from 'pinia'
import { LanguageServer } from 'shared/languageServer'
import type { MethodPointer } from 'shared/languageServerTypes'
import { markRaw, ref, type Ref } from 'vue'

export class SuggestionDb extends ReactiveDb<SuggestionId, SuggestionEntry> {
  nameToId = new ReactiveIndex(this, (id, entry) => [[entryQn(entry), id]])
  childIdToParentId = new ReactiveIndex(this, (id, entry) => {
    let qualifiedName: Opt<QualifiedName>
    if (entry.memberOf) {
      qualifiedName = entry.memberOf
    } else {
      qualifiedName = qnParent(entryQn(entry))
    }
    if (qualifiedName) {
      const parents = Array.from(this.nameToId.lookup(qualifiedName))
      return parents.map((p) => [id, p])
    }
    return []
  })

<<<<<<< HEAD
  getEntryByQualifiedName(name: QualifiedName): SuggestionEntry | undefined {
    const [id] = this.nameToId.lookup(name)
    if (id) {
      return this.get(id)
    }
  }

  set(id: SuggestionId, entry: SuggestionEntry): void {
    this._internal.set(id, entry)
  }
  get(id: SuggestionId | null | undefined): SuggestionEntry | undefined {
    return id != null ? this._internal.get(id) : undefined
  }
  delete(id: SuggestionId): boolean {
    return this._internal.delete(id)
  }
  entries(): IterableIterator<[SuggestionId, SuggestionEntry]> {
    return this._internal.entries()
=======
  findByMethodPointer(method: MethodPointer): SuggestionId | undefined {
    if (method == null) return
    const moduleName = tryQualifiedName(method.definedOnType)
    const methodName = tryQualifiedName(method.name)
    if (!moduleName.ok || !methodName.ok) return
    const qualifiedName = qnJoin(moduleName.value, methodName.value)
    const [suggestionId] = this.nameToId.lookup(qualifiedName)
    return suggestionId
>>>>>>> b33285c6
  }
}

export interface Group {
  color?: string
  name: string
  project: QualifiedName
}

export function groupColorVar(group: Group | undefined): string {
  if (group) {
    const name = group.name.replace(/\s/g, '-')
    return `--group-color-${name}`
  } else {
    return '--group-color-fallback'
  }
}

export function groupColorStyle(group: Group | undefined): string {
  return `var(${groupColorVar(group)})`
}

class Synchronizer {
  queue: AsyncQueue<{ currentVersion: number }>

  constructor(
    public entries: SuggestionDb,
    public groups: Ref<Group[]>,
  ) {
    const projectStore = useProjectStore()
    const initState = projectStore.lsRpcConnection.then(async (lsRpc) => {
      await rpcWithRetries(() =>
        lsRpc.acquireCapability('search/receivesSuggestionsDatabaseUpdates', {}),
      )
      this.setupUpdateHandler(lsRpc)
      return Synchronizer.loadDatabase(entries, lsRpc, groups.value)
    })

    this.queue = new AsyncQueue(initState)
  }

  static async loadDatabase(
    entries: SuggestionDb,
    lsRpc: LanguageServer,
    groups: Group[],
  ): Promise<{ currentVersion: number }> {
    const initialDb = await lsRpc.getSuggestionsDatabase()
    for (const lsEntry of initialDb.entries) {
      const entry = entryFromLs(lsEntry.suggestion, groups)
      if (!entry.ok) {
        entry.error.log()
        console.error(`Skipping entry ${lsEntry.id}, the suggestion database will be incomplete!`)
      } else {
        entries.set(lsEntry.id, entry.value)
      }
    }
    return { currentVersion: initialDb.currentVersion }
  }

  private setupUpdateHandler(lsRpc: LanguageServer) {
    lsRpc.on('search/suggestionsDatabaseUpdates', (param) => {
      this.queue.pushTask(async ({ currentVersion }) => {
        // There are rare cases where the database is updated twice in quick succession, with the
        // second update containing the same version as the first. In this case, we still need to
        // apply the second set of updates. Skipping it would result in the database then containing
        // references to entries that don't exist. This might be an engine issue, but accepting the
        // second updates seems to be harmless, so we do that.
        if (param.currentVersion == currentVersion) {
          console.log(
            `Received multiple consecutive suggestion database updates with version ${param.currentVersion}`,
          )
        }

        if (param.currentVersion < currentVersion) {
          console.log(
            `Skipping suggestion database update ${param.currentVersion}, because it's already applied`,
          )
          return { currentVersion }
        } else {
          applyUpdates(this.entries, param.updates, this.groups.value)
          return { currentVersion: param.currentVersion }
        }
      })
    })
    this.queue.pushTask(async ({ currentVersion }) => {
      const groups = await lsRpc.getComponentGroups()
      this.groups.value = groups.componentGroups.map(
        (group): Group => ({
          name: group.name,
          ...(group.color ? { color: group.color } : {}),
          project: group.library as QualifiedName,
        }),
      )
      return { currentVersion }
    })
  }
}

export const useSuggestionDbStore = defineStore('suggestionDatabase', () => {
  const entries = new SuggestionDb()
  const groups = ref<Group[]>([])

  const _synchronizer = new Synchronizer(entries, groups)
  return { entries: markRaw(entries), groups, _synchronizer }
})<|MERGE_RESOLUTION|>--- conflicted
+++ resolved
@@ -26,7 +26,6 @@
     return []
   })
 
-<<<<<<< HEAD
   getEntryByQualifiedName(name: QualifiedName): SuggestionEntry | undefined {
     const [id] = this.nameToId.lookup(name)
     if (id) {
@@ -34,18 +33,6 @@
     }
   }
 
-  set(id: SuggestionId, entry: SuggestionEntry): void {
-    this._internal.set(id, entry)
-  }
-  get(id: SuggestionId | null | undefined): SuggestionEntry | undefined {
-    return id != null ? this._internal.get(id) : undefined
-  }
-  delete(id: SuggestionId): boolean {
-    return this._internal.delete(id)
-  }
-  entries(): IterableIterator<[SuggestionId, SuggestionEntry]> {
-    return this._internal.entries()
-=======
   findByMethodPointer(method: MethodPointer): SuggestionId | undefined {
     if (method == null) return
     const moduleName = tryQualifiedName(method.definedOnType)
@@ -54,7 +41,6 @@
     const qualifiedName = qnJoin(moduleName.value, methodName.value)
     const [suggestionId] = this.nameToId.lookup(qualifiedName)
     return suggestionId
->>>>>>> b33285c6
   }
 }
 
