--- conflicted
+++ resolved
@@ -25,21 +25,6 @@
     }
     return []
   })
-<<<<<<< HEAD
-=======
-
-  set(id: SuggestionId, entry: SuggestionEntry): void {
-    this._internal.set(id, entry)
-  }
-  get(id: SuggestionId | null | undefined): SuggestionEntry | undefined {
-    return id != null ? this._internal.get(id) : undefined
-  }
-  delete(id: SuggestionId): boolean {
-    return this._internal.delete(id)
-  }
-  entries(): IterableIterator<[SuggestionId, SuggestionEntry]> {
-    return this._internal.entries()
-  }
 
   findByMethodPointer(method: MethodPointer): SuggestionId | undefined {
     if (method == null) return
@@ -50,7 +35,6 @@
     const [suggestionId] = this.nameToId.lookup(qualifiedName)
     return suggestionId
   }
->>>>>>> 268e595e
 }
 
 export interface Group {
