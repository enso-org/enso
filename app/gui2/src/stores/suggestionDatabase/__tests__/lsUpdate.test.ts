--- conflicted
+++ resolved
@@ -6,12 +6,6 @@
 import { unwrap } from '@/util/result'
 import * as lsTypes from 'shared/languageServerTypes/suggestions'
 import { expect, test } from 'vitest'
-<<<<<<< HEAD
-import { SuggestionDb, type Group } from '..'
-import { SuggestionKind, entryQn, type SuggestionEntry } from '../entry'
-import { applyUpdates } from '../lsUpdate'
-=======
->>>>>>> 9e9860d0
 
 test('Adding suggestion database entries', () => {
   const test = new Fixture()
@@ -23,15 +17,6 @@
 test('Entry qualified names', () => {
   const test = new Fixture()
   const db = test.createDbWithExpected()
-<<<<<<< HEAD
-  expect(entryQn(db.get(1))).toStrictEqual('Standard.Base')
-  expect(entryQn(db.get(2))).toStrictEqual('Standard.Base.Type')
-  expect(entryQn(db.get(3))).toStrictEqual('Standard.Base.Type.Con')
-  expect(entryQn(db.get(4))).toStrictEqual('Standard.Base.Type.method')
-  expect(entryQn(db.get(5))).toStrictEqual('Standard.Base.Type.static_method')
-  expect(entryQn(db.get(6))).toStrictEqual('Standard.Base.function')
-  expect(entryQn(db.get(7))).toStrictEqual('Standard.Base.local')
-=======
   expect(entryQn(db.get(1)!)).toStrictEqual('Standard.Base')
   expect(entryQn(db.get(2)!)).toStrictEqual('Standard.Base.Type')
   expect(entryQn(db.get(3)!)).toStrictEqual('Standard.Base.Type.Con')
@@ -39,7 +24,6 @@
   expect(entryQn(db.get(5)!)).toStrictEqual('Standard.Base.Type.static_method')
   expect(entryQn(db.get(6)!)).toStrictEqual('Standard.Base.function')
   expect(entryQn(db.get(7)!)).toStrictEqual('Standard.Base.local')
->>>>>>> 9e9860d0
 })
 
 test('Qualified name indexing', () => {
@@ -47,11 +31,7 @@
   const db = new SuggestionDb()
   applyUpdates(db, test.addUpdatesForExpected(), test.groups)
   for (let i = 1; i <= 7; i++) {
-<<<<<<< HEAD
-    const qName = entryQn(db.get(i))
-=======
     const qName = entryQn(db.get(i)!)
->>>>>>> 9e9860d0
     expect(db.nameToId.lookup(qName)).toEqual(new Set([i]))
     expect(db.nameToId.reverseLookup(i)).toEqual(new Set([qName]))
   }
@@ -103,21 +83,13 @@
   expect(db.parent.reverseLookup(2)).toEqual(new Set([3, 4, 5, 8]))
 
   // Remove entry.
-<<<<<<< HEAD
-  const modifications2: lsTypes.SuggestionDatabaseUpdate[] = [{ type: 'Remove', id: 3 }]
-=======
   const modifications2: lsTypes.SuggestionsDatabaseUpdate[] = [{ type: 'Remove', id: 3 }]
->>>>>>> 9e9860d0
   applyUpdates(db, modifications2, test.groups)
   expect(db.parent.lookup(3)).toEqual(new Set([]))
   expect(db.parent.reverseLookup(2)).toEqual(new Set([4, 5, 8]))
 
   // Modify entry. Moving new method from `Standard.Base.Type` to `Standard.Base`.
-<<<<<<< HEAD
-  db.get(8).memberOf = 'Standard.Base'
-=======
   db.get(8)!.memberOf = 'Standard.Base' as QualifiedName
->>>>>>> 9e9860d0
   expect(db.parent.reverseLookup(1)).toEqual(new Set([2, 6, 7, 8]))
   expect(db.parent.lookup(8)).toEqual(new Set([1]))
   expect(db.parent.reverseLookup(8)).toEqual(new Set([]))
