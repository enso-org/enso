--- conflicted
+++ resolved
@@ -75,15 +75,9 @@
   if (entry.kind == SuggestionKind.Module) {
     return entry.definedIn
   } else if (entry.memberOf) {
-<<<<<<< HEAD
-    return [entry.memberOf, entry.name].join('.')
-  } else {
-    return [entry.definedIn, entry.name].join('.')
-=======
     return qnJoin(entry.memberOf, entry.name)
   } else {
     return qnJoin(entry.definedIn, unwrap(tryQualifiedName(entry.name)))
->>>>>>> b4454b67
   }
 }
 
