--- conflicted
+++ resolved
@@ -1,11 +1,7 @@
 import type { Group } from '@/stores/suggestionDatabase'
 import { findIndexOpt } from '@/util/array'
-<<<<<<< HEAD
-import { parseDocs, type Doc } from '@/util/ffi'
+import { parseDocs, type Doc } from '@/util/docParser'
 import type { Icon } from '@/util/iconName'
-=======
-import { parseDocs, type Doc } from '@/util/docParser'
->>>>>>> b64a7d39
 import { isSome, type Opt } from '@/util/opt'
 import { tryQualifiedName, type QualifiedName } from '@/util/qualifiedName'
 import { unwrap } from '@/util/result'
