import { createContextStore } from '@/providers'
import { injectGuiConfig, type GuiConfig } from '@/providers/guiConfig'
import { Awareness } from '@/stores/awareness'
import { ComputedValueRegistry } from '@/stores/project/computedValueRegistry'
import {
  ExecutionContext,
  type NodeVisualizationConfiguration,
} from '@/stores/project/executionContext'
import { VisualizationDataRegistry } from '@/stores/project/visualizationDataRegistry'
import { attachProvider, useObserveYjs } from '@/util/crdt'
import { nextEvent } from '@/util/data/observable'
import { type Opt } from '@/util/data/opt'
import { Err, Ok, type Result } from '@/util/data/result'
import { ReactiveMapping } from '@/util/database/reactiveDb'
import { createDataWebsocket, createRpcTransport, useAbortScope } from '@/util/net'
import { DataServer } from '@/util/net/dataServer'
import { tryQualifiedName } from '@/util/qualifiedName'
import { computedAsync } from '@vueuse/core'
import * as random from 'lib0/random'
import { Error as DataError, OutboundPayload, VisualizationUpdate } from 'shared/binaryProtocol'
import { LanguageServer } from 'shared/languageServer'
import type { Diagnostic, ExpressionId, MethodPointer, Path } from 'shared/languageServerTypes'
import { type AbortScope } from 'shared/util/net'
import {
  DistributedProject,
  localUserActionOrigins,
  type ExternalId,
  type Uuid,
} from 'shared/yjsModel'
import {
  computed,
  markRaw,
  onScopeDispose,
  proxyRefs,
  readonly,
  ref,
  shallowRef,
  watch,
  watchEffect,
  type WatchSource,
  type WritableComputedRef,
} from 'vue'
import * as Y from 'yjs'

interface LsUrls {
  rpcUrl: string
  dataUrl: string
  ydocUrl: URL
}

function resolveLsUrl(config: GuiConfig): LsUrls {
  const engine = config.engine
  if (engine == null) throw new Error('Missing engine configuration')
  if (engine.rpcUrl != null && engine.dataUrl != null) {
    const dataUrl = engine.dataUrl
    const rpcUrl = engine.rpcUrl

    let ydocUrl: URL
    if (engine.ydocUrl == '') {
      ydocUrl = new URL(location.origin)
      ydocUrl.protocol = location.protocol.replace(/^http/, 'ws')
    } else if (URL.canParse(engine.ydocUrl)) {
      ydocUrl = new URL(engine.ydocUrl)
    } else {
      ydocUrl = new URL(rpcUrl)
      ydocUrl.port = '1234'
    }
    ydocUrl.pathname = '/project'

    return {
      rpcUrl,
      dataUrl,
      ydocUrl,
    }
  }
  throw new Error('Incomplete engine configuration')
}

function createLsRpcConnection(clientId: Uuid, url: string, abort: AbortScope): LanguageServer {
  const transport = createRpcTransport(url)
  const connection = new LanguageServer(clientId, transport)
  abort.onAbort(() => connection.release())
  return connection
}

function initializeDataConnection(clientId: Uuid, url: string, abort: AbortScope) {
  const client = createDataWebsocket(url, 'arraybuffer')
  const connection = new DataServer(clientId, client, abort)
  abort.handleDispose(connection)
  onScopeDispose(() => connection.dispose())
  return connection
}

export type ProjectStore = ReturnType<typeof useProjectStore>

/**
 * The project store synchronizes and holds the open project-related data. The synchronization is
 * performed using a CRDT data types from Yjs. Once the data is synchronized with a "LS bridge"
 * client, it is submitted to the language server as a document update.
 */
export const { provideFn: provideProjectStore, injectFn: useProjectStore } = createContextStore(
  'project',
  (renameProjectBackend: (newName: string) => void) => {
    const abort = useAbortScope()

    const observedFileName = ref<string>()

    const doc = new Y.Doc()
    const awareness = new Awareness(doc)

    const config = injectGuiConfig()
    const projectNameFromCfg = config.value.startup?.project
    if (projectNameFromCfg == null) throw new Error('Missing project name.')
    const projectName = ref(projectNameFromCfg)
    const projectDisplayName = ref(config.value.startup?.displayedProjectName ?? projectName)

    const clientId = random.uuidv4() as Uuid
    const lsUrls = resolveLsUrl(config.value)
    const lsRpcConnection = createLsRpcConnection(clientId, lsUrls.rpcUrl, abort)
    const contentRoots = lsRpcConnection.contentRoots

    const dataConnection = initializeDataConnection(clientId, lsUrls.dataUrl, abort)
    const rpcUrl = new URL(lsUrls.rpcUrl)
    const isOnLocalBackend =
      rpcUrl.protocol === 'mock:' ||
      rpcUrl.hostname === 'localhost' ||
      rpcUrl.hostname === '127.0.0.1' ||
      rpcUrl.hostname === '[::1]' ||
      rpcUrl.hostname === '0:0:0:0:0:0:0:1'

    const namespace = computed(() => config.value.engine?.namespace)
    const fullName = computed(() => {
      const ns = namespace.value
      if (import.meta.env.PROD && ns == null) {
        console.warn(
          'Unknown project\'s namespace. Assuming "local", however it likely won\'t work in cloud',
        )
      }
      return `${ns ?? 'local'}.${projectName.value}`
    })
    const modulePath = computed(() => {
      const filePath = observedFileName.value
      if (filePath == null) return undefined
      const withoutFileExt = filePath.replace(/\.enso$/, '')
      const withDotSeparators = withoutFileExt.replace(/\//g, '.')
      return tryQualifiedName(`${fullName.value}.${withDotSeparators}`)
    })

    let yDocsProvider: ReturnType<typeof attachProvider> | undefined
    watchEffect((onCleanup) => {
      yDocsProvider = attachProvider(
        lsUrls.ydocUrl.href,
        'index',
        { ls: lsUrls.rpcUrl },
        doc,
        awareness.internal,
      )
      onCleanup(disposeYDocsProvider)
    })

    const projectModel = new DistributedProject(doc)
    const moduleDocGuid = ref<string>()

    function currentDocGuid() {
      const name = observedFileName.value
      if (name == null) return
      return projectModel.modules.get(name)?.guid
    }
    function tryReadDocGuid() {
      const guid = currentDocGuid()
      if (guid === moduleDocGuid.value) return
      moduleDocGuid.value = guid
    }

    projectModel.modules.observe(tryReadDocGuid)
    watchEffect(tryReadDocGuid)

    const module = computedAsync(async () => {
      const guid = moduleDocGuid.value
      if (guid == null) return null
      const moduleName = projectModel.findModuleByDocId(guid)
      if (moduleName == null) return null
      const mod = await projectModel.openModule(moduleName)
      for (const origin of localUserActionOrigins) mod?.undoManager.addTrackedOrigin(origin)
      return mod
    })

    const entryPoint = computed<MethodPointer>(() => {
      const projectName = fullName.value
      const mainModule = `${projectName}.Main`
      return { module: mainModule, definedOnType: mainModule, name: 'main' }
    })

    function createExecutionContextForMain(): ExecutionContext {
      return new ExecutionContext(
        lsRpcConnection,
        {
          methodPointer: entryPoint.value,
          positionalArgumentsExpressions: [],
        },
        abort,
      )
    }

    const firstExecution = nextEvent(lsRpcConnection, 'executionContext/executionComplete').catch(
      (error) => {
        console.error('First execution failed:', error)
        throw error
      },
    )
    const executionContext = createExecutionContextForMain()
    const visualizationDataRegistry = new VisualizationDataRegistry(
      executionContext,
      dataConnection,
    )
    const computedValueRegistry = ComputedValueRegistry.WithExecutionContext(executionContext)

    const diagnostics = shallowRef<Diagnostic[]>([])
    executionContext.on('executionStatus', (newDiagnostics) => {
      diagnostics.value = newDiagnostics
    })

    function useVisualizationData(configuration: WatchSource<Opt<NodeVisualizationConfiguration>>) {
      const id = random.uuidv4() as Uuid

      watch(
        configuration,
        (config, _, onCleanup) => {
          executionContext.setVisualization(id, config)
          onCleanup(() => executionContext.setVisualization(id, null))
        },
        // Make sure to flush this watch in 'post', otherwise it might cause operations on stale
        // ASTs just before the widget tree renders and cleans up the associated widget instances.
        { immediate: true, flush: 'post' },
      )

      return computed(() => parseVisualizationData(visualizationDataRegistry.getRawData(id)))
    }

    const dataflowErrors = new ReactiveMapping(computedValueRegistry.db, (id, info) => {
      const config = computed(() =>
        info.payload.type === 'DataflowError' ?
          {
            expressionId: id,
            visualizationModule: 'Standard.Visualization.Preprocessor',
            expression: {
              module: 'Standard.Visualization.Preprocessor',
              definedOnType: 'Standard.Visualization.Preprocessor',
              name: 'error_preprocessor',
            },
          }
        : null,
      )
      const data = useVisualizationData(config)
      return computed<{ kind: 'Dataflow'; message: string } | undefined>(() => {
        const visResult = data.value
        if (!visResult) return
        if (!visResult.ok) {
          visResult.error.log('Dataflow Error visualization evaluation failed')
          return undefined
        } else if ('message' in visResult.value && typeof visResult.value.message === 'string') {
          if ('kind' in visResult.value && visResult.value.kind === 'Dataflow')
            return { kind: visResult.value.kind, message: visResult.value.message }
          // Other kinds of error are not handled here
          else return undefined
        } else {
          console.error('Invalid dataflow error payload:', visResult.value)
          return undefined
        }
      })
    })

    const isRecordingEnabled = computed(() => executionMode.value === 'live')

    function stopCapturingUndo() {
      module.value?.undoManager.stopCapturing()
    }

    function executeExpression(
      expressionId: ExternalId,
      expression: string,
    ): Promise<Result<any> | null> {
      return new Promise((resolve) => {
        const visualizationId = random.uuidv4() as Uuid
        const dataHandler = (visData: VisualizationUpdate, uuid: Uuid | null) => {
          if (uuid === visualizationId) {
            dataConnection.off(`${OutboundPayload.VISUALIZATION_UPDATE}`, dataHandler)
            executionContext.off('visualizationEvaluationFailed', errorHandler)
            const dataStr = Ok(visData.dataString())
            resolve(parseVisualizationData(dataStr))
          }
        }
        const errorHandler = (
          uuid: Uuid,
          _expressionId: ExpressionId,
          message: string,
          _diagnostic: Diagnostic | undefined,
        ) => {
          if (uuid == visualizationId) {
            resolve(Err(message))
            dataConnection.off(`${OutboundPayload.VISUALIZATION_UPDATE}`, dataHandler)
            executionContext.off('visualizationEvaluationFailed', errorHandler)
          }
        }
        dataConnection.on(`${OutboundPayload.VISUALIZATION_UPDATE}`, dataHandler)
        executionContext.on('visualizationEvaluationFailed', errorHandler)
        return lsRpcConnection.executeExpression(
          executionContext.id,
          visualizationId,
          expressionId,
          expression,
        )
      })
    }

    function parseVisualizationData(data: Result<string | null> | null): Result<any> | null {
      if (!data?.ok) return data
      if (data.value == null) return null
      try {
        return Ok(markRaw(JSON.parse(data.value)))
      } catch (error) {
        if (error instanceof SyntaxError)
          return Err(`Parsing visualization result failed: ${error.message}`)
        else throw error
      }
    }

    const { executionMode } = setupSettings(projectModel)

    function disposeYDocsProvider() {
      yDocsProvider?.dispose()
      yDocsProvider = undefined
    }

    const recordMode = computed({
      get() {
        return executionMode.value === 'live'
      },
      set(value) {
        executionMode.value = value ? 'live' : 'design'
      },
    })

<<<<<<< HEAD
    function renameProject(newDisplayedName: string) {
      try {
        renameProjectBackend(newDisplayedName)
        return Ok()
      } catch (err) {
        return Err(err)
      }
    }
    lsRpcConnection.on(
      'refactoring/projectRenamed',
      ({ oldNormalizedName, newNormalizedName, newName }) => {
        if (oldNormalizedName === projectName.value) {
          projectName.value = newNormalizedName
          projectDisplayName.value = newName
        }
      },
    )
=======
    const projectRootId = contentRoots.then(
      (roots) => roots.find((root) => root.type === 'Project')?.id,
    )

    async function readFileBinary(path: Path): Promise<Result<Blob>> {
      const result = await dataConnection.readFile(path)
      if (result instanceof DataError) {
        return Err(result.message() ?? 'Failed to read file.')
      }
      const contents = result.contentsArray()
      if (contents == null) {
        return Err('No file contents received.')
      }
      return Ok(new Blob([contents]))
    }
>>>>>>> 6e307d5f

    return proxyRefs({
      setObservedFileName(name: string) {
        observedFileName.value = name
      },
      get observedFileName() {
        return observedFileName.value
      },
      name: readonly(projectName),
      displayName: readonly(projectDisplayName),
      isOnLocalBackend,
      executionContext,
      firstExecution,
      diagnostics,
      module,
      modulePath,
      entryPoint,
      projectModel,
      projectRootId,
      awareness: markRaw(awareness),
      computedValueRegistry: markRaw(computedValueRegistry),
      lsRpcConnection: markRaw(lsRpcConnection),
      dataConnection: markRaw(dataConnection),
      readFileBinary,
      useVisualizationData,
      isRecordingEnabled,
      stopCapturingUndo,
      executionMode,
      recordMode,
      dataflowErrors,
      executeExpression,
      disposeYDocsProvider,
      renameProject,
    })
  },
)

type ExecutionMode = 'live' | 'design'
type Settings = { executionMode: WritableComputedRef<ExecutionMode> }
function setupSettings(project: DistributedProject | null): Settings {
  const settings = computed(() => project?.settings)
  // Value synchronized with a key of the `settings` map, used to enforce reactive dependencies.
  const executionMode_ = ref<ExecutionMode>()
  const executionMode = computed<ExecutionMode>({
    get() {
      return executionMode_.value ?? 'design'
    },
    set(value) {
      // Update the synchronized map; the change observer will set `executionMode_`.
      if (settings.value != null) settings.value.set('executionMode', value)
    },
  })
  useObserveYjs(settings, (event) => {
    event.changes.keys.forEach((change, key) => {
      if (key == 'executionMode') {
        if (change.action === 'add' || change.action === 'update') {
          switch (settings.value?.get('executionMode')) {
            case 'design':
              executionMode_.value = 'design'
              break
            case 'live':
              executionMode_.value = 'live'
              break
            default:
              console.log(`Bug: Unexpected executionMode. Ignoring...`, executionMode)
              break
          }
        } else if (change.action === 'delete') {
          executionMode_.value = undefined
        }
      }
    })
  })
  return { executionMode }
}<|MERGE_RESOLUTION|>--- conflicted
+++ resolved
@@ -341,7 +341,6 @@
       },
     })
 
-<<<<<<< HEAD
     function renameProject(newDisplayedName: string) {
       try {
         renameProjectBackend(newDisplayedName)
@@ -359,7 +358,7 @@
         }
       },
     )
-=======
+
     const projectRootId = contentRoots.then(
       (roots) => roots.find((root) => root.type === 'Project')?.id,
     )
@@ -375,7 +374,6 @@
       }
       return Ok(new Blob([contents]))
     }
->>>>>>> 6e307d5f
 
     return proxyRefs({
       setObservedFileName(name: string) {
