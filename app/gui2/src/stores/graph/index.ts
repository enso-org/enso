--- conflicted
+++ resolved
@@ -29,11 +29,7 @@
   type VisualizationIdentifier,
   type VisualizationMetadata,
 } from 'shared/yjsModel'
-<<<<<<< HEAD
-import { computed, markRaw, reactive, ref, toRef, watch, type ShallowRef } from 'vue'
-=======
-import { computed, markRaw, reactive, ref, toRef, watch, type Ref } from 'vue'
->>>>>>> b3de42eb
+import { computed, markRaw, reactive, ref, toRef, watch, type Ref, type ShallowRef } from 'vue'
 
 export { type Node } from '@/stores/graph/graphDatabase'
 
