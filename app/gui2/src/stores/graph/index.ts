--- conflicted
+++ resolved
@@ -110,13 +110,8 @@
     for (const [id, op] of event.changes.keys) {
       if (op.action === 'update' || op.action === 'add') {
         const data = meta.get(id)
-<<<<<<< HEAD
-        const node = db.getNode(id as ExprId)
+        const node = db.nodeIdToNode.get(id as ExprId)
         if (data && node) {
-=======
-        const node = db.nodeIdToNode.get(id as ExprId)
-        if (data != null && node != null) {
->>>>>>> a9099ddc
           db.assignUpdatedMetadata(node, data)
         }
       }
@@ -124,18 +119,10 @@
   })
 
   function generateUniqueIdent() {
-<<<<<<< HEAD
     for (;;) {
       const ident = randomIdent()
-      if (!db.idents.hasValue(ident)) return ident
-    }
-=======
-    let ident: string
-    do {
-      ident = randomString()
-    } while (db.identifierUsed(ident))
-    return ident
->>>>>>> a9099ddc
+      if (!db.identifierUsed(ident)) return ident
+    }
   }
 
   const edges = computed(() => {
@@ -193,25 +180,14 @@
   }
 
   function deleteNode(id: ExprId) {
-<<<<<<< HEAD
-    nodeRects.delete(id)
-    const node = db.getNode(id)
-    if (!node) return
-=======
     const node = db.nodeIdToNode.get(id)
-    if (node == null) return
->>>>>>> a9099ddc
+    if (!node) return
     proj.module?.deleteExpression(node.outerExprId)
   }
 
   function setNodeContent(id: ExprId, content: string) {
-<<<<<<< HEAD
-    const node = db.getNode(id)
-    if (!node) return
-=======
     const node = db.nodeIdToNode.get(id)
-    if (node == null) return
->>>>>>> a9099ddc
+    if (!node) return
     setExpressionContent(node.rootSpan.astId, content)
   }
 
@@ -228,24 +204,14 @@
   }
 
   function replaceNodeSubexpression(nodeId: ExprId, range: ContentRange, content: string) {
-<<<<<<< HEAD
-    const node = db.getNode(nodeId)
-    if (!node) return
-=======
     const node = db.nodeIdToNode.get(nodeId)
-    if (node == null) return
->>>>>>> a9099ddc
+    if (!node) return
     proj.module?.replaceExpressionContent(node.rootSpan.astId, content, range)
   }
 
   function setNodePosition(nodeId: ExprId, position: Vec2) {
-<<<<<<< HEAD
-    const node = db.getNode(nodeId)
-    if (!node) return
-=======
     const node = db.nodeIdToNode.get(nodeId)
-    if (node == null) return
->>>>>>> a9099ddc
+    if (!node) return
     proj.module?.updateNodeMetadata(nodeId, { x: position.x, y: -position.y })
   }
 
@@ -268,24 +234,14 @@
   }
 
   function setNodeVisualizationId(nodeId: ExprId, vis: Opt<VisualizationIdentifier>) {
-<<<<<<< HEAD
-    const node = db.getNode(nodeId)
-    if (!node) return
-=======
     const node = db.nodeIdToNode.get(nodeId)
-    if (node == null) return
->>>>>>> a9099ddc
+    if (!node) return
     proj.module?.updateNodeMetadata(nodeId, { vis: normalizeVisMetadata(vis, node.vis?.visible) })
   }
 
   function setNodeVisualizationVisible(nodeId: ExprId, visible: boolean) {
-<<<<<<< HEAD
-    const node = db.getNode(nodeId)
-    if (!node) return
-=======
     const node = db.nodeIdToNode.get(nodeId)
-    if (node == null) return
->>>>>>> a9099ddc
+    if (!node) return
     proj.module?.updateNodeMetadata(nodeId, { vis: normalizeVisMetadata(node.vis, visible) })
   }
 
@@ -293,7 +249,7 @@
     if (rect.pos.equals(Vec2.Zero) && !metadata.value?.has(id)) {
       const { position } = nonDictatedPlacement(rect.size, {
         nodeRects: [...nodeRects.entries()]
-          .filter(([id]) => db.nodes.get(id))
+          .filter(([id]) => db.nodeIdToNode.get(id))
           .map(([, rect]) => rect),
         // The rest of the properties should not matter.
         selectedNodeRects: [],
@@ -329,13 +285,6 @@
     editedNodeInfo.value = { id, range }
   }
 
-<<<<<<< HEAD
-  function tryGetNodeBinding(id: ExprId): string | undefined {
-    return db.nodes.get(id)?.binding
-  }
-
-=======
->>>>>>> a9099ddc
   return {
     transact,
     db: markRaw(db),
@@ -360,10 +309,6 @@
     updateNodeRect,
     updateExprRect,
     setEditedNode,
-<<<<<<< HEAD
-    tryGetNodeBinding,
-=======
->>>>>>> a9099ddc
   }
 })
 
