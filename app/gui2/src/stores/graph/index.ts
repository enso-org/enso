--- conflicted
+++ resolved
@@ -311,14 +311,11 @@
     const node = db.nodeIdToNode.get(id)
     if (!node) return
     edit((edit) => {
-<<<<<<< HEAD
-      edit.getVersion(node.innerExpr).syncToCode(content)
-=======
-      edit.getVersion(node.rootSpan).syncToCode(content)
+      edit.getVersion(node.rootExpr).syncToCode(content)
       if (withImports) {
         const conflicts = addMissingImports(edit, withImports)
         if (conflicts == null) return
-        const wholeAssignment = edit.getVersion(node.rootSpan)?.mutableParent()
+        const wholeAssignment = edit.getVersion(node.rootExpr)?.mutableParent()
         if (wholeAssignment == null) {
           console.error('Cannot find parent of the node expression. Conflict resolution failed.')
           return
@@ -327,7 +324,6 @@
           substituteQualifiedName(edit, wholeAssignment, conflict.pattern, conflict.fullyQualified)
         }
       }
->>>>>>> 618080b8
     })
   }
 
