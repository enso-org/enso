import { nonDictatedPlacement } from '@/components/ComponentBrowser/placement'
import { GraphDb } from '@/stores/graph/graphDatabase'
import {
  filterOutRedundantImports,
  recognizeImport,
  requiredImportToText,
  type Import,
  type RequiredImport,
} from '@/stores/graph/imports'
import { useProjectStore } from '@/stores/project'
import { useSuggestionDbStore } from '@/stores/suggestionDatabase'
<<<<<<< HEAD
import { DEFAULT_VISUALIZATION_IDENTIFIER } from '@/stores/visualization'
import { Ast, RawAst } from '@/util/ast'
=======
import { Ast, AstExtended, childrenAstNodes, findAstWithRange, readAstSpan } from '@/util/ast'
>>>>>>> c60bf6e8
import { useObserveYjs } from '@/util/crdt'
import type { Opt } from '@/util/opt'
import { Rect } from '@/util/rect'
import { Vec2 } from '@/util/vec2'
import { defineStore } from 'pinia'
import type { StackItem } from 'shared/languageServerTypes'
import {
  visMetadataEquals,
  type ContentRange,
  type ExprId,
  type NodeMetadata,
  type VisualizationIdentifier,
  type VisualizationMetadata,
} from 'shared/yjsModel'
import { computed, markRaw, reactive, ref, toRef, watch } from 'vue'

export { type Node } from '@/stores/graph/graphDatabase'

export interface NodeEditInfo {
  id: ExprId
  range: ContentRange
}
export const useGraphStore = defineStore('graph', () => {
  const proj = useProjectStore()
  const suggestionDb = useSuggestionDbStore()

  proj.setObservedFileName('Main.enso')

  const text = computed(() => proj.module?.doc.contents)
  const metadata = computed(() => proj.module?.doc.metadata)

  const textContent = ref('')

  const db = new GraphDb(
    suggestionDb.entries,
    toRef(suggestionDb, 'groups'),
    proj.computedValueRegistry,
  )
  const nodeRects = reactive(new Map<ExprId, Rect>())
  const vizRects = reactive(new Map<ExprId, Rect>())
  const exprRects = reactive(new Map<ExprId, Rect>())
  const editedNodeInfo = ref<NodeEditInfo>()
  const imports = ref<{ import: Import; span: ContentRange }[]>([])

  const unconnectedEdge = ref<UnconnectedEdge>()

  useObserveYjs(text, (event) => {
    const delta = event.changes.delta
    if (delta.length === 0) return

    let newContent = ''
    let oldIdx = 0
    for (const op of delta) {
      if (op.retain) {
        newContent += textContent.value.substring(oldIdx, oldIdx + op.retain)
        oldIdx += op.retain
      } else if (op.delete) {
        oldIdx += op.delete
      } else if (op.insert && typeof op.insert === 'string') {
        newContent += op.insert
      } else {
        console.error('Unexpected Yjs operation:', op)
      }
    }
    newContent += textContent.value.substring(oldIdx)
    textContent.value = newContent
    updateState()
  })

  watch(text, (value) => {
    textContent.value = value?.toString() ?? ''
    if (value) updateState()
  })

  function updateState() {
    const module = proj.module
    if (!module) return
    module.transact(() => {
      const idMap = module.getIdMap()
      const meta = module.doc.metadata
      const textContentLocal = textContent.value

      const newRoot = Ast.parseTransitional(textContentLocal, idMap)

      imports.value = []
      newRoot.visitRecursive((node) => {
        if (node instanceof Ast.Import) {
          const recognized = recognizeImport(node)
          if (recognized) {
            imports.value.push({ import: recognized, span: node.astExtended!.span() })
          }
          return false
        }
        return true
      })

      const methodAst = getExecutedMethodAst(newRoot, proj.executionContext.getStackTop())
      if (methodAst) {
        db.readFunctionAst(methodAst, (id) => meta.get(id))
      }
    })
  }

  useObserveYjs(metadata, (event) => {
    const meta = event.target
    for (const [id, op] of event.changes.keys) {
      if (op.action === 'update' || op.action === 'add') {
        const data = meta.get(id)
        const node = db.nodeIdToNode.get(id as ExprId)
        if (data && node) db.assignUpdatedMetadata(node, data)
      }
    }
  })

  function generateUniqueIdent() {
    for (;;) {
      const ident = randomIdent()
      if (!db.identifierUsed(ident)) return ident
    }
  }

  const edges = computed(() => {
    const disconnectedEdgeTarget = unconnectedEdge.value?.disconnectedEdgeTarget
    const edges = []
    for (const [target, sources] of db.connections.allReverse()) {
      if (target === disconnectedEdgeTarget) continue
      for (const source of sources) {
        edges.push({ source, target })
      }
    }
    if (unconnectedEdge.value) {
      edges.push({
        source: unconnectedEdge.value.source,
        target: unconnectedEdge.value.target,
      })
    }
    return edges
  })

  function createEdgeFromOutput(source: ExprId) {
    unconnectedEdge.value = { source }
  }

  function disconnectSource(edge: Edge) {
    if (edge.target)
      unconnectedEdge.value = { target: edge.target, disconnectedEdgeTarget: edge.target }
  }

  function disconnectTarget(edge: Edge) {
    if (edge.source && edge.target)
      unconnectedEdge.value = { source: edge.source, disconnectedEdgeTarget: edge.target }
  }

  function clearUnconnected() {
    unconnectedEdge.value = undefined
  }

  function createNode(
    position: Vec2,
    expression: string,
    metadata: NodeMetadata | undefined = undefined,
    withImports: RequiredImport[] | undefined = undefined,
  ): Opt<ExprId> {
    const mod = proj.module
    if (!mod) return
    const meta = metadata ?? {
      x: position.x,
      y: -position.y,
      vis: null,
    }
    meta.x = position.x
    meta.y = -position.y
    const ident = generateUniqueIdent()
    let importData = undefined
    let additionalOffset = 0
    const importsToAdd = withImports ? filterOutRedundantImports(imports.value, withImports) : []
    if (importsToAdd.length > 0) {
      const lastImport = imports.value[imports.value.length - 1]
      const importOffset = lastImport ? lastImport.span[1] + 1 : 0
      const str = importsToAdd.map((info) => requiredImportToText(info)).join('\n')
      additionalOffset += str.length + 1
      importData = { str, offset: importOffset }
    }
    return mod.insertNewNode(
      mod.doc.contents.length + additionalOffset,
      ident,
      expression,
      meta,
      importData,
    )
  }

  // Create a node from a source expression, and insert it into the graph. The return value will be
  // the new node's ID, or `null` if the node creation fails.
  function createNodeFromSource(position: Vec2, source: ExprId): Opt<ExprId> {
    const sourcePortName = db.getOutputPortIdentifier(source)
    const sourcePortNameWithDot = sourcePortName ? sourcePortName + '.' : ''
    return createNode(position, sourcePortNameWithDot)
  }

  function deleteNode(id: ExprId) {
    const node = db.nodeIdToNode.get(id)
    if (!node) return
    proj.module?.deleteExpression(node.outerExprId)
  }

  function setNodeContent(id: ExprId, content: string) {
    const node = db.nodeIdToNode.get(id)
    if (!node) return
    setExpressionContent(node.rootSpan.astId, content)
  }

  function setExpressionContent(id: ExprId, content: string) {
    proj.module?.replaceExpressionContent(id, content)
  }

  function transact(fn: () => void) {
    return proj.module?.transact(fn)
  }

  function stopCapturingUndo() {
    proj.stopCapturingUndo()
  }

  function replaceNodeSubexpression(nodeId: ExprId, range: ContentRange, content: string) {
    const node = db.nodeIdToNode.get(nodeId)
    if (!node) return
    proj.module?.replaceExpressionContent(node.rootSpan.astId, content, range)
  }

  function setNodePosition(nodeId: ExprId, position: Vec2) {
    const node = db.nodeIdToNode.get(nodeId)
    if (!node) return
    proj.module?.updateNodeMetadata(nodeId, { x: position.x, y: -position.y })
  }

  function normalizeVisMetadata(
    id: Opt<VisualizationIdentifier>,
    visible: boolean | undefined,
  ): VisualizationMetadata | null {
    const vis: VisualizationMetadata = { identifier: id ?? null, visible: visible ?? false }
    if (visMetadataEquals(vis, { identifier: null, visible: false })) return null
    else return vis
  }

  function setNodeVisualizationId(nodeId: ExprId, vis: Opt<VisualizationIdentifier>) {
    const node = db.nodeIdToNode.get(nodeId)
    if (!node) return
    proj.module?.updateNodeMetadata(nodeId, { vis: normalizeVisMetadata(vis, node.vis?.visible) })
  }

  function setNodeVisualizationVisible(nodeId: ExprId, visible: boolean) {
    const node = db.nodeIdToNode.get(nodeId)
    if (!node) return
    proj.module?.updateNodeMetadata(nodeId, {
      vis: normalizeVisMetadata(node.vis?.identifier, visible),
    })
  }

  function updateNodeRect(nodeId: ExprId, rect: Rect) {
    if (rect.pos.equals(Vec2.Zero) && !metadata.value?.has(nodeId)) {
      const { position } = nonDictatedPlacement(rect.size, {
        nodeRects: [...nodeRects.entries()]
          .filter(([id]) => db.nodeIdToNode.get(id))
          .map(([id, rect]) => vizRects.get(id) ?? rect),
        // The rest of the properties should not matter.
        selectedNodeRects: [],
        screenBounds: Rect.Zero,
        mousePosition: Vec2.Zero,
      })
      const node = db.nodeIdToNode.get(nodeId)
      metadata.value?.set(nodeId, { x: position.x, y: -position.y, vis: node?.vis ?? null })
      nodeRects.set(nodeId, new Rect(position, rect.size))
    } else {
      nodeRects.set(nodeId, rect)
    }
  }

  function updateVizRect(id: ExprId, rect: Rect | undefined) {
    if (rect) vizRects.set(id, rect)
    else vizRects.delete(id)
  }

  function updateExprRect(id: ExprId, rect: Rect | undefined) {
    const current = exprRects.get(id)
    if (rect) {
      if (!current || !current.equals(rect)) exprRects.set(id, rect)
    } else {
      if (current) exprRects.delete(id)
    }
  }

  function setEditedNode(id: ExprId | null, cursorPosition: number | null) {
    if (!id) {
      editedNodeInfo.value = undefined
      return
    }
    if (cursorPosition == null) {
      console.warn('setEditedNode: cursorPosition is null')
      return
    }
    const range: ContentRange = [cursorPosition, cursorPosition]
    editedNodeInfo.value = { id, range }
  }

  return {
    transact,
    db: markRaw(db),
    imports,
    editedNodeInfo,
    unconnectedEdge,
    edges,
    nodeRects,
    vizRects,
    exprRects,
    createEdgeFromOutput,
    disconnectSource,
    disconnectTarget,
    clearUnconnected,
    createNode,
    deleteNode,
    setNodeContent,
    setExpressionContent,
    replaceNodeSubexpression,
    setNodePosition,
    setNodeVisualizationId,
    setNodeVisualizationVisible,
    stopCapturingUndo,
    updateNodeRect,
    updateVizRect,
    updateExprRect,
    setEditedNode,
    createNodeFromSource,
  }
})

function randomIdent() {
  return 'operator' + Math.round(Math.random() * 100000)
}

/** An edge, which may be connected or unconnected. */
export type Edge = {
  source: ExprId | undefined
  target: ExprId | undefined
}

export type UnconnectedEdge = {
  source?: ExprId
  target?: ExprId
  /** If this edge represents an in-progress edit of a connected edge, it is identified by its target expression. */
  disconnectedEdgeTarget?: ExprId
}

function getExecutedMethodAst(
  ast_: Ast.Ast,
  executionStackTop: StackItem,
): Ast.Function | undefined {
  switch (executionStackTop.type) {
    case 'ExplicitCall': {
      // Assume that the provided AST matches the module in the method pointer. There is no way to
      // actually verify this assumption at this point.
      const ptr = executionStackTop.methodPointer
      return Ast.findModuleMethod(ptr.name) ?? undefined
    }
    case 'LocalCall': {
      console.error(`TODO (#8068)--this should not be reachable yet`)
      /* AO: The expression ID is a call expression - we should get method pointer from expression updates and this way
       * find the definition.
       */
    }
  }
}<|MERGE_RESOLUTION|>--- conflicted
+++ resolved
@@ -9,12 +9,7 @@
 } from '@/stores/graph/imports'
 import { useProjectStore } from '@/stores/project'
 import { useSuggestionDbStore } from '@/stores/suggestionDatabase'
-<<<<<<< HEAD
-import { DEFAULT_VISUALIZATION_IDENTIFIER } from '@/stores/visualization'
-import { Ast, RawAst } from '@/util/ast'
-=======
-import { Ast, AstExtended, childrenAstNodes, findAstWithRange, readAstSpan } from '@/util/ast'
->>>>>>> c60bf6e8
+import { Ast } from '@/util/ast'
 import { useObserveYjs } from '@/util/crdt'
 import type { Opt } from '@/util/opt'
 import { Rect } from '@/util/rect'
