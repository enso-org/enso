import { nonDictatedPlacement } from '@/components/ComponentBrowser/placement'
import { GraphDb } from '@/stores/graph/graphDatabase'
import {
  filterOutRedundantImports,
  recognizeImport,
  requiredImportToText,
  type Import,
  type RequiredImport,
} from '@/stores/graph/imports'
import { useProjectStore } from '@/stores/project'
import { useSuggestionDbStore } from '@/stores/suggestionDatabase'
import { Ast } from '@/util/ast'
import { useObserveYjs } from '@/util/crdt'
import type { Opt } from '@/util/opt'
import { Rect } from '@/util/rect'
import { Vec2 } from '@/util/vec2'
import { defineStore } from 'pinia'
import type { StackItem } from 'shared/languageServerTypes'
import {
  visMetadataEquals,
  type ContentRange,
  type ExprId,
  type NodeMetadata,
  type VisualizationIdentifier,
  type VisualizationMetadata,
} from 'shared/yjsModel'
import { computed, markRaw, reactive, ref, toRef, watch } from 'vue'

export { type Node } from '@/stores/graph/graphDatabase'

export interface NodeEditInfo {
  id: ExprId
  range: ContentRange
}
export const useGraphStore = defineStore('graph', () => {
  const proj = useProjectStore()
  const suggestionDb = useSuggestionDbStore()

  proj.setObservedFileName('Main.enso')

  const text = computed(() => proj.module?.doc.contents)
  const metadata = computed(() => proj.module?.doc.metadata)

  const textContent = ref('')

  const db = new GraphDb(
    suggestionDb.entries,
    toRef(suggestionDb, 'groups'),
    proj.computedValueRegistry,
  )
  const nodeRects = reactive(new Map<ExprId, Rect>())
  const vizRects = reactive(new Map<ExprId, Rect>())
  const exprRects = reactive(new Map<ExprId, Rect>())
  const editedNodeInfo = ref<NodeEditInfo>()
  const imports = ref<{ import: Import; span: ContentRange }[]>([])
  const methodAst = ref<AstExtended<Ast.Tree.Function>>()

  const unconnectedEdge = ref<UnconnectedEdge>()

  useObserveYjs(text, (event) => {
    const delta = event.changes.delta
    if (delta.length === 0) return

    let newContent = ''
    let oldIdx = 0
    for (const op of delta) {
      if (op.retain) {
        newContent += textContent.value.substring(oldIdx, oldIdx + op.retain)
        oldIdx += op.retain
      } else if (op.delete) {
        oldIdx += op.delete
      } else if (op.insert && typeof op.insert === 'string') {
        newContent += op.insert
      } else {
        console.error('Unexpected Yjs operation:', op)
      }
    }
    newContent += textContent.value.substring(oldIdx)
    textContent.value = newContent
    updateState()
  })

  watch(text, (value) => {
    textContent.value = value?.toString() ?? ''
    if (value) updateState()
  })

  function updateState() {
    const module = proj.module
    if (!module) return
    module.transact(() => {
      const idMap = module.getIdMap()
      const meta = module.doc.metadata
      const textContentLocal = textContent.value

      const newRoot = Ast.parseTransitional(textContentLocal, idMap)

      imports.value = []
      newRoot.visitRecursive((node) => {
        if (node instanceof Ast.Import) {
          const recognized = recognizeImport(node)
          if (recognized) {
            imports.value.push({ import: recognized, span: node.astExtended!.span() })
          }
          return false
        }
        return true
      })

<<<<<<< HEAD
      methodAst.value = ast.isTree()
        ? ast.tryMap((tree) =>
            getExecutedMethodAst(
              tree,
              textContentLocal,
              proj.executionContext.getStackTop(),
              updatedMap,
            ),
          )
        : undefined
      if (methodAst.value) {
        db.readFunctionAst(methodAst.value, (id) => meta.get(id))
=======
      const methodAst = getExecutedMethodAst(newRoot, proj.executionContext.getStackTop())
      if (methodAst) {
        db.readFunctionAst(methodAst, (id) => meta.get(id))
>>>>>>> 7f0cb88f
      }
    })
  }

  useObserveYjs(metadata, (event) => {
    const meta = event.target
    for (const [id, op] of event.changes.keys) {
      if (op.action === 'update' || op.action === 'add') {
        const data = meta.get(id)
        const node = db.nodeIdToNode.get(id as ExprId)
        if (data && node) db.assignUpdatedMetadata(node, data)
      }
    }
  })

  function generateUniqueIdent() {
    for (;;) {
      const ident = randomIdent()
      if (!db.identifierUsed(ident)) return ident
    }
  }

  const edges = computed(() => {
    const disconnectedEdgeTarget = unconnectedEdge.value?.disconnectedEdgeTarget
    const edges = []
    for (const [target, sources] of db.connections.allReverse()) {
      if (target === disconnectedEdgeTarget) continue
      for (const source of sources) {
        edges.push({ source, target })
      }
    }
    if (unconnectedEdge.value) {
      edges.push({
        source: unconnectedEdge.value.source,
        target: unconnectedEdge.value.target,
      })
    }
    return edges
  })

  function createEdgeFromOutput(source: ExprId) {
    unconnectedEdge.value = { source }
  }

  function disconnectSource(edge: Edge) {
    if (edge.target)
      unconnectedEdge.value = { target: edge.target, disconnectedEdgeTarget: edge.target }
  }

  function disconnectTarget(edge: Edge) {
    if (edge.source && edge.target)
      unconnectedEdge.value = { source: edge.source, disconnectedEdgeTarget: edge.target }
  }

  function clearUnconnected() {
    unconnectedEdge.value = undefined
  }

  function createNode(
    position: Vec2,
    expression: string,
    metadata: NodeMetadata | undefined = undefined,
    withImports: RequiredImport[] | undefined = undefined,
  ): Opt<ExprId> {
    const mod = proj.module
    if (!mod) return
    const meta = metadata ?? {
      x: position.x,
      y: -position.y,
      vis: null,
    }
    meta.x = position.x
    meta.y = -position.y
    const ident = generateUniqueIdent()
    let importData = undefined
    let additionalOffset = 0
    const importsToAdd = withImports ? filterOutRedundantImports(imports.value, withImports) : []
    if (importsToAdd.length > 0) {
      const lastImport = imports.value[imports.value.length - 1]
      const importOffset = lastImport ? lastImport.span[1] + 1 : 0
      const str = importsToAdd.map((info) => requiredImportToText(info)).join('\n')
      additionalOffset += str.length + 1
      importData = { str, offset: importOffset }
    }
    return mod.insertNewNode(
      mod.doc.contents.length + additionalOffset,
      ident,
      expression,
      meta,
      importData,
    )
  }

  // Create a node from a source expression, and insert it into the graph. The return value will be
  // the new node's ID, or `null` if the node creation fails.
  function createNodeFromSource(position: Vec2, source: ExprId): Opt<ExprId> {
    const sourcePortName = db.getOutputPortIdentifier(source)
    const sourcePortNameWithDot = sourcePortName ? sourcePortName + '.' : ''
    return createNode(position, sourcePortNameWithDot)
  }

  function deleteNode(id: ExprId) {
    const node = db.nodeIdToNode.get(id)
    if (!node) return
    proj.module?.deleteExpression(node.outerExprId)
  }

  function setNodeContent(id: ExprId, content: string) {
    const node = db.nodeIdToNode.get(id)
    if (!node) return
    setExpressionContent(node.rootSpan.astId, content)
  }

  function setExpressionContent(id: ExprId, content: string) {
    proj.module?.replaceExpressionContent(id, content)
  }

  function transact(fn: () => void) {
    return proj.module?.transact(fn)
  }

  function stopCapturingUndo() {
    proj.stopCapturingUndo()
  }

  function replaceNodeSubexpression(
    nodeId: ExprId,
    range: ContentRange | undefined,
    content: string,
  ) {
    const node = db.nodeIdToNode.get(nodeId)
    if (!node) return
    proj.module?.replaceExpressionContent(node.rootSpan.astId, content, range)
  }

  function replaceExpressionContent(exprId: ExprId, content: string) {
    proj.module?.replaceExpressionContent(exprId, content)
  }

  function setNodePosition(nodeId: ExprId, position: Vec2) {
    const node = db.nodeIdToNode.get(nodeId)
    if (!node) return
    proj.module?.updateNodeMetadata(nodeId, { x: position.x, y: -position.y })
  }

  function normalizeVisMetadata(
    id: Opt<VisualizationIdentifier>,
    visible: boolean | undefined,
  ): VisualizationMetadata | null {
    const vis: VisualizationMetadata = { identifier: id ?? null, visible: visible ?? false }
    if (visMetadataEquals(vis, { identifier: null, visible: false })) return null
    else return vis
  }

  function setNodeVisualizationId(nodeId: ExprId, vis: Opt<VisualizationIdentifier>) {
    const node = db.nodeIdToNode.get(nodeId)
    if (!node) return
    proj.module?.updateNodeMetadata(nodeId, { vis: normalizeVisMetadata(vis, node.vis?.visible) })
  }

  function setNodeVisualizationVisible(nodeId: ExprId, visible: boolean) {
    const node = db.nodeIdToNode.get(nodeId)
    if (!node) return
    proj.module?.updateNodeMetadata(nodeId, {
      vis: normalizeVisMetadata(node.vis?.identifier, visible),
    })
  }

  function updateNodeRect(nodeId: ExprId, rect: Rect) {
    if (rect.pos.equals(Vec2.Zero) && !metadata.value?.has(nodeId)) {
      const { position } = nonDictatedPlacement(rect.size, {
        nodeRects: [...nodeRects.entries()]
          .filter(([id]) => db.nodeIdToNode.get(id))
          .map(([id, rect]) => vizRects.get(id) ?? rect),
        // The rest of the properties should not matter.
        selectedNodeRects: [],
        screenBounds: Rect.Zero,
        mousePosition: Vec2.Zero,
      })
      const node = db.nodeIdToNode.get(nodeId)
      metadata.value?.set(nodeId, { x: position.x, y: -position.y, vis: node?.vis ?? null })
      nodeRects.set(nodeId, new Rect(position, rect.size))
    } else {
      nodeRects.set(nodeId, rect)
    }
  }

  function updateVizRect(id: ExprId, rect: Rect | undefined) {
    if (rect) vizRects.set(id, rect)
    else vizRects.delete(id)
  }

  function updateExprRect(id: ExprId, rect: Rect | undefined) {
    const current = exprRects.get(id)
    if (rect) {
      if (!current || !current.equals(rect)) exprRects.set(id, rect)
    } else {
      if (current) exprRects.delete(id)
    }
  }

  function setEditedNode(id: ExprId | null, cursorPosition: number | null) {
    if (!id) {
      editedNodeInfo.value = undefined
      return
    }
    if (cursorPosition == null) {
      console.warn('setEditedNode: cursorPosition is null')
      return
    }
    const range: ContentRange = [cursorPosition, cursorPosition]
    editedNodeInfo.value = { id, range }
  }

  return {
    transact,
    db: markRaw(db),
    imports,
    editedNodeInfo,
    unconnectedEdge,
    edges,
    nodeRects,
    vizRects,
    exprRects,
    methodAst,
    createEdgeFromOutput,
    disconnectSource,
    disconnectTarget,
    clearUnconnected,
    createNode,
    deleteNode,
    setNodeContent,
    setExpressionContent,
    replaceNodeSubexpression,
    replaceExpressionContent,
    setNodePosition,
    setNodeVisualizationId,
    setNodeVisualizationVisible,
    stopCapturingUndo,
    updateNodeRect,
    updateVizRect,
    updateExprRect,
    setEditedNode,
    createNodeFromSource,
  }
})

function randomIdent() {
  return 'operator' + Math.round(Math.random() * 100000)
}

/** An edge, which may be connected or unconnected. */
export type Edge = {
  source: ExprId | undefined
  target: ExprId | undefined
}

export type UnconnectedEdge = {
  source?: ExprId
  target?: ExprId
  /** If this edge represents an in-progress edit of a connected edge, it is identified by its target expression. */
  disconnectedEdgeTarget?: ExprId
}

function getExecutedMethodAst(
  ast: Ast.Ast,
  executionStackTop: StackItem,
): Ast.Function | undefined {
  switch (executionStackTop.type) {
    case 'ExplicitCall': {
      // Assume that the provided AST matches the module in the method pointer. There is no way to
      // actually verify this assumption at this point.
      const ptr = executionStackTop.methodPointer
      return Ast.findModuleMethod(ast.module, ptr.name) ?? undefined
    }
    case 'LocalCall': {
      console.error(`TODO (#8068)--this should not be reachable yet`)
      /* AO: The expression ID is a call expression - we should get method pointer from expression updates and this way
       * find the definition.
       */
    }
  }
}<|MERGE_RESOLUTION|>--- conflicted
+++ resolved
@@ -107,7 +107,6 @@
         return true
       })
 
-<<<<<<< HEAD
       methodAst.value = ast.isTree()
         ? ast.tryMap((tree) =>
             getExecutedMethodAst(
@@ -120,11 +119,6 @@
         : undefined
       if (methodAst.value) {
         db.readFunctionAst(methodAst.value, (id) => meta.get(id))
-=======
-      const methodAst = getExecutedMethodAst(newRoot, proj.executionContext.getStackTop())
-      if (methodAst) {
-        db.readFunctionAst(methodAst, (id) => meta.get(id))
->>>>>>> 7f0cb88f
       }
     })
   }
