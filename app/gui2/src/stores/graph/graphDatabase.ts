import { ComputedValueRegistry, type ExpressionInfo } from '@/stores/project/computedValueRegistry'
import { SuggestionDb, groupColorStyle, type Group } from '@/stores/suggestionDatabase'
import type { SuggestionEntry } from '@/stores/suggestionDatabase/entry'
import { Ast, RawAst, RawAstExtended } from '@/util/ast'
import { AliasAnalyzer } from '@/util/ast/aliasAnalysis'
import { nodeFromAst } from '@/util/ast/node'
import { colorFromString } from '@/util/colors'
import { MappedKeyMap, MappedSet } from '@/util/containers'
import { arrayEquals, byteArraysEqual, tryGetIndex } from '@/util/data/array'
import type { Opt } from '@/util/data/opt'
import { Vec2 } from '@/util/data/vec2'
import { ReactiveDb, ReactiveIndex, ReactiveMapping } from '@/util/database/reactiveDb'
<<<<<<< HEAD
import type { Opt } from '@/util/opt'
import { Vec2 } from '@/util/vec2'
=======
>>>>>>> 4f3accb2
import * as random from 'lib0/random'
import * as set from 'lib0/set'
import { methodPointerEquals, type MethodCall } from 'shared/languageServerTypes'
import {
  IdMap,
  visMetadataEquals,
  type ContentRange,
  type ExprId,
  type NodeMetadata,
  type VisualizationMetadata,
} from 'shared/yjsModel'
import { ref, type Ref } from 'vue'

export interface BindingInfo {
  identifier: string
  usages: Set<ExprId>
}

export class BindingsDb {
  bindings = new ReactiveDb<ExprId, BindingInfo>()
  identifierToBindingId = new ReactiveIndex(this.bindings, (id, info) => [[info.identifier, id]])

  readFunctionAst(ast: RawAstExtended<RawAst.Tree.Function>) {
    // TODO[ao]: Rename 'alias' to 'binding' in AliasAnalyzer and it's more accurate term.
    const analyzer = new AliasAnalyzer(ast.parsedCode, ast.inner)
    analyzer.process()

    const [bindingRangeToTree, bindingIdToRange] = BindingsDb.rangeMappings(ast, analyzer)

    // Remove old keys.
    for (const key of this.bindings.keys()) {
      const range = bindingIdToRange.get(key)
      if (range == null || !analyzer.aliases.has(range)) {
        this.bindings.delete(key)
      }
    }

    // Add or update bindings.
    for (const [bindingRange, usagesRanges] of analyzer.aliases) {
      const aliasAst = bindingRangeToTree.get(bindingRange)
      if (aliasAst == null) continue
      const info = this.bindings.get(aliasAst.astId)
      if (info == null) {
        function* usageIds() {
          for (const usageRange of usagesRanges) {
            const usageAst = bindingRangeToTree.get(usageRange)
            if (usageAst != null) yield usageAst.astId
          }
        }
        this.bindings.set(aliasAst.astId, {
          identifier: aliasAst.repr(),
          usages: new Set(usageIds()),
        })
      } else {
        const newIdentifier = aliasAst.repr()
        if (info.identifier != newIdentifier) info.identifier = newIdentifier
        // Remove old usages.
        for (const usage of info.usages) {
          const range = bindingIdToRange.get(usage)
          if (range == null || !usagesRanges.has(range)) info.usages.delete(usage)
        }
        // Add or update usages.
        for (const usageRange of usagesRanges) {
          const usageAst = bindingRangeToTree.get(usageRange)
          if (usageAst != null && !info.usages.has(usageAst.astId)) info.usages.add(usageAst.astId)
        }
      }
    }
  }

  /** Create mappings between bindings' ranges and AST
   *
   * The AliasAnalyzer is general and returns ranges, but we're interested in AST nodes. This
   * method creates mappings in both ways. For given range, only the shallowest AST node will be
   * assigned (RawAst.Tree.Identifier, not RawAst.Token.Identifier).
   */
  private static rangeMappings(
    ast: RawAstExtended,
    analyzer: AliasAnalyzer,
  ): [MappedKeyMap<ContentRange, RawAstExtended>, Map<ExprId, ContentRange>] {
    const bindingRangeToTree = new MappedKeyMap<ContentRange, RawAstExtended>(IdMap.keyForRange)
    const bindingIdToRange = new Map<ExprId, ContentRange>()
    const bindingRanges = new MappedSet(IdMap.keyForRange)
    for (const [binding, usages] of analyzer.aliases) {
      bindingRanges.add(binding)
      for (const usage of usages) bindingRanges.add(usage)
    }
    ast.visitRecursive((ast) => {
      if (bindingRanges.has(ast.span())) {
        bindingRangeToTree.set(ast.span(), ast)
        bindingIdToRange.set(ast.astId, ast.span())
        return false
      }
      return true
    })
    return [bindingRangeToTree, bindingIdToRange]
  }
}

export class GraphDb {
  nodeIdToNode = new ReactiveDb<ExprId, Node>()
  private bindings = new BindingsDb()

  constructor(
    private suggestionDb: SuggestionDb,
    private groups: Ref<Group[]>,
    private valuesRegistry: ComputedValueRegistry,
  ) {}

  private nodeIdToPatternExprIds = new ReactiveIndex(this.nodeIdToNode, (id, entry) => {
    if (entry.pattern == null) return []
    const exprs = new Set<ExprId>()
    entry.pattern.visitRecursive((astOrToken) => exprs.add(astOrToken.exprId))
    return Array.from(exprs, (expr) => [id, expr])
  })

  private nodeIdToExprIds = new ReactiveIndex(this.nodeIdToNode, (id, entry) => {
    const exprs = new Set<ExprId>()
    entry.rootSpan.visitRecursive((astOrToken) => exprs.add(astOrToken.exprId))
    return Array.from(exprs, (expr) => [id, expr])
  })

  connections = new ReactiveIndex(this.bindings.bindings, (alias, info) => {
    const srcNode = this.getPatternExpressionNodeId(alias)
    // Display connection starting from existing node.
    //TODO[ao]: When implementing input nodes, they should be taken into account here.
    if (srcNode == null) return []
    function* allTargets(db: GraphDb): Generator<[ExprId, ExprId]> {
      for (const usage of info.usages) {
        const targetNode = db.getExpressionNodeId(usage)
        // Display only connections to existing targets and different than source node
        if (targetNode == null || targetNode === srcNode) continue
        yield [alias, usage]
      }
    }
    return Array.from(allTargets(this))
  })

  /** Output port bindings of the node. Lists all bindings that can be dragged out from a node. */
  nodeOutputPorts = new ReactiveIndex(this.nodeIdToNode, (id, entry) => {
    if (entry.pattern == null) return []
    const ports = new Set<ExprId>()
    entry.pattern.visitRecursive((ast) => {
      if (this.bindings.bindings.has(ast.astId)) {
        ports.add(ast.astId)
        return false
      }
      return true
    })
    return Array.from(ports, (port) => [id, port])
  })

  nodeMainSuggestion = new ReactiveMapping(this.nodeIdToNode, (id, _entry) => {
    const expressionInfo = this.getExpressionInfo(id)
    const method = expressionInfo?.methodCall?.methodPointer
    if (method == null) return
    const suggestionId = this.suggestionDb.findByMethodPointer(method)
    if (suggestionId == null) return
    return this.suggestionDb.get(suggestionId)
  })

  nodeColor = new ReactiveMapping(this.nodeIdToNode, (id, _entry) => {
    const index = this.nodeMainSuggestion.lookup(id)?.groupIndex
    const group = tryGetIndex(this.groups.value, index)
    if (group == null) {
      const typename = this.getExpressionInfo(id)?.typename
      return typename ? colorFromString(typename) : 'var(--node-color-no-type)'
    }
    return groupColorStyle(group)
  })

  getNodeFirstOutputPort(id: ExprId): ExprId {
    return set.first(this.nodeOutputPorts.lookup(id)) ?? id
  }

  getExpressionNodeId(exprId: ExprId | undefined): ExprId | undefined {
    return exprId && set.first(this.nodeIdToExprIds.reverseLookup(exprId))
  }

  getPatternExpressionNodeId(exprId: ExprId | undefined): ExprId | undefined {
    return exprId && set.first(this.nodeIdToPatternExprIds.reverseLookup(exprId))
  }

  getIdentDefiningNode(ident: string): ExprId | undefined {
    const binding = set.first(this.bindings.identifierToBindingId.lookup(ident))
    return this.getPatternExpressionNodeId(binding)
  }

  getExpressionInfo(id: ExprId): ExpressionInfo | undefined {
    return this.valuesRegistry.getExpressionInfo(id)
  }

  getOutputPortIdentifier(source: ExprId): string | undefined {
    return this.bindings.bindings.get(source)?.identifier
  }

  identifierUsed(ident: string): boolean {
    return this.bindings.identifierToBindingId.hasKey(ident)
  }

  isKnownFunctionCall(id: ExprId): boolean {
    return this.getMethodCallInfo(id) != null
  }

  getMethodCall(id: ExprId): MethodCall | undefined {
    const info = this.getExpressionInfo(id)
    if (info == null) return
    return (
      info.methodCall ?? (info.payload.type === 'Value' ? info.payload.functionSchema : undefined)
    )
  }

  getMethodCallInfo(
    id: ExprId,
  ):
    | { methodCall: MethodCall; suggestion: SuggestionEntry; staticallyApplied: boolean }
    | undefined {
    const info = this.getExpressionInfo(id)
    if (info == null) return
    const payloadFuncSchema =
      info.payload.type === 'Value' ? info.payload.functionSchema : undefined
    const methodCall = info.methodCall ?? payloadFuncSchema
    if (methodCall == null) return
    const suggestionId = this.suggestionDb.findByMethodPointer(methodCall.methodPointer)
    if (suggestionId == null) return
    const suggestion = this.suggestionDb.get(suggestionId)
    if (suggestion == null) return
    const staticallyApplied = mathodCallEquals(methodCall, payloadFuncSchema)
    return { methodCall, suggestion, staticallyApplied }
  }

  getNodeColorStyle(id: ExprId): string {
    return this.nodeColor.lookup(id) ?? 'var(--node-color-no-type)'
  }

  moveNodeToTop(id: ExprId) {
    this.nodeIdToNode.moveToLast(id)
  }

  readFunctionAst(functionAst_: Ast.Function, getMeta: (id: ExprId) => NodeMetadata | undefined) {
    const currentNodeIds = new Set<ExprId>()
    for (const nodeAst of functionAst_.bodyExpressions()) {
      const newNode = nodeFromAst(nodeAst)
      const nodeId = newNode.rootSpan.astId
      const node = this.nodeIdToNode.get(nodeId)
      const nodeMeta = getMeta(nodeId)
      currentNodeIds.add(nodeId)
      if (node == null) {
        this.nodeIdToNode.set(nodeId, newNode)
      } else {
        if (
          !byteArraysEqual(
            node.pattern?.astExtended?.contentHash(),
            newNode.pattern?.astExtended?.contentHash(),
          )
        ) {
          node.pattern = newNode.pattern
        }
        if (node.outerExprId !== newNode.outerExprId) {
          node.outerExprId = newNode.outerExprId
        }
        if (
          !byteArraysEqual(
            node.rootSpan.astExtended?.contentHash(),
            newNode.rootSpan.astExtended?.contentHash(),
          )
        ) {
          node.rootSpan = newNode.rootSpan
        }
      }
      if (nodeMeta) {
        this.assignUpdatedMetadata(node ?? newNode, nodeMeta)
      }
    }

    for (const nodeId of this.nodeIdToNode.keys()) {
      if (!currentNodeIds.has(nodeId)) {
        this.nodeIdToNode.delete(nodeId)
      }
    }

    const functionAst = functionAst_.astExtended
    if (functionAst?.isTree(RawAst.Tree.Type.Function)) {
      this.bindings.readFunctionAst(functionAst)
    }
    return currentNodeIds
  }

  assignUpdatedMetadata(node: Node, meta: NodeMetadata) {
    const newPosition = new Vec2(meta.x, -meta.y)
    if (!node.position.equals(newPosition)) {
      node.position = newPosition
    }
    if (!visMetadataEquals(node.vis, meta.vis)) {
      node.vis = meta.vis
    }
  }

  static Mock(registry = ComputedValueRegistry.Mock(), db = new SuggestionDb()): GraphDb {
    return new GraphDb(db, ref([]), registry)
  }

  mockNode(binding: string, id: ExprId, code?: string): Node {
    const pattern = Ast.parse(binding)
    const node: Node = {
      outerExprId: id,
      pattern,
      rootSpan: Ast.parse(code ?? '0'),
      position: Vec2.Zero,
      vis: undefined,
    }
    const bindingId = pattern.astId
    this.nodeIdToNode.set(id, node)
    this.bindings.bindings.set(bindingId, { identifier: binding, usages: new Set() })
    return node
  }
}

export interface Node {
  outerExprId: ExprId
  pattern: Ast.Ast | undefined
  rootSpan: Ast.Ast
  position: Vec2
  vis: Opt<VisualizationMetadata>
}

/** This should only be used for supplying as initial props when testing.
 * Please do {@link GraphDb.mockNode} with a `useGraphStore().db` after mount. */
export function mockNode(exprId?: ExprId): Node {
  return {
    outerExprId: exprId ?? (random.uuidv4() as ExprId),
    pattern: undefined,
    rootSpan: Ast.parse('0'),
    position: Vec2.Zero,
    vis: undefined,
  }
}

function mathodCallEquals(a: MethodCall | undefined, b: MethodCall | undefined): boolean {
  return (
    a === b ||
    (a != null &&
      b != null &&
      methodPointerEquals(a.methodPointer, b.methodPointer) &&
      arrayEquals(a.notAppliedArguments, b.notAppliedArguments))
  )
}<|MERGE_RESOLUTION|>--- conflicted
+++ resolved
@@ -10,11 +10,6 @@
 import type { Opt } from '@/util/data/opt'
 import { Vec2 } from '@/util/data/vec2'
 import { ReactiveDb, ReactiveIndex, ReactiveMapping } from '@/util/database/reactiveDb'
-<<<<<<< HEAD
-import type { Opt } from '@/util/opt'
-import { Vec2 } from '@/util/vec2'
-=======
->>>>>>> 4f3accb2
 import * as random from 'lib0/random'
 import * as set from 'lib0/set'
 import { methodPointerEquals, type MethodCall } from 'shared/languageServerTypes'
