--- conflicted
+++ resolved
@@ -25,7 +25,6 @@
 } from 'shared/yjsModel'
 import { ref, type Ref } from 'vue'
 
-<<<<<<< HEAD
 export interface BindingInfo {
   identifier: string
   usages: Set<ExprId>
@@ -33,7 +32,7 @@
 
 export class BindingsDb {
   bindings = new ReactiveDb<ExprId, BindingInfo>()
-  identifiers = new ReactiveIndex(this.bindings, (id, info) => [[info.identifier, id]])
+  identifierToBindingId = new ReactiveIndex(this.bindings, (id, info) => [[info.identifier, id]])
 
   readFunctionAst(ast: AstExtended<Ast.Tree.Function>) {
     // TODO[ao]: Rename 'alias' to 'binding' in AliasAnalyzer and it's more accurate term.
@@ -104,15 +103,6 @@
       if (bindingRanges.has(ast.span())) {
         bindingRangeToTree.set(ast.span(), ast)
         bindingIdToRange.set(ast.astId, ast.span())
-=======
-export class GraphDb {
-  nodeIdToNode = new ReactiveDb<ExprId, Node>()
-  nodeIdToBinding = new ReactiveIndex(this.nodeIdToNode, (_id, entry) => {
-    const idents: [ExprId, string][] = []
-    entry.rootSpan.visitRecursive((span) => {
-      if (span.isTree(Ast.Tree.Type.Ident)) {
-        idents.push([span.astId, span.repr()])
->>>>>>> ed9e71c4
         return false
       }
       return true
@@ -122,7 +112,7 @@
 }
 
 export class GraphDb {
-  nodes = new ReactiveDb<ExprId, Node>()
+  nodeIdToNode = new ReactiveDb<ExprId, Node>()
   private bindings = new BindingsDb()
 
   constructor(
@@ -131,7 +121,7 @@
     private valuesRegistry: ComputedValueRegistry,
   ) {}
 
-  private nodePatternExpressions = new ReactiveIndex(this.nodes, (id, entry) => {
+  private nodeIdToPatternExprIds = new ReactiveIndex(this.nodeIdToNode, (id, entry) => {
     if (entry.pattern == null) return []
     const exprs = new Set<ExprId>()
     for (const ast of entry.pattern.walkRecursive()) {
@@ -139,19 +129,14 @@
     }
     return Array.from(exprs, (expr) => [id, expr])
   })
-<<<<<<< HEAD
-
-  private nodeExpressions = new ReactiveIndex(this.nodes, (id, entry) => {
-=======
-  nodeIdToExprId = new ReactiveIndex(this.nodeIdToNode, (id, entry) => {
->>>>>>> ed9e71c4
+
+  private nodeIdToExprIds = new ReactiveIndex(this.nodeIdToNode, (id, entry) => {
     const exprs = new Set<ExprId>()
     for (const ast of entry.rootSpan.walkRecursive()) {
       exprs.add(ast.astId)
     }
     return Array.from(exprs, (expr) => [id, expr])
   })
-<<<<<<< HEAD
 
   connections = new ReactiveIndex(this.bindings.bindings, (alias, info) => {
     const srcNode = this.getPatternExpressionNodeId(alias)
@@ -165,25 +150,16 @@
         if (targetNode == null || targetNode === srcNode) continue
         yield [alias, usage]
       }
-=======
-  bindingToNodeId = new ReactiveIndex(this.nodeIdToNode, (id, entry) => [[entry.binding, id]])
-  sourceIdToTargetId = new ReactiveIndex(this.nodeIdToNode, (id, entry) => {
-    const usageEntries: [ExprId, ExprId][] = []
-    const usages = this.nodeIdToBinding.reverseLookup(entry.binding)
-    for (const usage of usages) {
-      usageEntries.push([id, usage])
->>>>>>> ed9e71c4
     }
     return Array.from(allTargets(this))
   })
-<<<<<<< HEAD
 
   /** First output port of the node.
    *
    * When the node will be marked as source node for a new one (i.e. the node will be selected
    * when adding), the resulting connection's source will be the main port.
    */
-  nodeMainOutputPort = new ReactiveIndex(this.nodes, (id, entry) => {
+  nodeMainOutputPort = new ReactiveIndex(this.nodeIdToNode, (id, entry) => {
     if (entry.pattern == null) return []
     for (const ast of entry.pattern.walkRecursive()) {
       if (this.bindings.bindings.has(ast.astId)) return [[id, ast.astId]]
@@ -191,10 +167,7 @@
     return []
   })
 
-  nodeMainSuggestion = new ReactiveMapping(this.nodes, (id, _entry) => {
-=======
   nodeMainSuggestion = new ReactiveMapping(this.nodeIdToNode, (id, _entry) => {
->>>>>>> ed9e71c4
     const expressionInfo = this.getExpressionInfo(id)
     const method = expressionInfo?.methodCall?.methodPointer
     if (method == null) return
@@ -202,12 +175,8 @@
     if (suggestionId == null) return
     return this.suggestionDb.get(suggestionId)
   })
-<<<<<<< HEAD
-
-  private nodeColors = new ReactiveMapping(this.nodes, (id, _entry) => {
-=======
+
   nodeColor = new ReactiveMapping(this.nodeIdToNode, (id, _entry) => {
->>>>>>> ed9e71c4
     const index = this.nodeMainSuggestion.lookup(id)?.groupIndex
     const group = tryGetIndex(this.groups.value, index)
     if (group == null) {
@@ -217,43 +186,22 @@
     return groupColorStyle(group)
   })
 
-<<<<<<< HEAD
-  getNode(id: ExprId): Node | undefined {
-    return this.nodes.get(id)
-  }
-
   getNodeMainOutputPortIdentifier(id: ExprId): string | undefined {
     const mainPort = set.first(this.nodeMainOutputPort.lookup(id))
     return mainPort != null ? this.bindings.bindings.get(mainPort)?.identifier : undefined
   }
 
-  allNodes(): IterableIterator<[ExprId, Node]> {
-    return this.nodes.entries()
-  }
-
-  allNodeIds(): IterableIterator<ExprId> {
-    return this.nodes.keys()
-  }
-
   getExpressionNodeId(exprId: ExprId | undefined): ExprId | undefined {
-    return exprId && set.first(this.nodeExpressions.reverseLookup(exprId))
-=======
-  getExpressionNodeId(exprId: ExprId): ExprId | undefined {
-    return set.first(this.nodeIdToExprId.reverseLookup(exprId))
->>>>>>> ed9e71c4
+    return exprId && set.first(this.nodeIdToExprIds.reverseLookup(exprId))
   }
 
   getPatternExpressionNodeId(exprId: ExprId | undefined): ExprId | undefined {
-    return exprId && set.first(this.nodePatternExpressions.reverseLookup(exprId))
+    return exprId && set.first(this.nodeIdToPatternExprIds.reverseLookup(exprId))
   }
 
   getIdentDefiningNode(ident: string): ExprId | undefined {
-<<<<<<< HEAD
-    const binding = set.first(this.bindings.identifiers.lookup(ident))
+    const binding = set.first(this.bindings.identifierToBindingId.lookup(ident))
     return this.getPatternExpressionNodeId(binding)
-=======
-    return set.first(this.bindingToNodeId.lookup(ident))
->>>>>>> ed9e71c4
   }
 
   getExpressionInfo(id: ExprId): ExpressionInfo | undefined {
@@ -265,7 +213,7 @@
   }
 
   identifierUsed(ident: string): boolean {
-    return this.bindings.identifiers.hasKey(ident)
+    return this.bindings.identifierToBindingId.hasKey(ident)
   }
 
   isMethodCall(id: ExprId): boolean {
@@ -367,13 +315,8 @@
     for (const nodeId of this.nodeIdToNode.keys()) {
       const meta = getMeta(nodeId)
       if (meta) continue
-<<<<<<< HEAD
-      const node = this.nodes.get(nodeId)!
+      const node = this.nodeIdToNode.get(nodeId)!
       const size = new Vec2(getWidth(node), theme.node.height)
-=======
-      const node = this.nodeIdToNode.get(nodeId)!
-      const size = new Vec2(this.getNodeWidth(node), theme.node.height)
->>>>>>> ed9e71c4
       const position = new Vec2(
         rectsPosition.x,
         rectsPosition.y + (theme.node.height + theme.node.vertical_gap) * nodeIndex,
@@ -408,7 +351,7 @@
       vis: undefined,
     }
     const bidingId = node.pattern.astId
-    this.nodes.set(id, node)
+    this.nodeIdToNode.set(id, node)
     this.bindings.bindings.set(bidingId, { identifier: binding, usages: new Set() })
   }
 }
