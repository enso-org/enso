--- conflicted
+++ resolved
@@ -1,10 +1,5 @@
 <script setup lang="ts">
-<<<<<<< HEAD
-import { createPinia } from 'pinia'
-import GraphEditor from '../components/GraphEditor.vue'
-=======
 import GraphEditor from '@/components/GraphEditor.vue'
->>>>>>> 1a5437d3
 </script>
 
 <template>
