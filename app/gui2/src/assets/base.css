@import url('./font-enso.css');
@import url('./font-mplus1.css');
@import url('./font-dejavu.css');

/* semantic color variables for this project */
:root {
  --color-text: rgb(118 118 118);
  --color-primary: rgb(0 0 0 / 0.6);
  --color-text-light: rgb(255 255 255 / 0.7);
  --color-text-inversed: rgb(255 255 255);
  --color-app-bg: rgb(255 255 255 / 0.8);
  --color-menu-entry-hover-bg: rgb(0 0 0 / 0.1);
  --color-visualization-bg: rgb(255 242 242);
<<<<<<< HEAD
  --color-dim: rgba(0 0 0 / 0.25);
  --color-frame-bg: rgba(255 255 255 / 0.3);
  --color-frame-selected-bg: rgba(255 255 255 / 0.7);
  --color-widget: rgba(255 255 255 / 0.12);
  --color-widget-focus: rgba(255 255 255 / 0.25);
  --color-widget-selected: rgba(255 255 255 / 0.58);
  --color-port-connected: rgba(255 255 255 / 0.15);
=======
  --color-dim: rgb(0 0 0 / 0.25);
  --color-frame-bg: rgb(255 255 255 / 0.3);
  --color-frame-selected-bg: rgb(255 255 255 / 0.7);
  --color-widget: rgb(255 255 255 / 0.12);
  --color-widget-selected: rgb(255 255 255 / 0.58);
  --color-port-connected: rgb(255 255 255 / 0.15);

  /* colors for specific icons */
  --color-warning: rgb(251 188 5);
  --color-error: rgb(234 67 53);
>>>>>>> 94666e67
}

/* non-color variables */
:root {
  /* The z-index of fullscreen elements that should display over the entire GUI. */
  --z-fullscreen: 1;
  --blur-app-bg: blur(64px);
  --disabled-opacity: 40%;
  /* A `border-radius` higher than all possible element sizes.
   * A `border-radius` of 100% does not work because the element becomes an ellipse. */
  --radius-full: 9999px;
  --radius-default: 16px;
  --section-gap: 160px;
  --selected-node-border-width: 20px;
  --font-sans: 'M PLUS 1', /* System sans-serif font stack */ system-ui, -apple-system,
    BlinkMacSystemFont, 'Segoe UI', 'Roboto', 'Oxygen', 'Ubuntu', 'Cantarell', 'Fira Sans',
    'Droid Sans', 'Helvetica Neue', Arial, sans-serif;
  --font-code: 'Enso', /* System sans-serif font stack */ system-ui, -apple-system,
    BlinkMacSystemFont, 'Segoe UI', 'Roboto', 'Oxygen', 'Ubuntu', 'Cantarell', 'Fira Sans',
    'Droid Sans', 'Helvetica Neue', Arial, sans-serif;
  --font-mono: 'DejaVu Sans Mono', /* System monspace font stack */ ui-monospace, Menlo, Monaco,
    'Cascadia Mono', 'Segoe UI Mono', 'Roboto Mono', 'Oxygen Mono', 'Ubuntu Monospace',
    'Source Code Pro', 'Fira Mono', 'Droid Sans Mono', 'Courier New', monospace;
}

*,
*::before,
*::after {
  box-sizing: border-box;
  margin: 0;
}

.icon {
  width: 16px;
  height: 16px;
}

.button {
  cursor: pointer;
}

.hidden {
  display: none;
}

.button.disabled {
  cursor: default;
}

/* Scrollbar style definitions for textual visualizations which need support for scrolling.
 *
 * The 11px width/height (depending on scrollbar orientation)
 * is set so that it resembles macOS default scrollbar.
 */

.scrollable {
  scrollbar-color: rgba(190 190 190 / 50%) transparent;
}

.scrollable::-webkit-scrollbar {
  -webkit-appearance: none;
}

.scrollable::-webkit-scrollbar-track {
  -webkit-box-shadow: none;
}

.scrollable::-webkit-scrollbar:vertical {
  width: 11px;
}

.scrollable::-webkit-scrollbar:horizontal {
  height: 11px;
}

.scrollable::-webkit-scrollbar-thumb {
  border-radius: 8px;
  border: 1px solid rgba(220, 220, 220, 0.5);
  background-color: rgba(190, 190, 190, 0.5);
}

.scrollable::-webkit-scrollbar-corner {
  background: rgba(0, 0, 0, 0);
}

.scrollable::-webkit-scrollbar-button {
  height: 8px;
  width: 8px;
}<|MERGE_RESOLUTION|>--- conflicted
+++ resolved
@@ -11,26 +11,17 @@
   --color-app-bg: rgb(255 255 255 / 0.8);
   --color-menu-entry-hover-bg: rgb(0 0 0 / 0.1);
   --color-visualization-bg: rgb(255 242 242);
-<<<<<<< HEAD
-  --color-dim: rgba(0 0 0 / 0.25);
-  --color-frame-bg: rgba(255 255 255 / 0.3);
-  --color-frame-selected-bg: rgba(255 255 255 / 0.7);
-  --color-widget: rgba(255 255 255 / 0.12);
-  --color-widget-focus: rgba(255 255 255 / 0.25);
-  --color-widget-selected: rgba(255 255 255 / 0.58);
-  --color-port-connected: rgba(255 255 255 / 0.15);
-=======
   --color-dim: rgb(0 0 0 / 0.25);
   --color-frame-bg: rgb(255 255 255 / 0.3);
   --color-frame-selected-bg: rgb(255 255 255 / 0.7);
   --color-widget: rgb(255 255 255 / 0.12);
+  --color-widget-focus: rgb(255 255 255 / 0.25);
   --color-widget-selected: rgb(255 255 255 / 0.58);
   --color-port-connected: rgb(255 255 255 / 0.15);
 
   /* colors for specific icons */
   --color-warning: rgb(251 188 5);
   --color-error: rgb(234 67 53);
->>>>>>> 94666e67
 }
 
 /* non-color variables */
