--- conflicted
+++ resolved
@@ -21,19 +21,7 @@
   }
   const intermediateConfig = mergeConfig(baseConfig, urlParams(), { onUnrecognizedOption })
   const appConfig = mergeConfig(intermediateConfig, config ?? {})
-<<<<<<< HEAD
-  const app = await mountProjectApp({ config: appConfig, accessToken, unrecognizedOptions }, pinia)
-  unmount = () => app.unmount()
-=======
-  unmount = await mountProjectApp(
-    {
-      config: appConfig,
-      accessToken,
-      unrecognizedOptions,
-    },
-    pinia,
-  )
->>>>>>> 9cf4847a
+  unmount = await mountProjectApp({ config: appConfig, accessToken, unrecognizedOptions }, pinia)
 }
 
 function stopApp() {
