--- conflicted
+++ resolved
@@ -51,16 +51,9 @@
   // Descend into LHS of any sequence of applications.
   while (ast instanceof Ast.App) ast = ast.function
   const { subject, accessChain } = Ast.accessChain(ast)
-<<<<<<< HEAD
-  // Require at least one property access.
-  if (accessChain.length === 0) return
+  // In non-output nodes, require at least one property access.
+  if (type !== 'output' && accessChain.length === 0) return
   // The leftmost element must be an identifier or a placeholder.
   if (!(subject instanceof Ast.Ident || subject instanceof Ast.Wildcard)) return
-=======
-  // In non-output nodes, require at least one property access.
-  if (type !== 'output' && accessChain.length === 0) return
-  // The leftmost element must be an identifier.
-  if (!(subject instanceof Ast.Ident)) return
->>>>>>> 59f438e0
   return { subject: subject.id, accessChain: accessChain.map((ast) => ast.id) }
 }