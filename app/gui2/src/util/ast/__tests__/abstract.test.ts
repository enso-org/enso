--- conflicted
+++ resolved
@@ -1,11 +1,7 @@
 import { assert } from '@/util/assert'
 import { Ast } from '@/util/ast'
 import { expect, test } from 'vitest'
-<<<<<<< HEAD
-import { MutableModule, escape, unescape } from '../abstract'
-=======
-import { MutableModule, type Identifier } from '../abstract'
->>>>>>> d0fdeca6
+import { MutableModule, type Identifier, escape, unescape} from '../abstract'
 
 //const disabledCases = [
 //  ' a',
