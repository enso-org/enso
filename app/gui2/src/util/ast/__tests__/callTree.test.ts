import * as widgetCfg from '@/providers/widgetRegistry/configuration'
import { makeArgument, makeMethod, makeModuleMethod } from '@/stores/suggestionDatabase/entry'
import { Ast } from '@/util/ast'
import {
  ArgumentApplication,
  ArgumentAst,
  ArgumentPlaceholder,
  interpretCall,
} from '@/util/callTree'
import { isSome } from '@/util/data/opt'
import type { MethodCall } from 'shared/languageServerTypes'
import { assert, expect, test } from 'vitest'

<<<<<<< HEAD
const prefixFixture = {
  mockSuggestion: {
    ...makeModuleMethod('local.Foo.Bar.func'),
    arguments: ['self', 'a', 'b', 'c', 'd'].map((name) => makeArgument(name)),
  },
  argsParameters: new Map<string, widgetCfg.WidgetConfiguration & widgetCfg.WithDisplay>([
    ['a', { kind: 'Multi_Choice', display: widgetCfg.DisplayMode.Always }],
    ['b', { kind: 'Code_Input', display: widgetCfg.DisplayMode.Always }],
    ['c', { kind: 'Boolean_Input', display: widgetCfg.DisplayMode.Always }],
  ]),
  methodPointer: {
    name: 'func',
    definedOnType: 'Foo.Bar',
    module: 'local.Foo.Bar',
  },
=======
const mockSuggestion: SuggestionEntry = {
  kind: SuggestionKind.Method,
  name: 'func' as Identifier,
  definedIn: 'Foo.Bar' as QualifiedName,
  selfType: 'Foo.Bar',
  returnType: 'Any',
  arguments: [
    { name: 'self', type: 'Any', isSuspended: false, hasDefault: false },
    { name: 'a', type: 'Any', isSuspended: false, hasDefault: false },
    { name: 'b', type: 'Any', isSuspended: false, hasDefault: false },
    { name: 'c', type: 'Any', isSuspended: false, hasDefault: false },
    { name: 'd', type: 'Any', isSuspended: false, hasDefault: false },
  ],
  documentation: [],
  isPrivate: false,
  isUnstable: false,
  aliases: [],
  annotations: [],
>>>>>>> f878549b
}

const infixFixture = {
  mockSuggestion: {
    ...makeMethod('local.Foo.Bar.Buz.+'),
    arguments: ['lhs', 'rhs'].map((name) => makeArgument(name)),
  },
  argsParameters: new Map<string, widgetCfg.WidgetConfiguration & widgetCfg.WithDisplay>([
    ['lhs', { kind: 'Multi_Choice', display: widgetCfg.DisplayMode.Always }],
    ['rhs', { kind: 'Code_Input', display: widgetCfg.DisplayMode.Always }],
  ]),
  methodPointer: {
    name: '+',
    definedOnType: 'local.Foo.Bar.Buz',
    module: 'local.Foo.Bar',
  },
}

test.each`
  expression              | expectedPattern     | fixture
  ${'func              '} | ${'?a ?b ?c ?d'}    | ${prefixFixture}
  ${'func a=x c=x      '} | ${'=a ?b =c ?d'}    | ${prefixFixture}
  ${'func a=x x c=x    '} | ${'=a @b =c ?d'}    | ${prefixFixture}
  ${'func a=x d=x      '} | ${'=a ?b ?c =d'}    | ${prefixFixture}
  ${'func a=x d=x b=x  '} | ${'=a =d =b ?c'}    | ${prefixFixture}
  ${'func a=x d=x c=x  '} | ${'=a =d ?b =c'}    | ${prefixFixture}
  ${'func a=x c=x d=x  '} | ${'=a ?b =c =d'}    | ${prefixFixture}
  ${'func b=x          '} | ${'?a =b ?c ?d'}    | ${prefixFixture}
  ${'func b=x c=x      '} | ${'?a =b =c ?d'}    | ${prefixFixture}
  ${'func b=x x x      '} | ${'=b @a @c ?d'}    | ${prefixFixture}
  ${'func c=x b=x x    '} | ${'=c =b @a ?d'}    | ${prefixFixture}
  ${'func d=x          '} | ${'?a ?b ?c =d'}    | ${prefixFixture}
  ${'func d=x a c=x    '} | ${'=d @a ?b =c'}    | ${prefixFixture}
  ${'func d=x x        '} | ${'=d @a ?b ?c'}    | ${prefixFixture}
  ${'func d=x x        '} | ${'=d @a ?b ?c'}    | ${prefixFixture}
  ${'func d=x x x      '} | ${'=d @a @b ?c'}    | ${prefixFixture}
  ${'func d=x x x x    '} | ${'=d @a @b @c'}    | ${prefixFixture}
  ${'func x            '} | ${'@a ?b ?c ?d'}    | ${prefixFixture}
  ${'func x b=x c=x    '} | ${'@a =b =c ?d'}    | ${prefixFixture}
  ${'func x b=x x      '} | ${'@a =b @c ?d'}    | ${prefixFixture}
  ${'func x d=x        '} | ${'@a ?b ?c =d'}    | ${prefixFixture}
  ${'func x x          '} | ${'@a @b ?c ?d'}    | ${prefixFixture}
  ${'func x x x        '} | ${'@a @b @c ?d'}    | ${prefixFixture}
  ${'func x x x x      '} | ${'@a @b @c @d'}    | ${prefixFixture}
  ${'func a=x x m=x    '} | ${'=a @b =m ?c ?d'} | ${prefixFixture}
  ${'x + y'}              | ${'@lhs @rhs'}      | ${infixFixture}
  ${'x +'}                | ${'@lhs ?rhs'}      | ${infixFixture}
`(
  "Creating argument application's info: $expression $expectedPattern",
  ({ expression, expectedPattern, fixture: { mockSuggestion, argsParameters, methodPointer } }) => {
    const expectedArgs = expectedPattern.split(' ')
    const notAppliedArguments = expectedArgs
      .map((p: string) =>
        p.startsWith('?') ? mockSuggestion.arguments.findIndex((k) => p.slice(1) === k.name) : null,
      )
      .filter(isSome)

<<<<<<< HEAD
    const parsedBlock = Ast.parse(expression.trim())
    assert(parsedBlock instanceof Ast.BodyBlock) // necessary for type inference
    const expressions = Array.from(parsedBlock.expressions())
    const first = expressions[0]
    assert(first !== undefined)
    const ast = first
=======
  test(`argument list: ${paddedExpression} ${pattern}`, () => {
    const ast = Ast.parse(expression)
>>>>>>> f878549b

    const methodCall: MethodCall = {
      methodPointer,
      notAppliedArguments,
    }

    const funcMethodCall: MethodCall = {
      methodPointer,
      notAppliedArguments: Array.from(expectedArgs, (_, i) => i + 1),
    }

    const configuration: widgetCfg.FunctionCall = {
      kind: 'FunctionCall',
      parameters: argsParameters,
    }

    const interpreted = interpretCall(ast, true)
    const call = ArgumentApplication.FromInterpretedWithInfo(interpreted, {
      appMethodCall: methodCall,
      noArgsCall: funcMethodCall,
      suggestion: mockSuggestion,
      widgetCfg: configuration,
    })
    assert(call instanceof ArgumentApplication)
    expect(printArgPattern(call)).toEqual(expectedPattern)
    checkArgsConfig(call, argsParameters)
  },
)

function printArgPattern(application: ArgumentApplication | Ast.Ast) {
  const parts: string[] = []
  let current: ArgumentApplication['target'] = application

  while (current instanceof ArgumentApplication) {
    const sigil =
      current.argument instanceof ArgumentPlaceholder
        ? '?'
        : current.appTree instanceof Ast.App && current.appTree.argumentName
        ? '='
        : '@'
    parts.push(sigil + (current.argument.argInfo?.name ?? '_'))
    current = current.target
  }
  if (current instanceof ArgumentPlaceholder) parts.push(`?${current.argInfo.name}`)
  if (current instanceof ArgumentAst) parts.push(`@${current.argInfo?.name}`)
  return parts.reverse().join(' ')
}

function checkArgsConfig(
  application: ArgumentApplication | Ast.Ast,
  argConfig: Map<string, widgetCfg.WidgetConfiguration | widgetCfg.WithDisplay>,
) {
  let current: ArgumentApplication['target'] = application
  while (current instanceof ArgumentApplication) {
    const argName = current.argument.argInfo?.name
    const expected = argName ? argConfig.get(argName) : undefined
    expect(current.argument.dynamicConfig).toEqual(expected)
    current = current.target
  }
}<|MERGE_RESOLUTION|>--- conflicted
+++ resolved
@@ -11,7 +11,6 @@
 import type { MethodCall } from 'shared/languageServerTypes'
 import { assert, expect, test } from 'vitest'
 
-<<<<<<< HEAD
 const prefixFixture = {
   mockSuggestion: {
     ...makeModuleMethod('local.Foo.Bar.func'),
@@ -27,26 +26,6 @@
     definedOnType: 'Foo.Bar',
     module: 'local.Foo.Bar',
   },
-=======
-const mockSuggestion: SuggestionEntry = {
-  kind: SuggestionKind.Method,
-  name: 'func' as Identifier,
-  definedIn: 'Foo.Bar' as QualifiedName,
-  selfType: 'Foo.Bar',
-  returnType: 'Any',
-  arguments: [
-    { name: 'self', type: 'Any', isSuspended: false, hasDefault: false },
-    { name: 'a', type: 'Any', isSuspended: false, hasDefault: false },
-    { name: 'b', type: 'Any', isSuspended: false, hasDefault: false },
-    { name: 'c', type: 'Any', isSuspended: false, hasDefault: false },
-    { name: 'd', type: 'Any', isSuspended: false, hasDefault: false },
-  ],
-  documentation: [],
-  isPrivate: false,
-  isUnstable: false,
-  aliases: [],
-  annotations: [],
->>>>>>> f878549b
 }
 
 const infixFixture = {
@@ -63,6 +42,12 @@
     definedOnType: 'local.Foo.Bar.Buz',
     module: 'local.Foo.Bar',
   },
+}
+
+interface TestData {
+  expression: string
+  expectedPattern: string
+  fixture: typeof prefixFixture | typeof infixFixture
 }
 
 test.each`
@@ -96,7 +81,11 @@
   ${'x +'}                | ${'@lhs ?rhs'}      | ${infixFixture}
 `(
   "Creating argument application's info: $expression $expectedPattern",
-  ({ expression, expectedPattern, fixture: { mockSuggestion, argsParameters, methodPointer } }) => {
+  ({
+    expression,
+    expectedPattern,
+    fixture: { mockSuggestion, argsParameters, methodPointer },
+  }: TestData) => {
     const expectedArgs = expectedPattern.split(' ')
     const notAppliedArguments = expectedArgs
       .map((p: string) =>
@@ -104,17 +93,12 @@
       )
       .filter(isSome)
 
-<<<<<<< HEAD
     const parsedBlock = Ast.parse(expression.trim())
     assert(parsedBlock instanceof Ast.BodyBlock) // necessary for type inference
-    const expressions = Array.from(parsedBlock.expressions())
+    const expressions = Array.from(parsedBlock.statements())
     const first = expressions[0]
     assert(first !== undefined)
     const ast = first
-=======
-  test(`argument list: ${paddedExpression} ${pattern}`, () => {
-    const ast = Ast.parse(expression)
->>>>>>> f878549b
 
     const methodCall: MethodCall = {
       methodPointer,
