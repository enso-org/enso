--- conflicted
+++ resolved
@@ -256,13 +256,8 @@
             expect(readAstOrTokenSpan(actual.ast, code)).toStrictEqual(expected?.repr)
           } else {
             assert(actual?.type == 'partOfOprBlockApp')
-<<<<<<< HEAD
             expect(readAstOrTokenSpan(actual.ast, code)).toStrictEqual(expected?.repr)
-            expect(actual.statements).toStrictEqual(expected?.statemets)
-=======
-            expect(readAstSpan(actual.ast, code)).toStrictEqual(expected?.repr)
             expect(actual.statements).toStrictEqual(expected?.statements)
->>>>>>> cd94b388
           }
         }
       }
