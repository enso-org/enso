import { Tree, type MultipleOperatorError, type Token } from '@/generated/ast'
<<<<<<< HEAD
import { parseEnsoLine, readAstOrTokenSpan, readTokenSpan } from '@/util/ast'
=======
import { assert } from '@/util/assert'
import { parseEnsoLine, readAstSpan, readTokenSpan } from '@/util/ast'
>>>>>>> 1a5437d3
import type { Result } from '@/util/result'

/** An operand of one of the applications inside `GenralOprApp` */
export type GeneralOperand =
  | Operand
  // A part of `GeneralOprApp`, consisting of lhs and first `statements` of applications.
  | { type: 'partOfGeneralOprApp'; oprApp: GeneralOprApp; statements: number }

/** A structure unifying API of OprApp and OperatorBlockApplication */
export class GeneralOprApp {
  lhs: Tree | null
  apps: {
    opr: Result<Token.Operator, MultipleOperatorError>
    expr: Tree | null
  }[]

  constructor(ast: Tree.OprApp | Tree.OperatorBlockApplication) {
    this.lhs = ast.lhs ?? null
    if (ast.type === Tree.Type.OprApp) {
      const rhs = ast.rhs ?? null
      this.apps = [{ opr: ast.opr, expr: rhs }]
    } else {
      function* nonEmptyLines(ast: Tree.OperatorBlockApplication) {
        for (const line of ast.expressions) {
          if (line.expression == null) continue
          yield { opr: line.expression.operator, expr: line.expression.expression }
        }
      }
      this.apps = Array.from(nonEmptyLines(ast))
    }
  }

  /** Last operator */
  lastOpr(): Result<Token.Operator, MultipleOperatorError> | null {
    return this.apps[this.apps.length - 1]?.opr ?? null
  }

  /** Returns representation of all operands interleaved with appropriate operators */
  *componentsReprs(code: string): Generator<string | null> {
    yield this.lhs != null ? readAstOrTokenSpan(this.lhs, code) : null
    for (const app of this.apps) {
      yield app.opr.ok ? readTokenSpan(app.opr.value, code) : null
      yield app.expr != null ? readAstOrTokenSpan(app.expr, code) : null
    }
  }

  /** Read operands of an operator chain. Operator is assumed to be left-associative.
   *
   * Works like `operandsOfLeftAssocOprChain` defined in this module, see its docs for details.
   */
  *operandsOfLeftAssocOprChain(
    code: string,
    expectedOpr?: string,
  ): Generator<GeneralOperand | null> {
    // If this represents an OperatorBlockApplication, there may be many different operators. Our chain
    // ends with the first not matching starting from the end.
    let matchingOprs
    for (matchingOprs = 0; matchingOprs < this.apps.length; matchingOprs++) {
      const app = this.apps[this.apps.length - matchingOprs - 1]!
      if (!app.opr.ok) break
      const oprCode = readTokenSpan(app.opr.value, code)
      if (expectedOpr != null && oprCode != expectedOpr) break
      expectedOpr = oprCode
    }
    if (matchingOprs === this.apps.length) {
      // If all operatros matched, the lhs may be a continuation of this chain.
      if (this.lhs != null) yield* operandsOfLeftAssocOprChain(this.lhs, code, expectedOpr)
      else yield null
    } else {
      // Not all operators matched; the first operand will be a part of this GeneralOprApp.
      yield {
        type: 'partOfGeneralOprApp',
        oprApp: this,
        statements: this.apps.length - matchingOprs,
      }
    }
    for (let i = this.apps.length - matchingOprs; i < this.apps.length; ++i) {
      const app = this.apps[i]
      if (app?.expr != null) yield { type: 'ast', ast: app.expr }
      else yield null
    }
  }
}

/** An operand of some operator application chain.
 *
 * There is a special case, where operand is a part of OperatorBlockApplication which is not
 * representable by any AST structure.
 */
export type Operand =
  | { type: 'ast'; ast: Tree }
  | { type: 'partOfOprBlockApp'; ast: Tree.OperatorBlockApplication; statements: number }

/** Read operands of an operator chain. Operator is assumed to be left-associative.
 *
 * It flattens applications of same operator, e.g. for `2 + 3 + 4` will return `2`, `3`, and `4`,
 * but `2 - 3 + 4` will return `2 - 3` as first operand, and then `4`. If the ast is not
 * an operator application (of this specific operator if provided), `this` will be returned as
 *  a single operand.
 *
 * @param ast the subtree which we assume is an operator application chain.
 * @param code the code from which the entire AST was generated.
 * @param expectedOpr if specified, the chain will be of specific operator.
 */
export function* operandsOfLeftAssocOprChain(
  ast: Tree,
  code: string,
  expectedOpr?: string,
): Generator<Operand | null> {
  switch (ast.type) {
    case Tree.Type.OprApp:
    case Tree.Type.OperatorBlockApplication: {
      const oprApp = new GeneralOprApp(ast)
      for (const operand of oprApp.operandsOfLeftAssocOprChain(code, expectedOpr)) {
        if (operand == null || operand.type !== 'partOfGeneralOprApp') yield operand
        else {
          const isEntireOprApp = operand.statements === oprApp.apps.length
          if (isEntireOprApp) {
            yield { type: 'ast', ast }
          } else {
            assert(ast.type === Tree.Type.OperatorBlockApplication)
            yield { type: 'partOfOprBlockApp', ast, statements: operand.statements }
          }
        }
      }
      break
    }
    default:
      yield { type: 'ast', ast }
  }
}

if (import.meta.vitest) {
  const { test, expect } = import.meta.vitest

  test.each([
    { code: '2 + 3', result: ['2', '+', '3'] },
    { code: '2 + 4 + 5', result: ['2 + 4', '+', '5'] },
    { code: '2\n + 3\n + 4', result: ['2', '+', '3', '+', '4'] },
    { code: '2\n - 4\n * 5', result: ['2', '-', '4', '*', '5'] },
    { code: 'foo . bar\n . baz', result: ['foo . bar', '.', 'baz'] },
    // See https://github.com/orgs/enso-org/discussions/8021
    // { code: '2 + 3\n + 4', result: ['2 + 3', '+', '4'] },
    { code: '+ 2', result: [null, '+', '2'] },
    { code: '2 +', result: ['2', '+', null] },
    { code: '.foo', result: [null, '.', 'foo'] },
    { code: 'foo.', result: ['foo', '.', null] },
  ])('Generalized infix from $code', ({ code, result }) => {
    let ast = parseEnsoLine(code)
    assert(ast != null)
    if (ast.type == Tree.Type.OprSectionBoundary) {
      ast = ast.ast
    }
    assert(ast.type === Tree.Type.OprApp || ast.type === Tree.Type.OperatorBlockApplication)
    const opr = new GeneralOprApp(ast)
    expect(Array.from(opr.componentsReprs(code))).toStrictEqual(result)
  })

  test.each([
    {
      code: '2 + 3',
      result: [
        { type: 'ast', repr: '2' },
        { type: 'ast', repr: '3' },
      ],
    },
    {
      code: '2 + 3 + 4',
      result: [
        { type: 'ast', repr: '2' },
        { type: 'ast', repr: '3' },
        { type: 'ast', repr: '4' },
      ],
    },
    {
      code: '2 * 3 + 4',
      result: [
        { type: 'ast', repr: '2 * 3' },
        { type: 'ast', repr: '4' },
      ],
    },
    {
      code: '2\n + 3\n + 4',
      result: [
        { type: 'ast', repr: '2' },
        { type: 'ast', repr: '3' },
        { type: 'ast', repr: '4' },
      ],
    },
    // See https://github.com/orgs/enso-org/discussions/8021
    // {
    //   code: '2 + 3\n + 4',
    //   result: [
    //     { type: 'ast', repr: '2' },
    //     { type: 'ast', repr: '3' },
    //     { type: 'ast', repr: '4' },
    //   ],
    // },
    // There is a bug in AST spans in some OperatorBlockApplications. Fix this test once fixed
    {
      code: '2\n * 3\n + 44',
      result: [
        { type: 'partOfOprBlockApp', repr: '2\n * 3\n + 4', statemets: 1 },
        { type: 'ast', repr: '44' },
      ],
    },
    // There is a bug in AST spans in some OperatorBlockApplications. Fix this test once fixed
    {
      code: '2\n + 3\n * 4\n + 55',
      result: [
        { type: 'partOfOprBlockApp', repr: '2\n + 3\n * 4\n + 5', statemets: 2 },
        { type: 'ast', repr: '55' },
      ],
    },
    // https://github.com/orgs/enso-org/discussions/8021
    // {
    //   code: '2 * 3\n + 4',
    //   result: [
    //     { type: 'ast', repr: '2 * 3' },
    //     { type: 'ast', repr: '4' },
    //   ],
    // },
    {
      code: 'foo bar',
      result: [{ type: 'ast', repr: 'foo bar' }],
    },
    {
      code: '2 * 3',
      opr: '+',
      result: [{ type: 'ast', repr: '2 * 3' }],
    },
  ])(
    'Getting left-associative operator operands in $code',
    ({
      code,
      opr,
      result,
    }: {
      code: string
      opr?: string
      result: { type: string; repr: string; statemets?: number }[]
    }) => {
      const ast = parseEnsoLine(code)
      const actual = operandsOfLeftAssocOprChain(ast, code, opr)
      const actualWithExpected = Array.from(actual, (operand, i) => {
        return { actual: operand, expected: result[i] }
      })
      for (const { actual, expected } of actualWithExpected) {
        if (expected === null) {
          expect(actual).toBeNull()
        } else {
          expect(actual?.type).toStrictEqual(expected?.type)
          if (actual?.type === 'ast') {
            expect(readAstOrTokenSpan(actual.ast, code)).toStrictEqual(expected?.repr)
          } else {
            assert(actual?.type == 'partOfOprBlockApp')
            expect(readAstOrTokenSpan(actual.ast, code)).toStrictEqual(expected?.repr)
            expect(actual.statements).toStrictEqual(expected?.statemets)
          }
        }
      }
    },
  )
}<|MERGE_RESOLUTION|>--- conflicted
+++ resolved
@@ -1,10 +1,6 @@
 import { Tree, type MultipleOperatorError, type Token } from '@/generated/ast'
-<<<<<<< HEAD
+import { assert } from '@/util/assert'
 import { parseEnsoLine, readAstOrTokenSpan, readTokenSpan } from '@/util/ast'
-=======
-import { assert } from '@/util/assert'
-import { parseEnsoLine, readAstSpan, readTokenSpan } from '@/util/ast'
->>>>>>> 1a5437d3
 import type { Result } from '@/util/result'
 
 /** An operand of one of the applications inside `GenralOprApp` */
