import * as RawAst from '@/generated/ast'
import { parseEnso } from '@/util/ast'
import { AstExtended as RawAstExtended } from '@/util/ast/extended'
import type { Opt } from '@/util/data/opt'
import { Err, Ok, type Result } from '@/util/data/result'
import type { LazyObject } from '@/util/parserSupport'
import { unsafeEntries } from '@/util/record'
import * as map from 'lib0/map'
import * as random from 'lib0/random'
import { reactive } from 'vue'
import type { ExprId } from '../../../shared/yjsModel'
import { IdMap } from '../../../shared/yjsModel'

export interface Module {
  get raw(): MutableModule
  get(id: AstId): Ast | null
  getExtended(id: AstId): RawAstExtended | undefined
  edit(): MutableModule
  apply(module: Module): void
  replace(editIn: Module): void
}

export class MutableModule implements Module {
  base: Module | null
  nodes: Map<AstId, Ast | null>
  astExtended: Map<AstId, RawAstExtended> | null

  constructor(
    base: Module | null,
    nodes: Map<AstId, Ast | null>,
    astExtended: Map<AstId, RawAstExtended> | null,
  ) {
    this.base = base
    this.nodes = nodes
    this.astExtended = astExtended
  }

  static Observable(): MutableModule {
    const nodes = reactive(new Map<AstId, Ast>())
    const astExtended = reactive(new Map<AstId, RawAstExtended>())
    return new MutableModule(null, nodes, astExtended)
  }

  static Transient(): MutableModule {
    const nodes = new Map<AstId, Ast>()
    return new MutableModule(null, nodes, null)
  }

  edit(): MutableModule {
    const nodes = new Map<AstId, Ast>()
    return new MutableModule(this, nodes, null)
  }

  get raw(): MutableModule {
    return this
  }

  apply(editIn: Module) {
    const edit = editIn.raw
    if (edit.astExtended) {
      const astExtended = this.astExtended ?? new Map()
      for (const [id, ast] of edit.astExtended.entries()) {
        astExtended.set(id, ast)
      }
      this.astExtended = astExtended
    }
    for (const [id, ast] of edit.nodes.entries()) {
      if (ast === null) {
        this.nodes.delete(id)
        this.astExtended?.delete(id)
      } else {
        this.nodes.set(id, ast)
      }
    }
  }

  replace(editIn: Module) {
    const edit = editIn.raw
    for (const id of this.nodes.keys()) {
      if (!edit.nodes.has(id)) {
        this.nodes.delete(id)
        this.astExtended?.delete(id)
      }
    }
    this.apply(edit)
  }

  /** Returns a syntax node representing the current committed state of the given ID. */
  get(id: AstId): Ast | null {
    const editedNode = this.nodes.get(id)
    if (editedNode === null) {
      return null
    } else {
      return editedNode ?? this.base?.get(id) ?? null
    }
  }

  set(id: AstId, ast: Ast) {
    this.nodes.set(id, ast)
  }

  getExtended(id: AstId): RawAstExtended | undefined {
    return this.astExtended?.get(id) ?? this.base?.getExtended(id)
  }

  delete(id: AstId) {
    this.nodes.set(id, null)
  }
}

export function normalize(rootIn: Ast): Ast {
  const printed = print(rootIn)
  const module = MutableModule.Transient()
  const tree = parseEnso(printed.code)
  const rootOut = abstract(module, tree, printed.code, printed.info).node
  return module.get(rootOut)!
}

export type NodeChild<T = AstId | Token> = { whitespace?: string | undefined; node: T }

declare const brandAstId: unique symbol
declare const brandTokenId: unique symbol
export type AstId = ExprId & { [brandAstId]: never }
export type TokenId = ExprId & { [brandTokenId]: never }

function newNodeId(): AstId {
  return random.uuidv4() as AstId
}
function newTokenId(): TokenId {
  return random.uuidv4() as TokenId
}
// Cast an ID which may be a tree or a token to a tree ID.
export function asNodeId(expr: ExprId): AstId {
  return expr as AstId
}

export class Token {
  readonly exprId: TokenId
  code_: string
  tokenType_: RawAst.Token.Type | undefined
  constructor(code: string, id: TokenId, type: RawAst.Token.Type | undefined) {
    this.exprId = id
    this.code_ = code
    this.tokenType_ = type
  }

  static new(code: string) {
    return new Token(code, newTokenId(), undefined)
  }

  // Compatibility wrapper for `exprId`.
  get astId(): TokenId {
    return this.exprId
  }

  code(): string {
    return this.code_
  }

  typeName(): string {
    if (this.tokenType_) return RawAst.Token.typeNames[this.tokenType_]!
    else return 'Raw'
  }
}

export abstract class Ast {
  readonly treeType: RawAst.Tree.Type | undefined
  readonly exprId: AstId
  readonly module: Module

  // Deprecated interface for incremental integration of Ast API. Eliminate usages for #8367.
  get astExtended(): RawAstExtended | undefined {
    return this.module.getExtended(this.exprId)
  }

  serialize(): string {
    return JSON.stringify(print(this))
  }

  static deserialize(serialized: string): Ast {
    const parsed: SerializedPrintedSource = JSON.parse(serialized)
    const nodes = new Map(unsafeEntries(parsed.info.nodes))
    const tokens = new Map(unsafeEntries(parsed.info.tokens))
    const tokensOut = new Map()
    const module = MutableModule.Transient()
    const tree = parseEnso(parsed.code)
    const root = abstract(module, tree, parsed.code, { nodes, tokens, tokensOut }).node
    return module.get(root)!
  }

<<<<<<< HEAD
  get exprId(): AstId {
    return this._id
=======
  get astId(): AstId {
    return this.exprId
>>>>>>> 90ea0ec0
  }

  /** Returns child subtrees, without information about the whitespace between them. */
  *children(): IterableIterator<Ast | Token> {
    for (const child of this.concreteChildren()) {
      if (child.node instanceof Token) {
        yield child.node
      } else {
        const node = this.module.get(child.node)
        if (node) yield node
      }
    }
  }

  innerExpression(): Ast {
    // TODO: Override this in `Documented`, `Annotated`, `AnnotatedBuiltin`
    return this
  }

  /** Returns child subtrees, including information about the whitespace between them. */
  abstract concreteChildren(): IterableIterator<NodeChild>

  code(module?: Module): string {
    return print(this, module).code
  }

  repr(): string {
    return this.code()
  }

  typeName(): string | undefined {
    if (this.treeType === undefined) return undefined
    return RawAst.Tree.typeNames[this.treeType]
  }

  static parse(source: PrintedSource | string, inModule?: MutableModule | undefined): BodyBlock {
    const code = typeof source === 'object' ? source.code : source
    const ids = typeof source === 'object' ? source.info : undefined
    const tree = parseEnso(code)
    const module = inModule ?? MutableModule.Transient()
    const newRoot = abstract(module, tree, code, ids).node
    const ast = module.get(newRoot)
    // The root of the tree produced by the parser is always a `BodyBlock`.
    return ast as BodyBlock
  }

  static parseExpression(source: PrintedSource | string, module?: MutableModule): Ast {
    const ast = Ast.parse(source, module)
    const [expr] = ast.expressions()
    return expr instanceof Ast ? expr : ast
  }

  visitRecursive(visit: (node: Ast | Token) => void) {
    visit(this)
    for (const child of this.concreteChildren()) {
      if (child.node instanceof Token) {
        visit(child.node)
      } else {
        this.module.get(child.node)?.visitRecursive(visit)
      }
    }
  }

  protected constructor(module: MutableModule, id?: AstId, treeType?: RawAst.Tree.Type) {
    this.module = module
    this.exprId = id ?? newNodeId()
    this.treeType = treeType
    module.set(this.exprId, this)
  }

  _print(
    info: InfoMap,
    offset: number,
    indent: string,
    moduleOverride?: Module | undefined,
  ): string {
    const module_ = moduleOverride ?? this.module
    let code = ''
    for (const child of this.concreteChildren()) {
      if (child.node != null && !(child.node instanceof Token) && module_.get(child.node) === null)
        continue
      if (child.whitespace != null) {
        code += child.whitespace
      } else if (code.length != 0) {
        // TODO for #8367: Identify cases where a space should not be inserted.
        code += ' '
      }
      if (child.node != null) {
        if (child.node instanceof Token) {
          const tokenStart = offset + code.length
          const tokenCode = child.node.code()
          const span = tokenKey(tokenStart, tokenCode.length)
          info.tokens.set(span, child.node.astId)
          code += tokenCode
        } else {
          code += module_
            .get(child.node)!
            ._print(info, offset + code.length, indent, moduleOverride)
        }
      }
    }
    const span = nodeKey(offset, code.length, this.treeType)
<<<<<<< HEAD
    const infos = map.setIfUndefined(info.nodes, span, (): AstId[] => [])
    infos.push(this._id)
=======
    const infos = info.nodes.get(span)
    if (infos == null) {
      info.nodes.set(span, [this.exprId])
    } else {
      infos.unshift(this.exprId)
    }
>>>>>>> 90ea0ec0
    return code
  }
}

export class App extends Ast {
  _func: NodeChild<AstId>
  _leftParen: NodeChild<Token> | null
  _argumentName: NodeChild<Token> | null
  _equals: NodeChild<Token> | null
  _arg: NodeChild<AstId>
  _rightParen: NodeChild<Token> | null

  get function(): Ast {
    return this.module.get(this._func.node)!
  }

  get argumentName(): Token | null {
    return this._argumentName?.node ?? null
  }

  get argument(): Ast {
    return this.module.get(this._arg.node)!
  }

  constructor(
    module: MutableModule,
    id: AstId | undefined,
    func: NodeChild<AstId>,
    leftParen: NodeChild<Token> | null,
    name: NodeChild<Token> | null,
    equals: NodeChild<Token> | null,
    arg: NodeChild<AstId>,
    rightParen: NodeChild<Token> | null,
    treeType: RawAst.Tree.Type,
  ) {
    super(module, id, treeType)
    this._func = func
    this._leftParen = leftParen
    this._argumentName = name
    this._equals = equals
    this._arg = arg
    this._rightParen = rightParen
  }

  *concreteChildren(): IterableIterator<NodeChild> {
    yield this._func
    if (this._leftParen) yield this._leftParen
    if (this._argumentName) yield this._argumentName
    if (this._equals)
      yield { whitespace: this._equals.whitespace ?? this._arg.whitespace, node: this._equals.node }
    yield this._arg
    if (this._rightParen) yield this._rightParen
  }
}

const mapping: Record<string, string> = {
  '\b': '\\b',
  '\f': '\\f',
  '\n': '\\n',
  '\r': '\\r',
  '\t': '\\t',
  '\v': '\\v',
  '"': '\\"',
  "'": "\\'",
  '`': '``',
}

/** Escape a string so it can be safely spliced into an interpolated (`''`) Enso string.
 * NOT USABLE to insert into raw strings. Does not include quotes. */
export function escape(string: string) {
  return string.replace(/[\0\b\f\n\r\t\v"'`]/g, (match) => mapping[match]!)
}

function positionalApp(
  module: MutableModule,
  id: AstId | undefined,
  func: NodeChild<AstId>,
  arg: NodeChild<AstId>,
): App {
  return new App(module, id, func, null, null, null, arg, null, RawAst.Tree.Type.App)
}

function namedApp(
  module: MutableModule,
  id: AstId | undefined,
  func: NodeChild<AstId>,
  leftParen: NodeChild<Token> | null,
  name: NodeChild<Token>,
  equals: NodeChild<Token>, // Edits (#8367): NodeChild<Tok> | undefined
  arg: NodeChild<AstId>,
  rightParen: NodeChild<Token> | null,
) {
  return new App(
    module,
    id,
    func,
    leftParen,
    name,
    equals,
    arg,
    rightParen,
    RawAst.Tree.Type.NamedApp,
  )
}

export class UnaryOprApp extends Ast {
  _opr: NodeChild<Token>
  _arg: NodeChild<AstId> | null

  get operator(): Token {
    return this._opr.node
  }

  get argument(): Ast | null {
    const id = this._arg?.node
    return id ? this.module.get(id) : null
  }

  constructor(
    module: MutableModule,
    id: AstId | undefined,
    opr: NodeChild<Token>,
    arg: NodeChild<AstId> | null,
  ) {
    super(module, id, RawAst.Tree.Type.UnaryOprApp)
    this._opr = opr
    this._arg = arg
  }

  *concreteChildren(): IterableIterator<NodeChild> {
    yield this._opr
    if (this._arg) yield this._arg
  }
}

export class NegationOprApp extends UnaryOprApp {
  constructor(
    module: MutableModule,
    id: AstId | undefined,
    opr: NodeChild<Token>,
    arg: NodeChild<AstId> | null,
  ) {
    super(module, id, opr, arg)
  }
}

export class OprApp extends Ast {
  _lhs: NodeChild<AstId> | null
  _opr: NodeChild[]
  _rhs: NodeChild<AstId> | null

  get lhs(): Ast | null {
    return this._lhs ? this.module.get(this._lhs.node) : null
  }

  get operator(): Result<Token, NodeChild[]> {
    const first = this._opr[0]?.node
    if (first && this._opr.length < 2 && first instanceof Token) {
      return Ok(first)
    } else {
      return Err(this._opr)
    }
  }

  get rhs(): Ast | null {
    return this._rhs ? this.module.get(this._rhs.node) : null
  }

  constructor(
    module: MutableModule,
    id: AstId | undefined,
    lhs: NodeChild<AstId> | null,
    opr: NodeChild[],
    rhs: NodeChild<AstId> | null,
  ) {
    super(module, id, RawAst.Tree.Type.OprApp)
    this._lhs = lhs
    this._opr = opr
    this._rhs = rhs
  }

  *concreteChildren(): IterableIterator<NodeChild> {
    if (this._lhs) yield this._lhs
    for (const opr of this._opr) yield opr
    if (this._rhs) yield this._rhs
  }
}

export class PropertyAccess extends OprApp {
  constructor(
    module: MutableModule,
    id: AstId | undefined,
    lhs: NodeChild<AstId> | null,
    opr: NodeChild<Token>,
    rhs: NodeChild<AstId> | null,
  ) {
    super(module, id, lhs, [opr], rhs)
  }
}

/** Representation without any type-specific accessors, for tree types that don't require any special treatment. */
export class Generic extends Ast {
  _children: NodeChild[]

  constructor(
    module: MutableModule,
    id?: AstId,
    children?: NodeChild[],
    treeType?: RawAst.Tree.Type,
  ) {
    super(module, id, treeType)
    this._children = children ?? []
  }

  concreteChildren(): IterableIterator<NodeChild> {
    return this._children.values()
  }
}

type MultiSegmentAppSegment = { header: NodeChild<Token>; body: NodeChild<AstId> | null }

export class Import extends Ast {
  _polyglot: MultiSegmentAppSegment | null
  _from: MultiSegmentAppSegment | null
  _import: MultiSegmentAppSegment
  _all: NodeChild<Token> | null
  _as: MultiSegmentAppSegment | null
  _hiding: MultiSegmentAppSegment | null

  get polyglot(): Ast | null {
    return this._polyglot?.body ? this.module.get(this._polyglot.body.node) : null
  }

  get from(): Ast | null {
    return this._from?.body ? this.module.get(this._from.body.node) : null
  }

  get import_(): Ast | null {
    return this._import?.body ? this.module.get(this._import.body.node) : null
  }

  get all(): Token | null {
    return this._all?.node ?? null
  }

  get as(): Ast | null {
    return this._as?.body ? this.module.get(this._as.body.node) : null
  }

  get hiding(): Ast | null {
    return this._hiding?.body ? this.module.get(this._hiding.body.node) : null
  }

  constructor(
    module: MutableModule,
    id: AstId | undefined,
    polyglot: MultiSegmentAppSegment | null,
    from: MultiSegmentAppSegment | null,
    import_: MultiSegmentAppSegment,
    all: NodeChild<Token> | null,
    as: MultiSegmentAppSegment | null,
    hiding: MultiSegmentAppSegment | null,
  ) {
    super(module, id, RawAst.Tree.Type.Import)
    this._polyglot = polyglot
    this._from = from
    this._import = import_
    this._all = all
    this._as = as
    this._hiding = hiding
  }

  *concreteChildren(): IterableIterator<NodeChild> {
    const segment = (segment: MultiSegmentAppSegment | null) => {
      const parts = []
      if (segment) parts.push(segment.header)
      if (segment?.body) parts.push(segment.body)
      return parts
    }
    yield* segment(this._polyglot)
    yield* segment(this._from)
    yield* segment(this._import)
    if (this._all) yield this._all
    yield* segment(this._as)
    yield* segment(this._hiding)
  }
}

export class TextLiteral extends Ast {
  _open: NodeChild<Token> | null
  _newline: NodeChild<Token> | null
  _elements: NodeChild[]
  _close: NodeChild<Token> | null

  constructor(
    module: MutableModule,
    id: AstId | undefined,
    open: NodeChild<Token> | null,
    newline: NodeChild<Token> | null,
    elements: NodeChild[],
    close: NodeChild<Token> | null,
  ) {
    super(module, id, RawAst.Tree.Type.TextLiteral)
    this._open = open
    this._newline = newline
    this._elements = elements
    this._close = close
  }

  static new(rawText: string): TextLiteral {
    const module = MutableModule.Transient()
    const text = Token.new(escape(rawText))
    return new TextLiteral(module, undefined, { node: Token.new("'") }, null, [{ node: text }], {
      node: Token.new("'"),
    })
  }

  *concreteChildren(): IterableIterator<NodeChild> {
    if (this._open) yield this._open
    if (this._newline) yield this._newline
    yield* this._elements
    if (this._close) yield this._close
  }
}

export class Invalid extends Ast {
  _expression: NodeChild<AstId>

  constructor(module: MutableModule, id: AstId | undefined, expression: NodeChild<AstId>) {
    super(module, id, RawAst.Tree.Type.Invalid)
    this._expression = expression
  }

  *concreteChildren(): IterableIterator<NodeChild> {
    yield this._expression
  }
}

export class Group extends Ast {
  _open: NodeChild<Token> | undefined
  _expression: NodeChild<AstId> | null
  _close: NodeChild<Token> | undefined

  constructor(
    module: MutableModule,
    id: AstId | undefined,
    open: NodeChild<Token> | undefined,
    expression: NodeChild<AstId> | null,
    close: NodeChild<Token> | undefined,
  ) {
    super(module, id, RawAst.Tree.Type.Group)
    this._open = open
    this._expression = expression
    this._close = close
  }

  *concreteChildren(): IterableIterator<NodeChild> {
    if (this._open) yield this._open
    if (this._expression) yield this._expression
    if (this._close) yield this._close
  }
}

export class NumericLiteral extends Ast {
  _tokens: NodeChild[]

  constructor(module: MutableModule, id: AstId | undefined, tokens: NodeChild[]) {
    super(module, id, RawAst.Tree.Type.Number)
    this._tokens = tokens ?? []
  }

  concreteChildren(): IterableIterator<NodeChild> {
    return this._tokens.values()
  }
}

type FunctionArgument = NodeChild[]

export class Function extends Ast {
  _name: NodeChild<AstId>
  _args: FunctionArgument[]
  _equals: NodeChild<Token>
  _body: NodeChild<AstId> | null
  // FIXME for #8367: This should not be nullable. If the `ExprId` has been deleted, the same placeholder logic should be applied
  //  here and in `rawChildren` (and indirectly, `print`).
  get name(): Ast | null {
    return this.module.get(this._name.node)
  }
  get body(): Ast | null {
    return this._body ? this.module.get(this._body.node) : null
  }
  *bodyExpressions(): IterableIterator<Ast> {
    const body = this._body ? this.module.get(this._body.node) : null
    if (body instanceof BodyBlock) {
      yield* body.expressions()
    } else if (body !== null) {
      yield body
    }
  }
  constructor(
    module: MutableModule,
    id: AstId | undefined,
    name: NodeChild<AstId>,
    args: FunctionArgument[],
    equals: NodeChild<Token>, // Edits (#8367): NodeChild<Tok> | undefined
    body: NodeChild<AstId> | null,
  ) {
    super(module, id, RawAst.Tree.Type.Function)
    this._name = name
    this._args = args
    this._equals = equals
    this._body = body
  }
  *concreteChildren(): IterableIterator<NodeChild> {
    yield this._name
    for (const arg of this._args) yield* arg
    yield { whitespace: this._equals.whitespace ?? ' ', node: this._equals.node }
    if (this._body !== null) {
      yield this._body
    }
  }
}

export class Assignment extends Ast {
  private pattern_: NodeChild<AstId>
  private equals_: NodeChild<Token>
  private expression_: NodeChild<AstId>
  get pattern(): Ast | null {
    return this.module.get(this.pattern_.node)
  }
  get expression(): Ast | null {
    return this.module.get(this.expression_.node)
  }
  constructor(
    module: MutableModule,
    id: AstId | undefined,
    pattern: NodeChild<AstId>,
    equals: NodeChild<Token> | undefined,
    expression: NodeChild<AstId>,
  ) {
    super(module, id, RawAst.Tree.Type.Assignment)
    this.pattern_ = pattern
    this.equals_ = equals ?? { node: new Token('=', newTokenId(), RawAst.Token.Type.Operator) }
    this.expression_ = expression
  }

  static new(module: MutableModule, ident: string, expression: Ast): Assignment {
    const pattern = { node: Ident.new(module, ident).exprId }
    return new Assignment(module, undefined, pattern, undefined, {
      whitespace: ' ',
      node: expression.exprId,
    })
  }

  *concreteChildren(): IterableIterator<NodeChild> {
    yield this.pattern_
    yield {
      whitespace: this.equals_.whitespace ?? this.expression_.whitespace ?? ' ',
      node: this.equals_.node,
    }
    if (this.expression_ !== null) {
      yield this.expression_
    }
  }
}

interface BlockLine {
  newline?: NodeChild<Token>
  expression: NodeChild<AstId> | null
}

export class BodyBlock extends Ast {
  readonly lines: BlockLine[];

  *expressions(): IterableIterator<Ast> {
    for (const line of this.lines) {
      if (line.expression) {
        const node = this.module.get(line.expression.node)
        if (node) {
          yield node
        } else {
          console.warn(`Missing node:`, line.expression.node)
        }
      }
    }
  }

  constructor(module: MutableModule, id: AstId | undefined, lines: BlockLine[]) {
    super(module, id, RawAst.Tree.Type.BodyBlock)
    this.lines = lines
  }

  // TODO: Edits (#8367)
  /*
  static new(id: AstId | undefined, expressions: Ast[]): Block {
    return new Block(
      id,
      expressions.map((e) => ({ expression: { node: e._id } })),
    )
  }
   */

  push(module: MutableModule, node: Ast) {
    new BodyBlock(module, this.exprId, [...this.lines, { expression: { node: node.exprId } }])
  }

  /** Insert the given expression(s) starting at the specified line index. */
  insert(module: MutableModule, index: number, ...nodes: Ast[]) {
    const before = this.lines.slice(0, index)
    const insertions = Array.from(nodes, (node) => ({ expression: { node: node.exprId } }))
    const after = this.lines.slice(index)
    new BodyBlock(module, this.exprId, [...before, ...insertions, ...after])
  }

  *concreteChildren(): IterableIterator<NodeChild> {
    for (const line of this.lines) {
      yield line.newline ?? { node: new Token('\n', newTokenId(), RawAst.Token.Type.Newline) }
      if (line.expression !== null) yield line.expression
    }
  }

  _print(
    info: InfoMap,
    offset: number,
    indent: string,
    moduleOverride?: Module | undefined,
  ): string {
    const module_ = moduleOverride ?? this.module
    let code = ''
    for (const line of this.lines) {
      // Skip deleted lines (and associated whitespace).
      if (line.expression?.node != null && module_.get(line.expression.node) === null) continue
      code += line.newline?.whitespace ?? ''
      code += line.newline?.node.code() ?? '\n'
      if (line.expression !== null) {
        code += line.expression.whitespace ?? indent
        if (line.expression.node !== null) {
          code += module_
            .get(line.expression.node)!
            ._print(info, offset + code.length, indent + '    ', moduleOverride)
        }
      }
    }
    const span = nodeKey(offset, code.length, this.treeType)
    const infos = info.nodes.get(span)
    if (infos == null) {
      info.nodes.set(span, [this.exprId])
    } else {
      infos.unshift(this.exprId)
    }
    return code
  }
}

export class Ident extends Ast {
  public token: NodeChild<Token>

  constructor(module: MutableModule, id: AstId | undefined, token: NodeChild<Token>) {
    super(module, id, RawAst.Tree.Type.Ident)
    this.token = token
  }

  static new(module: MutableModule, code: string): Ident {
    return new Ident(module, undefined, {
      node: new Token(code, newTokenId(), RawAst.Token.Type.Ident),
    })
  }

  *concreteChildren(): IterableIterator<NodeChild> {
    yield this.token
  }
}

export class Wildcard extends Ast {
  public token: NodeChild<Token>

  constructor(module: MutableModule, id: AstId | undefined, token: NodeChild<Token>) {
    super(module, id, RawAst.Tree.Type.Wildcard)
    this.token = token
  }

  static new(): Wildcard {
    const module = MutableModule.Transient()
    const ast = new Wildcard(module, undefined, {
      node: new Token('_', newTokenId(), RawAst.Token.Type.Wildcard),
    })
    return ast
  }

  *concreteChildren(): IterableIterator<NodeChild> {
    yield this.token
  }
}

export class RawCode extends Ast {
  _code: NodeChild

  constructor(module: MutableModule, id: AstId | undefined, code: NodeChild) {
    super(module, id)
    this._code = code
  }

  static new(code: string, moduleIn?: MutableModule, id?: AstId | undefined): RawCode {
    const token = new Token(code, newTokenId(), RawAst.Token.Type.Ident)
    const module = moduleIn ?? MutableModule.Transient()
    return new RawCode(module, id, { node: token })
  }

  *concreteChildren(): IterableIterator<NodeChild> {
    yield this._code
  }
}

function abstract(
  module: MutableModule,
  tree: RawAst.Tree,
  code: string,
  info: InfoMap | undefined,
): { whitespace: string | undefined; node: AstId } {
  const nodesExpected = new Map(
    Array.from(info?.nodes.entries() ?? [], ([span, ids]) => [span, [...ids]]),
  )
  const tokens = info?.tokens ?? new Map()
  const tokensOut = info?.tokensOut ?? new Map()
  return abstractTree(module, tree, code, nodesExpected, tokens, tokensOut)
}

function abstractTree(
  module: MutableModule,
  tree: RawAst.Tree,
  code: string,
  nodesExpected: NodeSpanMap,
  tokens: TokenSpanMap,
  tokensOut: TokenSpanMap,
): { whitespace: string | undefined; node: AstId } {
  const recurseTree = (tree: RawAst.Tree) =>
    abstractTree(module, tree, code, nodesExpected, tokens, tokensOut)
  const recurseToken = (token: RawAst.Token.Token) => abstractToken(token, code, tokens, tokensOut)
  const visitChildren = (tree: LazyObject) => {
    const children: NodeChild[] = []
    const visitor = (child: LazyObject) => {
      if (RawAst.Tree.isInstance(child)) {
        children.push(recurseTree(child))
      } else if (RawAst.Token.isInstance(child)) {
        children.push(recurseToken(child))
      } else {
        child.visitChildren(visitor)
      }
    }
    tree.visitChildren(visitor)
    return children
  }
  const whitespaceStart = tree.whitespaceStartInCodeParsed
  const whitespaceEnd = whitespaceStart + tree.whitespaceLengthInCodeParsed
  const codeStart = whitespaceEnd
  const codeEnd = codeStart + tree.childrenLengthInCodeParsed
  // All node types use this value in the same way to obtain the ID type,
  // but each node does so separately because we must pop the tree's span from the ID map
  // *after* processing children.
  const spanKey = nodeKey(codeStart, codeEnd - codeStart, tree.type)
  let node: AstId
  switch (tree.type) {
    case RawAst.Tree.Type.BodyBlock: {
      const lines = Array.from(tree.statements, (line) => {
        const newline = recurseToken(line.newline)
        let expression = null
        if (line.expression != null) {
          expression = recurseTree(line.expression)
        }
        return { newline, expression }
      })
      const id = nodesExpected.get(spanKey)?.pop()
      node = new BodyBlock(module, id, lines).exprId
      break
    }
    case RawAst.Tree.Type.Function: {
      const name = recurseTree(tree.name)
      const args = Array.from(tree.args, (arg) => visitChildren(arg))
      const equals = recurseToken(tree.equals)
      const body = tree.body !== undefined ? recurseTree(tree.body) : null
      const id = nodesExpected.get(spanKey)?.pop()
      node = new Function(module, id, name, args, equals, body).exprId
      break
    }
    case RawAst.Tree.Type.Ident: {
      const id = nodesExpected.get(spanKey)?.pop()
      node = new Ident(module, id, recurseToken(tree.token)).exprId
      break
    }
    case RawAst.Tree.Type.Assignment: {
      const pattern = recurseTree(tree.pattern)
      const equals = recurseToken(tree.equals)
      const value = recurseTree(tree.expr)
      const id = nodesExpected.get(spanKey)?.pop()
      node = new Assignment(module, id, pattern, equals, value).exprId
      break
    }
    case RawAst.Tree.Type.App: {
      const func = recurseTree(tree.func)
      const arg = recurseTree(tree.arg)
      const id = nodesExpected.get(spanKey)?.pop()
      node = positionalApp(module, id, func, arg).exprId
      break
    }
    case RawAst.Tree.Type.NamedApp: {
      const func = recurseTree(tree.func)
      const leftParen = tree.open ? recurseToken(tree.open) : null
      const name = recurseToken(tree.name)
      const equals = recurseToken(tree.equals)
      const arg = recurseTree(tree.arg)
      const rightParen = tree.close ? recurseToken(tree.close) : null
      const id = nodesExpected.get(spanKey)?.pop()
      node = namedApp(module, id, func, leftParen, name, equals, arg, rightParen).exprId
      break
    }
    case RawAst.Tree.Type.UnaryOprApp: {
      const opr = recurseToken(tree.opr)
      const arg = tree.rhs ? recurseTree(tree.rhs) : null
      const id = nodesExpected.get(spanKey)?.pop()
      if (opr.node.code() === '-') {
        node = new NegationOprApp(module, id, opr, arg).exprId
      } else {
        node = new UnaryOprApp(module, id, opr, arg).exprId
      }
      break
    }
    case RawAst.Tree.Type.OprApp: {
      const lhs = tree.lhs ? recurseTree(tree.lhs) : null
      const opr = tree.opr.ok
        ? [recurseToken(tree.opr.value)]
        : visitChildren(tree.opr.error.payload)
      const rhs = tree.rhs ? recurseTree(tree.rhs) : null
      const id = nodesExpected.get(spanKey)?.pop()
      if (opr.length === 1 && opr[0]?.node instanceof Token && opr[0].node.code() === '.') {
        // Propagate inferred type.
        const token = { whitespace: opr[0].whitespace, node: opr[0].node }
        node = new PropertyAccess(module, id, lhs, token, rhs).exprId
      } else {
        node = new OprApp(module, id, lhs, opr, rhs).exprId
      }
      break
    }
    case RawAst.Tree.Type.Number: {
      const id = nodesExpected.get(spanKey)?.pop()
      node = new NumericLiteral(module, id, visitChildren(tree)).exprId
      break
    }
    case RawAst.Tree.Type.Wildcard: {
      const token = recurseToken(tree.token)
      const id = nodesExpected.get(spanKey)?.pop()
      node = new Wildcard(module, id, token).exprId
      break
    }
    // These expression types are (or will be) used for backend analysis.
    // The frontend can ignore them, avoiding some problems with expressions sharing spans
    // (which makes it impossible to give them unique IDs in the current IdMap format).
    case RawAst.Tree.Type.OprSectionBoundary:
    case RawAst.Tree.Type.TemplateFunction: {
      node = recurseTree(tree.ast).node
      break
    }
    case RawAst.Tree.Type.Invalid: {
      const expression = recurseTree(tree.ast)
      const id = nodesExpected.get(spanKey)?.pop()
      node = new Invalid(module, id, expression).exprId
      break
    }
    case RawAst.Tree.Type.Group: {
      const open = tree.open ? recurseToken(tree.open) : undefined
      const expression = tree.body ? recurseTree(tree.body) : null
      const close = tree.close ? recurseToken(tree.close) : undefined
      const id = nodesExpected.get(spanKey)?.pop()
      node = new Group(module, id, open, expression, close).exprId
      break
    }
    case RawAst.Tree.Type.TextLiteral: {
      const open = tree.open ? recurseToken(tree.open) : null
      const newline = tree.newline ? recurseToken(tree.newline) : null
      const elements = []
      for (const e of tree.elements) {
        elements.push(...visitChildren(e))
      }
      visitChildren(tree)
      const close = tree.close ? recurseToken(tree.close) : null
      const id = nodesExpected.get(spanKey)?.pop()
      node = new TextLiteral(module, id, open, newline, elements, close).exprId
      break
    }
    case RawAst.Tree.Type.Import: {
      const recurseSegment = (segment: RawAst.MultiSegmentAppSegment) => ({
        header: recurseToken(segment.header),
        body: segment.body ? recurseTree(segment.body) : null,
      })
      const polyglot = tree.polyglot ? recurseSegment(tree.polyglot) : null
      const from = tree.from ? recurseSegment(tree.from) : null
      const import_ = recurseSegment(tree.import)
      const all = tree.all ? recurseToken(tree.all) : null
      const as = tree.as ? recurseSegment(tree.as) : null
      const hiding = tree.hiding ? recurseSegment(tree.hiding) : null
      const id = nodesExpected.get(spanKey)?.pop()
      node = new Import(module, id, polyglot, from, import_, all, as, hiding).exprId
      break
    }
    default: {
      const id = nodesExpected.get(spanKey)?.pop()
      node = new Generic(module, id, visitChildren(tree), tree.type).exprId
    }
  }
  const whitespace = code.substring(whitespaceStart, whitespaceEnd)
  return { node, whitespace }
}

function abstractToken(
  token: RawAst.Token,
  code: string,
  tokens: TokenSpanMap,
  tokensOut: TokenSpanMap,
): { whitespace: string; node: Token } {
  const whitespaceStart = token.whitespaceStartInCodeBuffer
  const whitespaceEnd = whitespaceStart + token.whitespaceLengthInCodeBuffer
  const whitespace = code.substring(whitespaceStart, whitespaceEnd)
  const codeStart = token.startInCodeBuffer
  const codeEnd = codeStart + token.lengthInCodeBuffer
  const tokenCode = code.substring(codeStart, codeEnd)
  const key = tokenKey(codeStart, codeEnd - codeStart)
  const exprId = tokens.get(key) ?? newTokenId()
  const node = new Token(tokenCode, exprId, token.type)
  tokensOut.set(key, exprId)
  return { whitespace, node }
}

declare const nodeKeyBrand: unique symbol
type NodeKey = string & { [nodeKeyBrand]: never }
declare const tokenKeyBrand: unique symbol
type TokenKey = string & { [tokenKeyBrand]: never }
function nodeKey(start: number, length: number, type: Opt<RawAst.Tree.Type>): NodeKey {
  const type_ = type?.toString() ?? '?'
  return `${start}:${length}:${type_}` as NodeKey
}
function tokenKey(start: number, length: number): TokenKey {
  return `${start}:${length}` as TokenKey
}
export function keyToRange(key: NodeKey | TokenKey): { start: number; end: number } {
  const parts = key.split(':')
  const start = parseInt(parts[0]!, 10)
  const length = parseInt(parts[1]!, 10)
  return { start, end: start + length }
}

interface SerializedInfoMap {
  nodes: Record<NodeKey, AstId[]>
  tokens: Record<TokenKey, TokenId>
}

interface SerializedPrintedSource {
  info: SerializedInfoMap
  code: string
}

type NodeSpanMap = Map<NodeKey, AstId[]>
type TokenSpanMap = Map<TokenKey, TokenId>

export interface InfoMap {
  nodes: NodeSpanMap
  tokens: TokenSpanMap
  tokensOut: TokenSpanMap
}

interface PrintedSource {
  info: InfoMap
  code: string
}

/** Return stringification with associated ID map. This is only exported for testing. */
export function print(ast: Ast, module?: Module | undefined): PrintedSource {
  const info: InfoMap = {
    nodes: new Map(),
    tokens: new Map(),
    tokensOut: new Map(),
  }
  const code = ast._print(info, 0, '', module)
  return { info, code }
}

export type TokenTree = (TokenTree | string)[]
export function tokenTree(root: Ast): TokenTree {
  const module = root.module
  return Array.from(root.concreteChildren(), (child) => {
    if (child.node instanceof Token) {
      return child.node.code()
    } else {
      const node = module.get(child.node)
      return node ? tokenTree(node) : '<missing>'
    }
  })
}

export function tokenTreeWithIds(root: Ast): TokenTree {
  const module = root.module
  return [
    root.exprId,
    ...Array.from(root.concreteChildren(), (child) => {
      if (child.node instanceof Token) {
        return child.node.code()
      } else {
        const node = module.get(child.node)
        return node ? tokenTreeWithIds(node) : ['<missing>']
      }
    }),
  ]
}

// FIXME: We should use alias analysis to handle ambiguous names correctly.
export function findModuleMethod(module: Module, name: string): Function | null {
  for (const node of module.raw.nodes.values()) {
    if (node instanceof Function) {
      if (node.name && node.name.code() === name) {
        return node
      }
    }
  }
  return null
}

export function functionBlock(module: Module, name: string): BodyBlock | null {
  const method = findModuleMethod(module, name)
  if (!method || !(method.body instanceof BodyBlock)) return null
  return method.body
}

/*
export function insertNewNodeAST(
  block: BodyBlock,
  ident: string,
  expression: string,
): { assignment: AstId; value: AstId } {
  const value = RawCode.new(undefined, expression)._id
  const assignment = Assignment.new(undefined, ident, undefined, { node: value })
  block.pushExpression(assignment)
  return { assignment: assignment._id, value }
}

export function deleteExpressionAST(ast: Ast) {
  ast.delete()
}

export function replaceExpressionContentAST(id: AstId, code: string) {
  return RawCode.new(id, code)
}
 */

export function parseTransitional(code: string, idMap: IdMap): Ast {
  const rawAst = RawAstExtended.parse(code, idMap)
  const nodes = new Map<NodeKey, AstId[]>()
  const tokens = new Map<TokenKey, TokenId>()
  const astExtended = new Map<AstId, RawAstExtended>()
  rawAst.visitRecursive((nodeOrToken: RawAstExtended<RawAst.Tree | RawAst.Token>) => {
    const start = nodeOrToken.span()[0]
    const length = nodeOrToken.span()[1] - nodeOrToken.span()[0]
    if (nodeOrToken.isToken()) {
      const token: RawAstExtended<RawAst.Token> = nodeOrToken
      tokens.set(tokenKey(start, length), token.astId as TokenId)
    } else if (nodeOrToken.isTree()) {
      const node: RawAstExtended<RawAst.Tree> = nodeOrToken
      if (
        node.isTree(RawAst.Tree.Type.OprSectionBoundary) ||
        node.isTree(RawAst.Tree.Type.TemplateFunction)
      )
        return true
      let id = node.astId as AstId
      const preexisting = astExtended.get(id)
      if (preexisting) {
        if (!preexisting.isTree(RawAst.Tree.Type.Invalid)) {
          console.warn(`Unexpected duplicate UUID in tree`, id)
        }
        id = newNodeId()
      }
      astExtended.set(id, node)
      const key = nodeKey(start, length, node.inner.type)
      const ids = nodes.get(key)
      if (ids !== undefined) {
        ids.push(id)
      } else {
        nodes.set(key, [id])
      }
    }
    return true
  })
  const tokensOut = new Map()
  const newRoot = Ast.parse({ info: { nodes, tokens, tokensOut }, code })
  newRoot.module.raw.astExtended = astExtended
  idMap.clear()
  // TODO (optimization): Use ID-match info collected while abstracting.
  /*
  for (const [id, ast] of newRoot.module.raw.nodes.entries()) {
    idMap.insertKnownId( ... )
  }
  for (const [key, id] of tokensOut) {
    idMap.insertKnownId( ... )
  }
   */
  const printed = print(newRoot)
  for (const [key, ids] of printed.info.nodes) {
    const range = keyToRange(key)
    idMap.insertKnownId([range.start, range.end], ids[0]!)
  }
  for (const [key, id] of printed.info.tokens) {
    const range = keyToRange(key)
    idMap.insertKnownId([range.start, range.end], id)
  }
  return newRoot
}

export const parse = Ast.parse
export const parseExpression = Ast.parseExpression

export function deserialize(serialized: string): Ast {
  return Ast.deserialize(serialized)
}

declare const AstKey: unique symbol
declare const TokenKey: unique symbol
declare module '@/providers/widgetRegistry' {
  export interface WidgetInputTypes {
    [AstKey]: Ast
    [TokenKey]: Token
  }
}<|MERGE_RESOLUTION|>--- conflicted
+++ resolved
@@ -186,15 +186,6 @@
     const tree = parseEnso(parsed.code)
     const root = abstract(module, tree, parsed.code, { nodes, tokens, tokensOut }).node
     return module.get(root)!
-  }
-
-<<<<<<< HEAD
-  get exprId(): AstId {
-    return this._id
-=======
-  get astId(): AstId {
-    return this.exprId
->>>>>>> 90ea0ec0
   }
 
   /** Returns child subtrees, without information about the whitespace between them. */
@@ -297,17 +288,8 @@
       }
     }
     const span = nodeKey(offset, code.length, this.treeType)
-<<<<<<< HEAD
     const infos = map.setIfUndefined(info.nodes, span, (): AstId[] => [])
-    infos.push(this._id)
-=======
-    const infos = info.nodes.get(span)
-    if (infos == null) {
-      info.nodes.set(span, [this.exprId])
-    } else {
-      infos.unshift(this.exprId)
-    }
->>>>>>> 90ea0ec0
+    infos.unshift(this.exprId)
     return code
   }
 }
