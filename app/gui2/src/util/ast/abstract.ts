import * as RawAst from '@/generated/ast'
import { parseEnso } from '@/util/ast'
import { AstExtended as RawAstExtended } from '@/util/ast/extended'
<<<<<<< HEAD
import type { Opt } from '@/util/opt'
import type { LazyObject } from '@/util/parserSupport'
import { unsafeEntries } from '@/util/record'
import { Err, Ok, type Result } from '@/util/result'
=======
import { Err, Ok, type Result } from '@/util/data/result'
import type { LazyObject } from '@/util/parserSupport'
>>>>>>> b5c995a7
import * as random from 'lib0/random'
import { IdMap, type ExprId } from 'shared/yjsModel'
import { reactive } from 'vue'

export interface Module {
  get raw(): MutableModule
  get(id: AstId): Ast | null
  getExtended(id: AstId): RawAstExtended | undefined
  edit(): MutableModule
  apply(module: MutableModule): void
}

export class MutableModule implements Module {
  base: Module | null
  nodes: Map<AstId, Ast | null>
  astExtended: Map<AstId, RawAstExtended> | null

  constructor(
    base: Module | null,
    nodes: Map<AstId, Ast | null>,
    astExtended: Map<AstId, RawAstExtended> | null,
  ) {
    this.base = base
    this.nodes = nodes
    this.astExtended = astExtended
  }

  static Observable(): MutableModule {
    const nodes = reactive(new Map<AstId, Ast>())
    const astExtended = reactive(new Map<AstId, RawAstExtended>())
    return new MutableModule(null, nodes, astExtended)
  }

  static Transient(): MutableModule {
    const nodes = new Map<AstId, Ast>()
    return new MutableModule(null, nodes, null)
  }

  edit(): MutableModule {
    const nodes = new Map<AstId, Ast>()
    return new MutableModule(this, nodes, null)
  }

  get raw(): MutableModule {
    return this
  }

  apply(edit: MutableModule) {
    for (const [id, ast] of edit.nodes.entries()) {
      if (ast === null) {
        this.nodes.delete(id)
      } else {
        this.nodes.set(id, ast)
      }
    }
    if (edit.astExtended) {
      if (this.astExtended)
        console.error(`Merging astExtended not implemented, probably doesn't make sense`)
      this.astExtended = edit.astExtended
    }
  }

  /** Returns a syntax node representing the current committed state of the given ID. */
  get(id: AstId): Ast | null {
    const editedNode = this.nodes.get(id)
    if (editedNode === null) {
      return null
    } else {
      return editedNode ?? this.base?.get(id) ?? null
    }
  }

  set(id: AstId, ast: Ast) {
    this.nodes.set(id, ast)
  }

  getExtended(id: AstId): RawAstExtended | undefined {
    return this.astExtended?.get(id) ?? this.base?.getExtended(id)
  }

  delete(id: AstId) {
    this.nodes.set(id, null)
  }
}

// TODO (#8367): Flatten overlay into input `committed`.
/*
export function normalize(rootIn: Ast): Ast {
  const printed = print(rootIn)
  const module = new Module()
  const tree = parseEnso(printed.code)
  const rootOut = abstract(module, tree, printed.code, printed.info).node
  module.syncCommittedFromEdited()
  return module.get(rootOut)!
}
 */

export type NodeChild<T = AstId | Token> = { whitespace?: string | undefined; node: T }

declare const brandAstId: unique symbol
declare const brandTokenId: unique symbol
export type AstId = ExprId & { [brandAstId]: never }
export type TokenId = ExprId & { [brandTokenId]: never }

function newNodeId(): AstId {
  return random.uuidv4() as AstId
}
function newTokenId(): TokenId {
  return random.uuidv4() as TokenId
}

export class Token {
  code_: string
  exprId: TokenId
  tokenType_: RawAst.Token.Type | undefined
  constructor(code: string, id: TokenId, type: RawAst.Token.Type | undefined) {
    this.code_ = code
    this.exprId = id
    this.tokenType_ = type
  }

  static new(code: string) {
    return new Token(code, newTokenId(), undefined)
  }

  // Compatibility wrapper for `exprId`.
  get astId(): TokenId {
    return this.exprId
  }

  code(): string {
    return this.code_
  }

  typeName(): string {
    if (this.tokenType_) return RawAst.Token.typeNames[this.tokenType_]!
    else return 'Raw'
  }
}

export abstract class Ast {
  readonly treeType: RawAst.Tree.Type | undefined
  _id: AstId
  readonly module: Module

  // Deprecated interface for incremental integration of Ast API. Eliminate usages for #8367.
  get astExtended(): RawAstExtended | undefined {
    return this.module.getExtended(this._id)
  }

  serialize(): string {
    return JSON.stringify(print(this))
  }

  static deserialize(serialized: string): Ast {
    const parsed: SerializedPrintedSource = JSON.parse(serialized)
    const nodes = new Map(unsafeEntries(parsed.info.nodes))
    const tokens = new Map(unsafeEntries(parsed.info.tokens))
    const module = MutableModule.Transient()
    const tree = parseEnso(parsed.code)
    const root = abstract(module, tree, parsed.code, { nodes, tokens }).node
    return module.get(root)!
  }

  get exprId(): AstId {
    return this._id
  }

  get astId(): AstId {
    return this._id
  }

  /** Returns child subtrees, without information about the whitespace between them. */
  *children(): IterableIterator<Ast | Token> {
    for (const child of this.concreteChildren()) {
      if (child.node instanceof Token) {
        yield child.node
      } else {
        const node = this.module.get(child.node)
        if (node) yield node
      }
    }
  }

  /** Returns child subtrees, including information about the whitespace between them. */
  abstract concreteChildren(): IterableIterator<NodeChild>

  code(module?: Module): string {
    return print(this, module).code
  }

  repr(): string {
    return this.code()
  }

  typeName(): string | undefined {
    if (this.treeType === undefined) return undefined
    return RawAst.Tree.typeNames[this.treeType]
  }

  static parse(source: PrintedSource | string, inModule?: MutableModule): Ast {
    const code = typeof source === 'object' ? source.code : source
    const ids = typeof source === 'object' ? source.info : undefined
    const tree = parseEnso(code)
    const module = inModule ?? MutableModule.Observable()
    const newRoot = abstract(module, tree, code, ids).node
    return module.get(newRoot)!
  }

  static parseLine(source: PrintedSource | string): Ast {
    const ast = Ast.parse(source)
    if (ast instanceof BodyBlock) {
      const [expr] = ast.expressions()
      return expr instanceof Ast ? expr : ast
    } else {
      return ast
    }
  }

  visitRecursive(visit: (node: Ast | Token) => void) {
    visit(this)
    for (const child of this.concreteChildren()) {
      if (child.node instanceof Token) {
        visit(child.node)
      } else {
        this.module.get(child.node)?.visitRecursive(visit)
      }
    }
  }

  protected constructor(module: MutableModule, id?: AstId, treeType?: RawAst.Tree.Type) {
    this.module = module
    this._id = id ?? newNodeId()
    this.treeType = treeType
    module.set(this._id, this)
  }

  _print(
    info: InfoMap,
    offset: number,
    indent: string,
    moduleOverride?: Module | undefined,
  ): string {
    const module_ = moduleOverride ?? this.module
    let code = ''
    for (const child of this.concreteChildren()) {
      if (child.node != null && !(child.node instanceof Token) && module_.get(child.node) === null)
        continue
      if (child.whitespace != null) {
        code += child.whitespace
      } else if (code.length != 0) {
        // TODO for #8367: Identify cases where a space should not be inserted.
        code += ' '
      }
      if (child.node != null) {
        if (child.node instanceof Token) {
          code += child.node.code()
        } else {
          code += module_
            .get(child.node)!
            ._print(info, offset + code.length, indent, moduleOverride)
        }
      }
    }
    const span = nodeKey(offset, code.length, this.treeType)
    const infos = info.nodes.get(span)
    if (infos == null) {
      info.nodes.set(span, [this._id])
    } else {
      infos.push(this._id)
    }
    return code
  }
}

export class App extends Ast {
  _func: NodeChild<AstId>
  _leftParen: NodeChild<Token> | null
  _argumentName: NodeChild<Token> | null
  _equals: NodeChild<Token> | null
  _arg: NodeChild<AstId>
  _rightParen: NodeChild<Token> | null

  get function(): Ast {
    return this.module.get(this._func.node)!
  }

  get argumentName(): Token | null {
    return this._argumentName?.node ?? null
  }

  get argument(): Ast {
    return this.module.get(this._arg.node)!
  }

  constructor(
    module: MutableModule,
    id: AstId | undefined,
    func: NodeChild<AstId>,
    leftParen: NodeChild<Token> | null,
    name: NodeChild<Token> | null,
    equals: NodeChild<Token> | null,
    arg: NodeChild<AstId>,
    rightParen: NodeChild<Token> | null,
    treeType: RawAst.Tree.Type,
  ) {
    super(module, id, treeType)
    this._func = func
    this._leftParen = leftParen
    this._argumentName = name
    this._equals = equals
    this._arg = arg
    this._rightParen = rightParen
  }

  *concreteChildren(): IterableIterator<NodeChild> {
    yield this._func
    if (this._leftParen) yield this._leftParen
    if (this._argumentName) yield this._argumentName
    if (this._equals)
      yield { whitespace: this._equals.whitespace ?? this._arg.whitespace, node: this._equals.node }
    yield this._arg
    if (this._rightParen) yield this._rightParen
  }
}

const mapping: Record<string, string> = {
  '\b': '\\b',
  '\f': '\\f',
  '\n': '\\n',
  '\r': '\\r',
  '\t': '\\t',
  '\v': '\\v',
  '"': '\\"',
  "'": "\\'",
  '`': '``',
}

/** Escape a string so it can be safely spliced into an interpolated (`''`) Enso string.
 * NOT USABLE to insert into raw strings. Does not include quotes. */
export function escape(string: string) {
  return string.replace(/[\0\b\f\n\r\t\v"'`]/g, (match) => mapping[match]!)
}

function positionalApp(
  module: MutableModule,
  id: AstId | undefined,
  func: NodeChild<AstId>,
  arg: NodeChild<AstId>,
): App {
  return new App(module, id, func, null, null, null, arg, null, RawAst.Tree.Type.App)
}

function namedApp(
  module: MutableModule,
  id: AstId | undefined,
  func: NodeChild<AstId>,
  leftParen: NodeChild<Token> | null,
  name: NodeChild<Token>,
  equals: NodeChild<Token>, // Edits (#8367): NodeChild<Tok> | undefined
  arg: NodeChild<AstId>,
  rightParen: NodeChild<Token> | null,
) {
  return new App(
    module,
    id,
    func,
    leftParen,
    name,
    equals,
    arg,
    rightParen,
    RawAst.Tree.Type.NamedApp,
  )
}

export class UnaryOprApp extends Ast {
  _opr: NodeChild<Token>
  _arg: NodeChild<AstId> | null

  get operator(): Token {
    return this._opr.node
  }

  get argument(): Ast | null {
    const id = this._arg?.node
    return id ? this.module.get(id) : null
  }

  constructor(
    module: MutableModule,
    id: AstId | undefined,
    opr: NodeChild<Token>,
    arg: NodeChild<AstId> | null,
  ) {
    super(module, id, RawAst.Tree.Type.UnaryOprApp)
    this._opr = opr
    this._arg = arg
  }

  *concreteChildren(): IterableIterator<NodeChild> {
    yield this._opr
    if (this._arg) yield this._arg
  }
}

export class NegationOprApp extends UnaryOprApp {
  constructor(
    module: MutableModule,
    id: AstId | undefined,
    opr: NodeChild<Token>,
    arg: NodeChild<AstId> | null,
  ) {
    super(module, id, opr, arg)
  }
}

export class OprApp extends Ast {
  _lhs: NodeChild<AstId> | null
  _opr: NodeChild[]
  _rhs: NodeChild<AstId> | null

  get lhs(): Ast | null {
    return this._lhs ? this.module.get(this._lhs.node) : null
  }

  get operator(): Result<Token, NodeChild[]> {
    const first = this._opr[0]?.node
    if (first && this._opr.length < 2 && first instanceof Token) {
      return Ok(first)
    } else {
      return Err(this._opr)
    }
  }

  get rhs(): Ast | null {
    return this._rhs ? this.module.get(this._rhs.node) : null
  }

  constructor(
    module: MutableModule,
    id: AstId | undefined,
    lhs: NodeChild<AstId> | null,
    opr: NodeChild[],
    rhs: NodeChild<AstId> | null,
  ) {
    super(module, id, RawAst.Tree.Type.OprApp)
    this._lhs = lhs
    this._opr = opr
    this._rhs = rhs
  }

  *concreteChildren(): IterableIterator<NodeChild> {
    if (this._lhs) yield this._lhs
    for (const opr of this._opr) yield opr
    if (this._rhs) yield this._rhs
  }
}

export class PropertyAccess extends OprApp {
  constructor(
    module: MutableModule,
    id: AstId | undefined,
    lhs: NodeChild<AstId> | null,
    opr: NodeChild<Token>,
    rhs: NodeChild<AstId> | null,
  ) {
    super(module, id, lhs, [opr], rhs)
  }
}

/** Representation without any type-specific accessors, for tree types that don't require any special treatment. */
export class Generic extends Ast {
  _children: NodeChild[]

  constructor(
    module: MutableModule,
    id?: AstId,
    children?: NodeChild[],
    treeType?: RawAst.Tree.Type,
  ) {
    super(module, id, treeType)
    this._children = children ?? []
  }

  concreteChildren(): IterableIterator<NodeChild> {
    return this._children.values()
  }
}

type MultiSegmentAppSegment = { header: NodeChild<Token>; body: NodeChild<AstId> | null }

export class Import extends Ast {
  _polyglot: MultiSegmentAppSegment | null
  _from: MultiSegmentAppSegment | null
  _import: MultiSegmentAppSegment
  _all: NodeChild<Token> | null
  _as: MultiSegmentAppSegment | null
  _hiding: MultiSegmentAppSegment | null

  get polyglot(): Ast | null {
    return this._polyglot?.body ? this.module.get(this._polyglot.body.node) : null
  }

  get from(): Ast | null {
    return this._from?.body ? this.module.get(this._from.body.node) : null
  }

  get import_(): Ast | null {
    return this._import?.body ? this.module.get(this._import.body.node) : null
  }

  get all(): Token | null {
    return this._all?.node ?? null
  }

  get as(): Ast | null {
    return this._as?.body ? this.module.get(this._as.body.node) : null
  }

  get hiding(): Ast | null {
    return this._hiding?.body ? this.module.get(this._hiding.body.node) : null
  }

  constructor(
    module: MutableModule,
    id: AstId | undefined,
    polyglot: MultiSegmentAppSegment | null,
    from: MultiSegmentAppSegment | null,
    import_: MultiSegmentAppSegment,
    all: NodeChild<Token> | null,
    as: MultiSegmentAppSegment | null,
    hiding: MultiSegmentAppSegment | null,
  ) {
    super(module, id, RawAst.Tree.Type.Import)
    this._polyglot = polyglot
    this._from = from
    this._import = import_
    this._all = all
    this._as = as
    this._hiding = hiding
  }

  *concreteChildren(): IterableIterator<NodeChild> {
    const segment = (segment: MultiSegmentAppSegment | null) => {
      const parts = []
      if (segment) parts.push(segment.header)
      if (segment?.body) parts.push(segment.body)
      return parts
    }
    yield* segment(this._polyglot)
    yield* segment(this._from)
    yield* segment(this._import)
    if (this._all) yield this._all
    yield* segment(this._as)
    yield* segment(this._hiding)
  }
}

export class TextLiteral extends Ast {
  _open: NodeChild<Token> | null
  _newline: NodeChild<Token> | null
  _elements: NodeChild[]
  _close: NodeChild<Token> | null

  constructor(
    module: MutableModule,
    id: AstId | undefined,
    open: NodeChild<Token> | null,
    newline: NodeChild<Token> | null,
    elements: NodeChild[],
    close: NodeChild<Token> | null,
  ) {
    super(module, id, RawAst.Tree.Type.TextLiteral)
    this._open = open
    this._newline = newline
    this._elements = elements
    this._close = close
  }

  static new(rawText: string): TextLiteral {
    const module = MutableModule.Transient()
    const text = Token.new(escape(rawText))
    return new TextLiteral(module, undefined, { node: Token.new("'") }, null, [{ node: text }], {
      node: Token.new("'"),
    })
  }

  *concreteChildren(): IterableIterator<NodeChild> {
    if (this._open) yield this._open
    if (this._newline) yield this._newline
    yield* this._elements
    if (this._close) yield this._close
  }
}

export class Invalid extends Ast {
  _expression: NodeChild<AstId>

  constructor(module: MutableModule, id: AstId | undefined, expression: NodeChild<AstId>) {
    super(module, id, RawAst.Tree.Type.Invalid)
    this._expression = expression
  }

  *concreteChildren(): IterableIterator<NodeChild> {
    yield this._expression
  }
}

export class Group extends Ast {
  _open: NodeChild<Token> | undefined
  _expression: NodeChild<AstId> | null
  _close: NodeChild<Token> | undefined

  constructor(
    module: MutableModule,
    id: AstId | undefined,
    open: NodeChild<Token> | undefined,
    expression: NodeChild<AstId> | null,
    close: NodeChild<Token> | undefined,
  ) {
    super(module, id, RawAst.Tree.Type.Group)
    this._open = open
    this._expression = expression
    this._close = close
  }

  *concreteChildren(): IterableIterator<NodeChild> {
    if (this._open) yield this._open
    if (this._expression) yield this._expression
    if (this._close) yield this._close
  }
}

export class NumericLiteral extends Ast {
  _tokens: NodeChild[]

  constructor(module: MutableModule, id: AstId | undefined, tokens: NodeChild[]) {
    super(module, id, RawAst.Tree.Type.Number)
    this._tokens = tokens ?? []
  }

  concreteChildren(): IterableIterator<NodeChild> {
    return this._tokens.values()
  }
}

type FunctionArgument = NodeChild[]

export class Function extends Ast {
  _name: NodeChild<AstId>
  _args: FunctionArgument[]
  _equals: NodeChild<Token>
  _body: NodeChild<AstId> | null
  // FIXME for #8367: This should not be nullable. If the `ExprId` has been deleted, the same placeholder logic should be applied
  //  here and in `rawChildren` (and indirectly, `print`).
  get name(): Ast | null {
    return this.module.get(this._name.node)
  }
  get body(): Ast | null {
    return this._body ? this.module.get(this._body.node) : null
  }
  *bodyExpressions(): IterableIterator<Ast> {
    const body = this._body ? this.module.get(this._body.node) : null
    if (body instanceof BodyBlock) {
      yield* body.expressions()
    } else if (body !== null) {
      yield body
    }
  }
  constructor(
    module: MutableModule,
    id: AstId | undefined,
    name: NodeChild<AstId>,
    args: FunctionArgument[],
    equals: NodeChild<Token>, // Edits (#8367): NodeChild<Tok> | undefined
    body: NodeChild<AstId> | null,
  ) {
    super(module, id, RawAst.Tree.Type.Function)
    this._name = name
    this._args = args
    this._equals = equals
    this._body = body
  }
  *concreteChildren(): IterableIterator<NodeChild> {
    yield this._name
    for (const arg of this._args) yield* arg
    yield { whitespace: this._equals.whitespace ?? ' ', node: this._equals.node }
    if (this._body !== null) {
      yield this._body
    }
  }
}

export class Assignment extends Ast {
  _pattern: NodeChild<AstId>
  _equals: NodeChild<Token>
  _expression: NodeChild<AstId>
  get pattern(): Ast | null {
    return this.module.get(this._pattern.node)
  }
  get expression(): Ast | null {
    return this.module.get(this._expression.node)
  }
  constructor(
    module: MutableModule,
    id: AstId | undefined,
    pattern: NodeChild<AstId>,
    equals: NodeChild<Token>, // TODO: Edits (#8367): Allow undefined
    expression: NodeChild<AstId>,
  ) {
    super(module, id, RawAst.Tree.Type.Assignment)
    this._pattern = pattern
    this._equals = equals
    this._expression = expression
  }
  // TODO: Edits (#8367)
  /*
  static new(
    id: AstId | undefined,
    ident: string,
    equals: WithWhitespace<Tok> | undefined,
    expression: WithWhitespace<AstId>,
  ): Assignment {
    const pattern = { node: Ident.new(ident)._id }
    return new Assignment(id, pattern, equals, expression)
  }
   */
  *concreteChildren(): IterableIterator<NodeChild> {
    yield this._pattern
    yield { whitespace: this._equals.whitespace ?? ' ', node: this._equals.node }
    if (this._expression !== null) {
      yield this._expression
    }
  }
}

interface BlockLine {
  newline: NodeChild<Token> // Edits (#8367): Allow undefined
  expression: NodeChild<AstId> | null
}

export class BodyBlock extends Ast {
  _lines: BlockLine[];

  *expressions(): IterableIterator<Ast> {
    for (const line of this._lines) {
      if (line.expression) {
        const node = this.module.get(line.expression.node)
        if (node) {
          yield node
        } else {
          console.warn(`Missing node:`, line.expression.node)
        }
      }
    }
  }

  constructor(module: MutableModule, id: AstId | undefined, lines: BlockLine[]) {
    super(module, id, RawAst.Tree.Type.BodyBlock)
    this._lines = lines
  }

  // TODO: Edits (#8367)
  /*
  static new(id: AstId | undefined, expressions: Ast[]): Block {
    return new Block(
      id,
      expressions.map((e) => ({ expression: { node: e._id } })),
    )
  }

  pushExpression(node: Ast) {
    if (!edited.has(this._id)) edited.set(this._id, new Block(this._id, [...this._lines]))
    const cow = edited.get(this._id) as Block
    cow._lines.push({ expression: { node: node._id } })
  }
   */

  *concreteChildren(): IterableIterator<NodeChild> {
    for (const line of this._lines) {
      yield line.newline
      if (line.expression !== null) yield line.expression
    }
  }

  _print(
    info: InfoMap,
    offset: number,
    indent: string,
    moduleOverride?: Module | undefined,
  ): string {
    const module_ = moduleOverride ?? this.module
    let code = ''
    for (const line of this._lines) {
      if (line.expression?.node != null && module_.get(line.expression.node) === null) continue
      code += line.newline?.whitespace ?? ''
      code += line.newline?.node.code() ?? '\n'
      if (line.expression !== null) {
        code += line.expression.whitespace ?? indent
        if (line.expression.node !== null) {
          code += module_
            .get(line.expression.node)!
            ._print(info, offset, indent + '    ', moduleOverride)
        }
      }
    }
    const span = nodeKey(offset, code.length, this.treeType)
    const infos = info.nodes.get(span)
    if (infos == null) {
      info.nodes.set(span, [this._id])
    } else {
      infos.push(this._id)
    }
    return code
  }
}

export class Ident extends Ast {
  public token: NodeChild<Token>

  constructor(module: MutableModule, id: AstId | undefined, token: NodeChild<Token>) {
    super(module, id, RawAst.Tree.Type.Ident)
    this.token = token
  }

  // TODO: Edits (#8367)
  /*
  static new(id: AstId | undefined, code: string): Ident {
    return Ident.fromToken(id, { node: token(code, RawAst.Token.Type.Ident) })
  }
   */

  *concreteChildren(): IterableIterator<NodeChild> {
    yield this.token
  }
}

export class Wildcard extends Ast {
  public token: NodeChild<Token>

  constructor(module: MutableModule, id: AstId | undefined, token: NodeChild<Token>) {
    super(module, id, RawAst.Tree.Type.Wildcard)
    this.token = token
  }

  static new(): Wildcard {
    const module = MutableModule.Transient()
    const ast = new Wildcard(module, undefined, {
      node: new Token('_', newTokenId(), RawAst.Token.Type.Wildcard),
    })
    return ast
  }

  *concreteChildren(): IterableIterator<NodeChild> {
    yield this.token
  }
}

export class RawCode extends Ast {
  _code: NodeChild

  constructor(module: MutableModule, id: AstId | undefined, code: NodeChild) {
    super(module, id)
    this._code = code
  }

  // TODO (#8367)
  /*
  static new(id: AstId | undefined, code: string): RawCode {
    const token = new Token(code, newTokenId(), RawAst.Token.Type.Ident)
    return new RawCode(new Module(), id, { node: token })
  }
   */

  *concreteChildren(): IterableIterator<NodeChild> {
    yield this._code
  }
}

function abstract(
  module: MutableModule,
  tree: RawAst.Tree,
  code: string,
  info: InfoMap | undefined,
): { whitespace: string | undefined; node: AstId } {
  const nodesExpected = new Map(
    Array.from(info?.nodes.entries() ?? [], ([span, ids]) => [span, [...ids]]),
  )
  const tokenIds = info?.tokens ?? new Map()
  return abstractTree(module, tree, code, nodesExpected, tokenIds)
}

function abstractTree(
  module: MutableModule,
  tree: RawAst.Tree,
  code: string,
  nodesExpected: NodeSpanMap,
  tokenIds: TokenSpanMap,
): { whitespace: string | undefined; node: AstId } {
  const recurseTree = (tree: RawAst.Tree) =>
    abstractTree(module, tree, code, nodesExpected, tokenIds)
  const recurseToken = (token: RawAst.Token.Token) => abstractToken(token, code, tokenIds)
  const visitChildren = (tree: LazyObject) => {
    const children: NodeChild[] = []
    const visitor = (child: LazyObject) => {
      if (RawAst.Tree.isInstance(child)) {
        children.push(recurseTree(child))
      } else if (RawAst.Token.isInstance(child)) {
        children.push(recurseToken(child))
      } else {
        child.visitChildren(visitor)
      }
    }
    tree.visitChildren(visitor)
    return children
  }
  const whitespaceStart = tree.whitespaceStartInCodeParsed
  const whitespaceEnd = whitespaceStart + tree.whitespaceLengthInCodeParsed
  const codeStart = whitespaceEnd
  const codeEnd = codeStart + tree.childrenLengthInCodeParsed
  // All node types use this value in the same way to obtain the ID type,
  // but each node does so separately because we must pop the tree's span from the ID map
  // *after* processing children.
  const spanKey = nodeKey(codeStart, codeEnd - codeStart, tree.type)
  let node: AstId
  switch (tree.type) {
    case RawAst.Tree.Type.BodyBlock: {
      const lines = Array.from(tree.statements, (line) => {
        const newline = recurseToken(line.newline)
        let expression = null
        if (line.expression != null) {
          expression = recurseTree(line.expression)
        }
        return { newline, expression }
      })
      const id = nodesExpected.get(spanKey)?.pop()
      node = new BodyBlock(module, id, lines).exprId
      break
    }
    case RawAst.Tree.Type.Function: {
      const name = recurseTree(tree.name)
      const args = Array.from(tree.args, (arg) => visitChildren(arg))
      const equals = recurseToken(tree.equals)
      const body = tree.body !== undefined ? recurseTree(tree.body) : null
      const id = nodesExpected.get(spanKey)?.pop()
      node = new Function(module, id, name, args, equals, body).exprId
      break
    }
    case RawAst.Tree.Type.Ident: {
      const id = nodesExpected.get(spanKey)?.pop()
      node = new Ident(module, id, recurseToken(tree.token)).exprId
      break
    }
    case RawAst.Tree.Type.Assignment: {
      const pattern = recurseTree(tree.pattern)
      const equals = recurseToken(tree.equals)
      const value = recurseTree(tree.expr)
      const id = nodesExpected.get(spanKey)?.pop()
      node = new Assignment(module, id, pattern, equals, value).exprId
      break
    }
    case RawAst.Tree.Type.App: {
      const func = recurseTree(tree.func)
      const arg = recurseTree(tree.arg)
      const id = nodesExpected.get(spanKey)?.pop()
      node = positionalApp(module, id, func, arg).exprId
      break
    }
    case RawAst.Tree.Type.NamedApp: {
      const func = recurseTree(tree.func)
      const leftParen = tree.open ? recurseToken(tree.open) : null
      const name = recurseToken(tree.name)
      const equals = recurseToken(tree.equals)
      const arg = recurseTree(tree.arg)
      const rightParen = tree.close ? recurseToken(tree.close) : null
      const id = nodesExpected.get(spanKey)?.pop()
      node = namedApp(module, id, func, leftParen, name, equals, arg, rightParen).exprId
      break
    }
    case RawAst.Tree.Type.UnaryOprApp: {
      const opr = recurseToken(tree.opr)
      const arg = tree.rhs ? recurseTree(tree.rhs) : null
      const id = nodesExpected.get(spanKey)?.pop()
      if (opr.node.code() === '-') {
        node = new NegationOprApp(module, id, opr, arg).exprId
      } else {
        node = new UnaryOprApp(module, id, opr, arg).exprId
      }
      break
    }
    case RawAst.Tree.Type.OprApp: {
      const lhs = tree.lhs ? recurseTree(tree.lhs) : null
      const opr = tree.opr.ok
        ? [recurseToken(tree.opr.value)]
        : visitChildren(tree.opr.error.payload)
      const rhs = tree.rhs ? recurseTree(tree.rhs) : null
      const id = nodesExpected.get(spanKey)?.pop()
      if (opr.length === 1 && opr[0]?.node instanceof Token && opr[0].node.code() === '.') {
        // Propagate inferred type.
        const token = { whitespace: opr[0].whitespace, node: opr[0].node }
        node = new PropertyAccess(module, id, lhs, token, rhs).exprId
      } else {
        node = new OprApp(module, id, lhs, opr, rhs).exprId
      }
      break
    }
    case RawAst.Tree.Type.Number: {
      const id = nodesExpected.get(spanKey)?.pop()
      node = new NumericLiteral(module, id, visitChildren(tree)).exprId
      break
    }
    case RawAst.Tree.Type.Wildcard: {
      const token = recurseToken(tree.token)
      const id = nodesExpected.get(spanKey)?.pop()
      node = new Wildcard(module, id, token).exprId
      break
    }
    // These expression types are (or will be) used for backend analysis.
    // The frontend can ignore them, avoiding some problems with expressions sharing spans
    // (which makes it impossible to give them unique IDs in the current IdMap format).
    case RawAst.Tree.Type.OprSectionBoundary:
    case RawAst.Tree.Type.TemplateFunction: {
      node = recurseTree(tree.ast).node
      break
    }
    case RawAst.Tree.Type.Invalid: {
      const expression = recurseTree(tree.ast)
      const id = nodesExpected.get(spanKey)?.pop()
      node = new Invalid(module, id, expression).exprId
      break
    }
    case RawAst.Tree.Type.Group: {
      const open = tree.open ? recurseToken(tree.open) : undefined
      const expression = tree.body ? recurseTree(tree.body) : null
      const close = tree.close ? recurseToken(tree.close) : undefined
      const id = nodesExpected.get(spanKey)?.pop()
      node = new Group(module, id, open, expression, close).exprId
      break
    }
    case RawAst.Tree.Type.TextLiteral: {
      const open = tree.open ? recurseToken(tree.open) : null
      const newline = tree.newline ? recurseToken(tree.newline) : null
      const elements = []
      for (const e of tree.elements) {
        elements.push(...visitChildren(e))
      }
      visitChildren(tree)
      const close = tree.close ? recurseToken(tree.close) : null
      const id = nodesExpected.get(spanKey)?.pop()
      node = new TextLiteral(module, id, open, newline, elements, close).exprId
      break
    }
    case RawAst.Tree.Type.Import: {
      const recurseSegment = (segment: RawAst.MultiSegmentAppSegment) => ({
        header: recurseToken(segment.header),
        body: segment.body ? recurseTree(segment.body) : null,
      })
      const polyglot = tree.polyglot ? recurseSegment(tree.polyglot) : null
      const from = tree.from ? recurseSegment(tree.from) : null
      const import_ = recurseSegment(tree.import)
      const all = tree.all ? recurseToken(tree.all) : null
      const as = tree.as ? recurseSegment(tree.as) : null
      const hiding = tree.hiding ? recurseSegment(tree.hiding) : null
      const id = nodesExpected.get(spanKey)?.pop()
      node = new Import(module, id, polyglot, from, import_, all, as, hiding).exprId
      break
    }
    default: {
      const id = nodesExpected.get(spanKey)?.pop()
      node = new Generic(module, id, visitChildren(tree), tree.type).exprId
    }
  }
  const whitespace = code.substring(whitespaceStart, whitespaceEnd)
  return { node, whitespace }
}

function abstractToken(
  token: RawAst.Token,
  code: string,
  tokenIds: TokenSpanMap,
): { whitespace: string; node: Token } {
  const whitespaceStart = token.whitespaceStartInCodeBuffer
  const whitespaceEnd = whitespaceStart + token.whitespaceLengthInCodeBuffer
  const whitespace = code.substring(whitespaceStart, whitespaceEnd)
  const codeStart = token.startInCodeBuffer
  const codeEnd = codeStart + token.lengthInCodeBuffer
  const tokenCode = code.substring(codeStart, codeEnd)
  const key = tokenKey(codeStart, codeEnd - codeStart)
  const exprId = tokenIds.get(key) ?? newTokenId()
  const node = new Token(tokenCode, exprId, token.type)
  return { whitespace, node }
}

declare const nodeKeyBrand: unique symbol
type NodeKey = string & { [nodeKeyBrand]: never }
declare const tokenKeyBrand: unique symbol
type TokenKey = string & { [tokenKeyBrand]: never }
function nodeKey(start: number, length: number, type: Opt<RawAst.Tree.Type>): NodeKey {
  const type_ = type?.toString() ?? '?'
  return `${start}:${length}:${type_}` as NodeKey
}
function tokenKey(start: number, length: number): TokenKey {
  return `${start}:${length}` as TokenKey
}

interface SerializedInfoMap {
  nodes: Record<NodeKey, AstId[]>
  tokens: Record<TokenKey, TokenId>
}

interface SerializedPrintedSource {
  info: SerializedInfoMap
  code: string
}

type NodeSpanMap = Map<NodeKey, AstId[]>
type TokenSpanMap = Map<TokenKey, TokenId>

export interface InfoMap {
  nodes: NodeSpanMap
  tokens: TokenSpanMap
}

interface PrintedSource {
  info: InfoMap
  code: string
}

/** Return stringification with associated ID map. This is only exported for testing. */
export function print(ast: Ast, module?: Module | undefined): PrintedSource {
  const info: InfoMap = {
    nodes: new Map(),
    tokens: new Map(),
  }
  const code = ast._print(info, 0, '', module)
  return { info, code }
}

export type TokenTree = (TokenTree | string)[]

export function tokenTree(root: Ast): TokenTree {
  const module = root.module
  return Array.from(root.concreteChildren(), (child) => {
    if (child.node instanceof Token) {
      return child.node.code()
    } else {
      const node = module.get(child.node)
      return node ? tokenTree(node) : '<missing>'
    }
  })
}

// FIXME: We should use alias analysis to handle ambiguous names correctly.
export function findModuleMethod(module: Module, name: string): Function | null {
  for (const node of module.raw.nodes.values()) {
    if (node instanceof Function) {
      if (node.name && node.name.code() === name) {
        return node
      }
    }
  }
  return null
}

export function functionBlock(module: Module, name: string): BodyBlock | null {
  const method = findModuleMethod(module, name)
  if (!method || !(method.body instanceof BodyBlock)) return null
  return method.body
}

/*
export function insertNewNodeAST(
  block: BodyBlock,
  ident: string,
  expression: string,
): { assignment: AstId; value: AstId } {
  const value = RawCode.new(undefined, expression)._id
  const assignment = Assignment.new(undefined, ident, undefined, { node: value })
  block.pushExpression(assignment)
  return { assignment: assignment._id, value }
}

export function deleteExpressionAST(ast: Ast) {
  ast.delete()
}

export function replaceExpressionContentAST(id: AstId, code: string) {
  return RawCode.new(id, code)
}
 */

/** Parse using new AST types with old IdMap synchronization/editing. */
export function parseTransitional(code: string, idMap: IdMap): Ast {
  const legacyAst = RawAstExtended.parse(code, idMap)
  idMap.finishAndSynchronize()
  const nodes = new Map<NodeKey, AstId[]>()
  const tokens = new Map<TokenKey, TokenId>()
  const astExtended = reactive(new Map<AstId, RawAstExtended>())
  legacyAst.visitRecursive((nodeOrToken: RawAstExtended<RawAst.Tree | RawAst.Token>) => {
    const start = nodeOrToken.span()[0]
    const length = nodeOrToken.span()[1] - nodeOrToken.span()[0]
    if (nodeOrToken.isToken()) {
      const token: RawAstExtended<RawAst.Token> = nodeOrToken
      tokens.set(tokenKey(start, length), token.astId as TokenId)
    } else if (nodeOrToken.isTree()) {
      const node: RawAstExtended<RawAst.Tree> = nodeOrToken
      if (
        node.isTree(RawAst.Tree.Type.OprSectionBoundary) ||
        node.isTree(RawAst.Tree.Type.TemplateFunction)
      )
        return true
      let id = node.astId as AstId
      const preexisting = astExtended.get(id)
      if (preexisting) {
        if (!preexisting.isTree(RawAst.Tree.Type.Invalid)) {
          console.warn(`Unexpected duplicate UUID in tree`, id)
        }
        id = newNodeId()
      }
      astExtended.set(id, nodeOrToken)
      const key = nodeKey(start, length, node.inner.type)
      const ids = nodes.get(key)
      if (ids !== undefined) {
        ids.push(id)
      } else {
        nodes.set(key, [id])
      }
    }
    return true
  })
  const newRoot = Ast.parse({ info: { nodes, tokens }, code })
  newRoot.module.raw.astExtended = astExtended
  return newRoot
}

export const parse = Ast.parse
export const parseLine = Ast.parseLine

export function deserialize(serialized: string): Ast {
  return Ast.deserialize(serialized)
}

declare const AstKey: unique symbol
declare const TokenKey: unique symbol
declare module '@/providers/widgetRegistry' {
  export interface WidgetInputTypes {
    [AstKey]: Ast
    [TokenKey]: Token
  }
}<|MERGE_RESOLUTION|>--- conflicted
+++ resolved
@@ -1,15 +1,10 @@
 import * as RawAst from '@/generated/ast'
 import { parseEnso } from '@/util/ast'
 import { AstExtended as RawAstExtended } from '@/util/ast/extended'
-<<<<<<< HEAD
-import type { Opt } from '@/util/opt'
+import type { Opt } from '@/util/data/opt'
+import { Err, Ok, type Result } from '@/util/data/result'
 import type { LazyObject } from '@/util/parserSupport'
 import { unsafeEntries } from '@/util/record'
-import { Err, Ok, type Result } from '@/util/result'
-=======
-import { Err, Ok, type Result } from '@/util/data/result'
-import type { LazyObject } from '@/util/parserSupport'
->>>>>>> b5c995a7
 import * as random from 'lib0/random'
 import { IdMap, type ExprId } from 'shared/yjsModel'
 import { reactive } from 'vue'
