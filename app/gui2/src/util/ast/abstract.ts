--- conflicted
+++ resolved
@@ -4,11 +4,8 @@
 import type { Opt } from '@/util/data/opt'
 import { Err, Ok, type Result } from '@/util/data/result'
 import type { LazyObject } from '@/util/parserSupport'
-<<<<<<< HEAD
+import { unsafeEntries } from '@/util/record'
 import * as map from 'lib0/map'
-=======
-import { unsafeEntries } from '@/util/record'
->>>>>>> 56cc9561
 import * as random from 'lib0/random'
 import { IdMap, type ExprId } from 'shared/yjsModel'
 import { reactive } from 'vue'
