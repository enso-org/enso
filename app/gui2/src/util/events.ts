--- conflicted
+++ resolved
@@ -138,12 +138,8 @@
   elementRef: Ref<Element | undefined | null>,
   useContentRect = true,
 ): Ref<Vec2> {
-<<<<<<< HEAD
   const sizeRef = shallowRef<Vec2>(Vec2.Zero)
-=======
-  const sizeRef = shallowRef<Vec2>(Vec2.Zero())
   if (typeof ResizeObserver === 'undefined') return sizeRef
->>>>>>> f2651d58
   const observer = new ResizeObserver((entries) => {
     let rect: { width: number; height: number } | null = null
     for (const entry of entries) {
