--- conflicted
+++ resolved
@@ -30,13 +30,8 @@
  * until next time that data structure is queried.
  */
 export class LazySyncEffectSet {
-<<<<<<< HEAD
-  dirtyRunners = new Set<() => void>()
-  scope = effectScope()
-=======
   _dirtyRunners = new Set<() => void>()
   _scope = effectScope()
->>>>>>> 9e9860d0
 
   /**
    * Add an effect to the lazy set. The effect will run once immediately, and any subsequent runs
@@ -47,11 +42,7 @@
    */
   lazyEffect(fn: (onCleanup: OnCleanup) => void): StopEffect {
     return (
-<<<<<<< HEAD
-      this.scope.run(() => {
-=======
       this._scope.run(() => {
->>>>>>> 9e9860d0
         let cleanup: (() => void) | null = null
         const callCleanup = () => {
           if (cleanup != null) {
@@ -70,17 +61,10 @@
           },
           {
             scheduler: () => {
-<<<<<<< HEAD
-              this.dirtyRunners.add(runner)
-            },
-            onStop: () => {
-              this.dirtyRunners.delete(runner)
-=======
               this._dirtyRunners.add(runner)
             },
             onStop: () => {
               this._dirtyRunners.delete(runner)
->>>>>>> 9e9860d0
               callCleanup()
             },
           },
@@ -95,26 +79,16 @@
    * dirty, they will be rerun during the same flush.
    */
   flush() {
-<<<<<<< HEAD
-    while (this.dirtyRunners.size !== 0) {
-      const runners = [...this.dirtyRunners]
-      this.dirtyRunners.clear()
-=======
     while (this._dirtyRunners.size !== 0) {
       const runners = [...this._dirtyRunners]
       this._dirtyRunners.clear()
->>>>>>> 9e9860d0
       for (let i = 0; i < runners.length; ++i) runners[i]!()
     }
   }
 
   // Immediately stops all effects and clears the dirty set.
   stop() {
-<<<<<<< HEAD
-    this.scope.stop()
-=======
     this._scope.stop()
->>>>>>> 9e9860d0
   }
 }
 
