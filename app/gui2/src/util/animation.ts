<<<<<<< HEAD
import {
  computed,
  isRef,
  onUnmounted,
  proxyRefs,
  ref,
  watch,
  type WatchSource,
  type Ref,
} from 'vue'
import { evalWatchSource, watchSourceToRef } from './reactivity'
=======
import { onUnmounted, proxyRefs, ref, watch, type WatchSource } from 'vue'
import { watchSourceToRef } from './reactivity'
>>>>>>> 68768677

const rafCallbacks: { fn: (t: number, dt: number) => void; priority: number }[] = []

const animTime = ref(0)

/**
 * Use `requestAnimationFrame` API to perform animation. The callback will be called every frame
 * while the `active` watch source returns true value.
 *
 * For performing simple easing animations, see [`useApproach`].
 *
 * @param active As long as it returns true value, the `fn` callback will be called every frame.
 * @param fn The callback to call every animation frame.
 * @param priority When multiple callbacks are registered, the one with the lowest priority number
 * will be called first. Default priority is 0. For callbacks with the same priority, the order of
 * execution matches the order of registration.
 */
export function useRaf(
  active: WatchSource<boolean>,
  fn: (t: number, dt: number) => void,
  priority = 0,
): void {
  const callback = { fn, priority }
  function mountRaf() {
    const idx = rafCallbacks.findIndex((cb) => cb.priority > priority)
    if (idx >= 0) {
      rafCallbacks.splice(idx, 0, callback)
    } else {
      rafCallbacks.push(callback)
      runRaf()
    }
  }
  function unmountRaf() {
    const i = rafCallbacks.indexOf(callback)
    if (i >= 0) {
      rafCallbacks.splice(i, 1)
    }
  }

  watch(active, (isActive, previous) => {
    if (isActive === previous) return
    if (isActive) {
      mountRaf()
    } else {
      unmountRaf()
    }
  })
  onUnmounted(unmountRaf)
}

let rafRunning = false
function tick(time: number) {
  const lastTime = animTime.value
  const delta = Math.max(0, time - lastTime)
  animTime.value = time
  if (rafCallbacks.length > 0) {
    requestAnimationFrame(tick)
    rafCallbacks.forEach((cb) => cb.fn(time, delta))
  } else {
    rafRunning = false
  }
}

function runRaf() {
  if (!rafRunning) {
    rafRunning = true
    animTime.value = window.performance.now()
    requestAnimationFrame(tick)
  }
}

const defaultDiffFn = (a: number, b: number): number => b - a

/**
 * Animate value over time using exponential approach.
 * http://badladns.com/stories/exp-approach
 *
 * @param to Target value to approach.
 * @param timeHorizon Time at which the approach will be at 63% of the target value. Effectively
 * represents a speed of the approach. Lower values means faster animation.
 * @param epsilon The approach will stop when the difference between the current value and the
 * target value is less than `epsilon`. This is to prevent the animation from running forever.
 * @param diffFn Function that will be used to calculate the difference between two values.
 * By default, the difference is calculated as simple number difference `b - a`.
 * Custom `diffFn` can be used to implement e.g. angle value approach over the shortest arc.
 */
export function useApproach(
  to: WatchSource<number>,
  timeHorizon: number = 100,
  epsilon = 0.005,
  diffFn = defaultDiffFn,
) {
  const target = watchSourceToRef(to)
  const current = ref(target.value)

  useRaf(
    () => target.value != current.value,
    (_, dt) => {
      const targetVal = target.value
      const currentValue = current.value
      if (targetVal != currentValue) {
        const diff = diffFn(targetVal, currentValue)
        if (Math.abs(diff) > epsilon) {
          current.value = targetVal + diff / Math.exp(dt / timeHorizon)
        } else {
          current.value = targetVal
        }
      }
    },
  )

  function skip() {
    current.value = target.value
  }

  return proxyRefs({ value: current, skip })
}<|MERGE_RESOLUTION|>--- conflicted
+++ resolved
@@ -1,19 +1,5 @@
-<<<<<<< HEAD
-import {
-  computed,
-  isRef,
-  onUnmounted,
-  proxyRefs,
-  ref,
-  watch,
-  type WatchSource,
-  type Ref,
-} from 'vue'
-import { evalWatchSource, watchSourceToRef } from './reactivity'
-=======
 import { onUnmounted, proxyRefs, ref, watch, type WatchSource } from 'vue'
 import { watchSourceToRef } from './reactivity'
->>>>>>> 68768677
 
 const rafCallbacks: { fn: (t: number, dt: number) => void; priority: number }[] = []
 
