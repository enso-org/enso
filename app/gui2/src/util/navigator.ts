import { Rect } from '@/stores/rect'
<<<<<<< HEAD
import { PointerButtonMask, usePointer, useResizeObserver, useWindowEvent } from '@/util/events'
import { Vec2 } from '@/util/vec2'
import { computed, proxyRefs, ref, type Ref } from 'vue'
=======
import { computed, proxyRefs, ref, type Ref } from 'vue'
import { PointerButtonMask, usePointer, useResizeObserver, useWindowEvent } from './events'
import { Vec2 } from './vec2'
>>>>>>> 856e05ca

function elemRect(target: Element | undefined): Rect {
  if (target != null && target instanceof Element) {
    const domRect = target.getBoundingClientRect()
    return new Rect(new Vec2(domRect.x, domRect.y), new Vec2(domRect.width, domRect.height))
  }
  return Rect.Zero()
}

export function useNavigator(viewportNode: Ref<Element | undefined>) {
  const size = useResizeObserver(viewportNode)
  const center = ref<Vec2>(Vec2.Zero())
  const scale = ref(1)
  const panPointer = usePointer((pos) => {
    center.value = center.value.addScaled(pos.delta, -1 / scale.value)
  }, PointerButtonMask.Auxiliary)

  function eventToScenePos(event: PointerEvent, client?: Vec2): Vec2 {
    const rect = elemRect(viewportNode.value)
    const clientPos = client ?? new Vec2(event.clientX, event.clientY)
    const canvasPos = clientPos.sub(rect.pos)
    const v = viewport.value
    return new Vec2(
      v.pos.x + v.size.x * (canvasPos.x / rect.size.x),
      v.pos.y + v.size.y * (canvasPos.y / rect.size.y),
    )
  }

  let zoomPivot = Vec2.Zero()
  const zoomPointer = usePointer((pos, event, ty) => {
    if (ty === 'start') {
      zoomPivot = eventToScenePos(event, pos.initial)
    }

    const prevScale = scale.value
    scale.value = Math.max(0.1, Math.min(10, scale.value * Math.exp(-pos.delta.y / 100)))
    center.value = center.value
      .sub(zoomPivot)
      .scale(prevScale / scale.value)
      .add(zoomPivot)
  }, PointerButtonMask.Secondary)

  const viewport = computed(() => {
    const nodeSize = size.value
    const { x, y } = center.value
    const s = scale.value
    const w = nodeSize.x / s
    const h = nodeSize.y / s
    return new Rect(new Vec2(x - w / 2, y - h / 2), new Vec2(w, h))
  })

  const viewBox = computed(() => {
    const v = viewport.value
    return `${v.pos.x} ${v.pos.y} ${v.size.x} ${v.size.y}`
  })

  const transform = computed(() => {
    const nodeSize = size.value
    const { x, y } = center.value
    const s = scale.value
    const w = nodeSize.x / s
    const h = nodeSize.y / s
    return `scale(${s}) translate(${-x + w / 2}px, ${-y + h / 2}px)`
  })

  useWindowEvent(
    'contextmenu',
    (e) => {
      e.preventDefault()
    },
    { capture: true },
  )

  const sceneMousePos = ref<Vec2 | null>(null)

  return proxyRefs({
    events: {
      pointermove(e: PointerEvent) {
        sceneMousePos.value = eventToScenePos(e)
      },
      pointerleave() {
        sceneMousePos.value = null
      },
      pointerdown(e: PointerEvent) {
        panPointer.events.pointerdown(e)
        zoomPointer.events.pointerdown(e)
      },
      wheel(e: WheelEvent) {
        e.preventDefault()
        // When using a macbook trackpad, e.ctrlKey indicates a pinch gesture.
        if (e.ctrlKey) {
          const s = Math.exp(-e.deltaY / 100)
          scale.value = Math.min(Math.max(0.5, scale.value * s), 10)
        } else {
          const delta = new Vec2(e.deltaX, e.deltaY)
          center.value = center.value.addScaled(delta, 1 / scale.value)
        }
      },
    },
    scale,
    viewBox,
    transform,
    sceneMousePos,
  })
}<|MERGE_RESOLUTION|>--- conflicted
+++ resolved
@@ -1,13 +1,7 @@
 import { Rect } from '@/stores/rect'
-<<<<<<< HEAD
-import { PointerButtonMask, usePointer, useResizeObserver, useWindowEvent } from '@/util/events'
-import { Vec2 } from '@/util/vec2'
-import { computed, proxyRefs, ref, type Ref } from 'vue'
-=======
 import { computed, proxyRefs, ref, type Ref } from 'vue'
 import { PointerButtonMask, usePointer, useResizeObserver, useWindowEvent } from './events'
 import { Vec2 } from './vec2'
->>>>>>> 856e05ca
 
 function elemRect(target: Element | undefined): Rect {
   if (target != null && target instanceof Element) {
