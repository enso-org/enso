--- conflicted
+++ resolved
@@ -1,12 +1,7 @@
+import { IS_NODE } from '@/util/detect'
 import init, { parse, parse_doc_to_json } from '../../rust-ffi/pkg/rust_ffi'
 
-<<<<<<< HEAD
-// Normally `global` is node-specific, but a workaround requires `global` to also exist
-// in the browser for Amplify to work.
-if (typeof global !== 'undefined' && (global as any)[Symbol.toStringTag] === 'global') {
-=======
-if (RUNNING_VITEST) {
->>>>>>> b64a7d39
+if (IS_NODE) {
   const fs = await import('node:fs/promises')
   const buffer = await fs.readFile('./rust-ffi/pkg/rust_ffi_bg.wasm')
   await init(buffer)
