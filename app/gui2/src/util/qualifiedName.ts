--- conflicted
+++ resolved
@@ -40,13 +40,8 @@
 }
 
 /** Split the qualified name to parent and last segment (name). */
-<<<<<<< HEAD
 export function qnSplit(name: QualifiedName): [QualifiedName | null, Identifier] {
-  const separator = name.lastIndexOf('.')
-=======
-export function qnSplit(name: QualifiedName): [Opt<QualifiedName>, Identifier] {
   const separator = qnLastSegmentIndex(name)
->>>>>>> a9387cd0
   const parent = separator > 0 ? (name.substring(0, separator) as QualifiedName) : null
   const lastSegment = name.substring(separator + 1) as Identifier
   return [parent, lastSegment]
@@ -59,13 +54,8 @@
 }
 
 /** Get the parent qualified name (without last segment) */
-<<<<<<< HEAD
 export function qnParent(name: QualifiedName): QualifiedName | null {
-  const separator = name.lastIndexOf('.')
-=======
-export function qnParent(name: QualifiedName): Opt<QualifiedName> {
   const separator = qnLastSegmentIndex(name)
->>>>>>> a9387cd0
   return separator > 1 ? (name.substring(0, separator) as QualifiedName) : null
 }
 
