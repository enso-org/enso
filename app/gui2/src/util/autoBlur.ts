--- conflicted
+++ resolved
@@ -13,7 +13,6 @@
   })
 }
 
-<<<<<<< HEAD
 const autoBlurRoots = new Set<HTMLElement | SVGElement | MathMLElement>()
 
 export function registerAutoBlurHandler() {
@@ -38,27 +37,13 @@
       return false
     },
     { capture: true },
-=======
+  )
+}
+
 /** Returns true if the target of the event is in the DOM subtree of the given `area` element. */
 export function targetIsOutside(
   e: Event,
   area: Ref<HTMLElement | SVGElement | MathMLElement | undefined>,
 ): boolean {
   return !!area.value && e.target instanceof Element && !area.value.contains(e.target)
-}
-
-/** Internal logic of `useAutoBlur`, useful for direct usage in some cases.
- * Returns `true` if `event` does not target `root` and blurs currently active element.
- * Otherwise returns `false` and does nothing. */
-export function blurIfNecessary(
-  root: Ref<HTMLElement | SVGElement | MathMLElement | undefined>,
-  event: MouseEvent,
-): boolean {
-  if (!root.value?.contains(document.activeElement) || !targetIsOutside(event, root)) return false
-  if (
-    !(document.activeElement instanceof HTMLElement) &&
-    !(document.activeElement instanceof SVGElement) &&
-    !(document.activeElement instanceof MathMLElement)
->>>>>>> ac4bbd89
-  )
 }