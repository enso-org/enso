--- conflicted
+++ resolved
@@ -1,11 +1,7 @@
-<<<<<<< HEAD
-import type { ForcePort } from '@/providers/portInfo'
+import type { PortId } from '@/providers/portInfo'
 import { AnyWidget } from '@/providers/widgetRegistry'
 import type { WidgetConfiguration } from '@/providers/widgetRegistry/configuration'
 import * as widgetCfg from '@/providers/widgetRegistry/configuration'
-=======
-import type { PortId } from '@/providers/portInfo'
->>>>>>> 74436830
 import type { SuggestionEntry, SuggestionEntryArgument } from '@/stores/suggestionDatabase/entry'
 import { Ast } from '@/util/ast'
 import { tryGetIndex } from '@/util/data/array'
@@ -16,41 +12,32 @@
   Infix,
 }
 
-export class Argument {
+export class ArgumentPlaceholder {
   constructor(
-<<<<<<< HEAD
+    public callId: string,
+    public index: number,
+    public argInfo: SuggestionEntryArgument,
     public kind: ApplicationKind,
-    public ast: Ast.Ast | undefined,
-    public index?: number | undefined,
-    public argInfo?: SuggestionEntryArgument | undefined,
+    public insertAsNamed: boolean,
     public dynamicConfig?: WidgetConfiguration | undefined,
   ) {}
 
   static WithRetrievedConfig(
+    callId: string,
+    index: number,
+    info: SuggestionEntryArgument,
     kind: ApplicationKind,
-    ast: Ast.Ast | undefined,
-    index: number | undefined,
-    info: SuggestionEntryArgument | undefined,
+    insertAsNamed: boolean,
     functionCallConfig: widgetCfg.FunctionCall | undefined,
   ) {
     const cfg =
       info != null ? functionCallConfig?.parameters.get(info.name) ?? undefined : undefined
-    return new Argument(kind, ast, index, info, cfg)
+    return new ArgumentPlaceholder(callId, index, info, kind, insertAsNamed, cfg)
   }
 
   toAnyWidget(): AnyWidget {
-    return new AnyWidget(this.ast, this.dynamicConfig, this.argInfo)
-  }
-
-  isPlaceholder() {
-    return this.ast == null
-=======
-    public callId: string,
-    public index: number,
-    public info: SuggestionEntryArgument,
-    public kind: ApplicationKind,
-    public insertAsNamed: boolean,
-  ) {}
+    return new AnyWidget(this.portId, undefined, this.dynamicConfig, this.argInfo)
+  }
 
   get portId(): PortId {
     return `${this.callId}[${this.index}]` as PortId
@@ -61,13 +48,29 @@
   constructor(
     public ast: Ast.Ast,
     public index: number | undefined,
-    public info: SuggestionEntryArgument | undefined,
+    public argInfo: SuggestionEntryArgument | undefined,
     public kind: ApplicationKind,
+    public dynamicConfig?: WidgetConfiguration | undefined,
   ) {}
 
+  static WithRetrievedConfig(
+    ast: Ast.Ast,
+    index: number | undefined,
+    info: SuggestionEntryArgument | undefined,
+    kind: ApplicationKind,
+    functionCallConfig: widgetCfg.FunctionCall | undefined,
+  ) {
+    const cfg =
+      info != null ? functionCallConfig?.parameters.get(info.name) ?? undefined : undefined
+    return new ArgumentAst(ast, index, info, kind, cfg)
+  }
+
+  toAnyWidget(): AnyWidget {
+    return new AnyWidget(this.portId, this.ast, this.dynamicConfig, this.argInfo)
+  }
+
   get portId(): PortId {
-    return this.ast.exprId as string as PortId
->>>>>>> 74436830
+    return this.ast.exprId
   }
 }
 
@@ -135,29 +138,26 @@
 
 export class ArgumentApplication {
   private constructor(
-<<<<<<< HEAD
     public appTree: Ast.Ast | undefined,
-    public target: ArgumentApplication | Argument | Ast.Ast,
-=======
-    public appTree: Ast.Ast,
     public target: ArgumentApplication | Ast.Ast | ArgumentPlaceholder | ArgumentAst,
->>>>>>> 74436830
     public infixOperator: Ast.Token | undefined,
-    public argument: Argument,
+    public argument: ArgumentAst | ArgumentPlaceholder,
   ) {}
 
-  private static FromInterpretedInfix(interpreted: AnalyzedInfix, callInfo: CallInfo) {
+  private static FromInterpretedInfix(interpreted: InterpretedInfix, callInfo: CallInfo) {
     // Access infixes are not real infix calls.
     if (isAccessOperator(interpreted.operator)) return interpreted.appTree
     const { suggestion, widgetCfg } = callInfo
 
     const kind = ApplicationKind.Infix
+    const callId = interpreted.appTree.exprId
+
     const argFor = (key: 'lhs' | 'rhs', index: number) => {
       const tree = interpreted[key]
       const info = tryGetIndex(suggestion?.arguments, index) ?? unknownArgInfoNamed(key)
       return tree != null
-        ? Argument.WithRetrievedConfig(kind, tree, index, info, widgetCfg)
-        : Argument.WithRetrievedConfig(kind, undefined, index, info, widgetCfg)
+        ? ArgumentAst.WithRetrievedConfig(tree, index, info, kind, widgetCfg)
+        : ArgumentPlaceholder.WithRetrievedConfig(callId, index, info, kind, false, widgetCfg)
     }
     return new ArgumentApplication(
       interpreted.appTree,
@@ -167,46 +167,14 @@
     )
   }
 
-<<<<<<< HEAD
   private static FromInterpretedPrefix(
-    interpreted: AnalyzedPrefix,
+    interpreted: InterpretedPrefix,
     callInfo: CallInfo,
     stripSelfArgument: boolean,
   ) {
     const { noArgsCall, appMethodCall, suggestion, widgetCfg } = callInfo
     const kind = ApplicationKind.Prefix
-=======
-  static FromInterpretedWithInfo(
-    interpreted: InterpretedCall,
-    noArgsCall: MethodCall | undefined,
-    appMethodCall: MethodCall | undefined,
-    suggestion: SuggestionEntry | undefined,
-    stripSelfArgument: boolean = false,
-  ): ArgumentApplication | Ast.Ast {
-    const knownArguments = suggestion?.arguments
-
-    const callId =
-      interpreted.kind === 'infix' ? interpreted.appTree.exprId : interpreted.func.exprId
-
-    if (interpreted.kind === 'infix') {
-      const isAccess = isAccessOperator(interpreted.operator)
-      const argFor = (key: 'lhs' | 'rhs', index: number) => {
-        const tree = interpreted[key]
-        const info = tryGetIndex(knownArguments, index) ?? unknownArgInfoNamed(key)
-        return tree != null
-          ? isAccess
-            ? tree
-            : new ArgumentAst(tree, index, info, ApplicationKind.Infix)
-          : new ArgumentPlaceholder(callId, index, info, ApplicationKind.Infix, false)
-      }
-      return new ArgumentApplication(
-        interpreted.appTree,
-        argFor('lhs', 0),
-        interpreted.operator,
-        argFor('rhs', 1),
-      )
-    }
->>>>>>> 74436830
+    const callId = interpreted.func.exprId
 
     const knownArguments = suggestion?.arguments
     const notAppliedArguments = appMethodCall?.notAppliedArguments ?? []
@@ -232,7 +200,7 @@
 
     const prefixArgsToDisplay: Array<{
       appTree: Ast.Ast
-      argument: Argument
+      argument: ArgumentAst | ArgumentPlaceholder
     }> = []
 
     function insertPlaceholdersUpto(index: number, appTree: Ast.Ast) {
@@ -243,17 +211,14 @@
         if (argIndex != null && argInfo != null) {
           prefixArgsToDisplay.push({
             appTree,
-<<<<<<< HEAD
-            argument: Argument.WithRetrievedConfig(kind, undefined, argIndex, argInfo, widgetCfg),
-=======
-            argument: new ArgumentPlaceholder(
+            argument: ArgumentPlaceholder.WithRetrievedConfig(
               callId,
               argIndex,
               argInfo,
               ApplicationKind.Prefix,
               !canInsertPositional,
+              widgetCfg,
             ),
->>>>>>> 74436830
           })
 
           canInsertPositional = false
@@ -264,15 +229,17 @@
     for (const realArg of interpreted.args) {
       if (realArg.argName == null) {
         const argIndex = argumentsLeftToMatch.shift()
-<<<<<<< HEAD
-        if (argIndex != null) insertPlaceholdersUpto(argIndex, realArg.appTree)
+        if (argIndex != null) insertPlaceholdersUpto(argIndex, realArg.appTree.function)
         const info = tryGetIndex(knownArguments, argIndex)
-=======
-        if (argIndex != null) insertPlaceholdersUpto(argIndex, realArg.appTree.function)
->>>>>>> 74436830
         prefixArgsToDisplay.push({
           appTree: realArg.appTree,
-          argument: Argument.WithRetrievedConfig(kind, realArg.argument, argIndex, info, widgetCfg),
+          argument: ArgumentAst.WithRetrievedConfig(
+            realArg.argument,
+            argIndex,
+            info,
+            kind,
+            widgetCfg,
+          ),
         })
       } else {
         // When name is present, we need to find the argument with the same name in the list of
@@ -280,16 +247,20 @@
         const name = realArg.argName
         const foundIdx = argumentsLeftToMatch.findIndex((i) => knownArguments?.[i]?.name === name)
         const argIndex = foundIdx === -1 ? undefined : argumentsLeftToMatch.splice(foundIdx, 1)[0]
-<<<<<<< HEAD
+
         if (argIndex != null && foundIdx === 0) insertPlaceholdersUpto(argIndex, realArg.appTree)
         const info = tryGetIndex(knownArguments, argIndex) ?? unknownArgInfoNamed(name)
-=======
         if (argIndex != null && foundIdx === 0)
           insertPlaceholdersUpto(argIndex, realArg.appTree.function)
->>>>>>> 74436830
         prefixArgsToDisplay.push({
           appTree: realArg.appTree,
-          argument: Argument.WithRetrievedConfig(kind, realArg.argument, argIndex, info, widgetCfg),
+          argument: ArgumentAst.WithRetrievedConfig(
+            realArg.argument,
+            argIndex,
+            info,
+            kind,
+            widgetCfg,
+          ),
         })
       }
     }
@@ -304,7 +275,6 @@
     )
   }
 
-<<<<<<< HEAD
   static FromInterpretedWithInfo(
     interpreted: InterpretedCall,
     callInfo: CallInfo = {},
@@ -314,13 +284,14 @@
       return ArgumentApplication.FromInterpretedInfix(interpreted, callInfo)
     } else {
       return ArgumentApplication.FromInterpretedPrefix(interpreted, callInfo, stripSelfArgument)
-=======
+    }
+  }
+
   *iterApplications(): IterableIterator<ArgumentApplication> {
     let current: typeof this.target = this
     while (current instanceof ArgumentApplication) {
       yield current
       current = current.target
->>>>>>> 74436830
     }
   }
 }
@@ -342,15 +313,11 @@
 
 declare const ArgumentApplicationKey: unique symbol
 declare const ArgumentAstKey: unique symbol
+declare const ArgumentPlaceholderKey: unique symbol
 declare module '@/providers/widgetRegistry' {
   export interface WidgetInputTypes {
     [ArgumentApplicationKey]: ArgumentApplication
-<<<<<<< HEAD
-    [ArgumentAstKey]: Argument
-    [ForcePortKey]: ForcePort
-=======
     [ArgumentPlaceholderKey]: ArgumentPlaceholder
     [ArgumentAstKey]: ArgumentAst
->>>>>>> 74436830
   }
 }