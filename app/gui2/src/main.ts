import 'enso-dashboard/src/tailwind.css'

const INITIAL_URL_KEY = `Enso-initial-url`

import './assets/main.css'

import { isMac } from 'lib0/environment'
import { decodeQueryParams } from 'lib0/url'
import { createPinia } from 'pinia'
<<<<<<< HEAD
import { basicSetup } from 'codemirror'
import VueCodemirror from 'vue-codemirror'
=======
import { createApp, type App } from 'vue'
import AppRoot from './App.vue'

const params = decodeQueryParams(location.href)

// Temporary hardcode
const config = {
  supportsLocalBackend: true,
  supportsDeepLinks: isMac,
  shouldUseAuthentication: false,
  projectManagerUrl: PROJECT_MANAGER_URL,
  initialProjectName: params.project ?? null,
}

let app: App | null = null

interface StringConfig {
  [key: string]: StringConfig | string
}

async function runApp(config: StringConfig | null, accessToken: string | null, metadata?: object) {
  if (app != null) stopApp()
  const rootProps = { config, accessToken, metadata }
  app = createApp(AppRoot, rootProps)
  app.use(createPinia())
  app.mount('#app')
}

function stopApp() {
  if (app == null) return
  app.unmount()
  app = null
}

const appRunner = { runApp, stopApp }
>>>>>>> 12c4f298

const dashboard = await import('enso-authentication')

<<<<<<< HEAD
const app = createApp(App)
app.use(createPinia())
app.use(VueCodemirror, { extensions: [basicSetup] })
app.mount('#app')
=======
/** The entrypoint into the IDE. */
function main() {
  /** Note: Signing out always redirects to `/`. It is impossible to make this work,
   * as it is not possible to distinguish between having just logged out, and explicitly
   * opening a page with no URL parameters set.
   *
   * Client-side routing endpoints are explicitly not supported for live-reload, as they are
   * transitional pages that should not need live-reload when running `gui watch`. */
  const url = new URL(location.href)
  const isInAuthenticationFlow = url.searchParams.has('code') && url.searchParams.has('state')
  const authenticationUrl = location.href
  if (isInAuthenticationFlow) {
    history.replaceState(null, '', localStorage.getItem(INITIAL_URL_KEY))
  }
  // const configOptions = OPTIONS.clone()
  if (isInAuthenticationFlow) {
    history.replaceState(null, '', authenticationUrl)
  } else {
    localStorage.setItem(INITIAL_URL_KEY, location.href)
  }
  dashboard.run({
    appRunner,
    logger: console,
    supportsLocalBackend: true, // TODO
    supportsDeepLinks: false, // TODO
    projectManagerUrl: config.projectManagerUrl,
    isAuthenticationDisabled: !config.shouldUseAuthentication,
    shouldShowDashboard: true,
    initialProjectName: config.initialProjectName,
    onAuthenticated() {
      if (isInAuthenticationFlow) {
        const initialUrl = localStorage.getItem(INITIAL_URL_KEY)
        if (initialUrl != null) {
          // This is not used past this point, however it is set to the initial URL
          // to make refreshing work as expected.
          history.replaceState(null, '', initialUrl)
        }
      }
    },
  })
}

main()
>>>>>>> 12c4f298
<|MERGE_RESOLUTION|>--- conflicted
+++ resolved
@@ -7,12 +7,10 @@
 import { isMac } from 'lib0/environment'
 import { decodeQueryParams } from 'lib0/url'
 import { createPinia } from 'pinia'
-<<<<<<< HEAD
+import { createApp, type App } from 'vue'
+import AppRoot from './App.vue'
 import { basicSetup } from 'codemirror'
 import VueCodemirror from 'vue-codemirror'
-=======
-import { createApp, type App } from 'vue'
-import AppRoot from './App.vue'
 
 const params = decodeQueryParams(location.href)
 
@@ -36,6 +34,7 @@
   const rootProps = { config, accessToken, metadata }
   app = createApp(AppRoot, rootProps)
   app.use(createPinia())
+  app.use(VueCodemirror, { extensions: [basicSetup] })
   app.mount('#app')
 }
 
@@ -46,16 +45,9 @@
 }
 
 const appRunner = { runApp, stopApp }
->>>>>>> 12c4f298
 
 const dashboard = await import('enso-authentication')
 
-<<<<<<< HEAD
-const app = createApp(App)
-app.use(createPinia())
-app.use(VueCodemirror, { extensions: [basicSetup] })
-app.mount('#app')
-=======
 /** The entrypoint into the IDE. */
 function main() {
   /** Note: Signing out always redirects to `/`. It is impossible to make this work,
@@ -98,5 +90,4 @@
   })
 }
 
-main()
->>>>>>> 12c4f298
+main()