<script setup lang="ts">
import { provideGuiConfig, type GuiConfig } from '@/providers/guiConfig'
<<<<<<< HEAD
import ProjectView from '@/views/ProjectView.vue'
import { toRef } from 'vue'
=======
import { useSuggestionDbStore } from '@/stores/suggestionDatabase'
import ProjectView from '@/views/ProjectView.vue'
import { onMounted, toRef } from 'vue'
>>>>>>> 856e05ca

const props = defineProps<{
  config: GuiConfig
}>()

provideGuiConfig(toRef(props, 'config'))
<<<<<<< HEAD
=======

onMounted(() => useSuggestionDbStore().initializeDb())
>>>>>>> 856e05ca
</script>

<template>
  <ProjectView class="flex" />
</template>

<style scoped>
.flex {
  flex: 1;
}
</style>
@/providers/guiConfig<|MERGE_RESOLUTION|>--- conflicted
+++ resolved
@@ -1,24 +1,16 @@
 <script setup lang="ts">
 import { provideGuiConfig, type GuiConfig } from '@/providers/guiConfig'
-<<<<<<< HEAD
-import ProjectView from '@/views/ProjectView.vue'
-import { toRef } from 'vue'
-=======
 import { useSuggestionDbStore } from '@/stores/suggestionDatabase'
 import ProjectView from '@/views/ProjectView.vue'
 import { onMounted, toRef } from 'vue'
->>>>>>> 856e05ca
 
 const props = defineProps<{
   config: GuiConfig
 }>()
 
 provideGuiConfig(toRef(props, 'config'))
-<<<<<<< HEAD
-=======
 
 onMounted(() => useSuggestionDbStore().initializeDb())
->>>>>>> 856e05ca
 </script>
 
 <template>
