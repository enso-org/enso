<script setup lang="ts">
<<<<<<< HEAD
import { provideGuiConfig, type GuiConfig } from '@/providers/guiConfig'
import ProjectView from '@/views/ProjectView.vue'
import { toRef } from 'vue'

const props = defineProps<{
  config: GuiConfig
}>()

provideGuiConfig(toRef(props, 'config'))
=======
import { onMounted } from 'vue'
import { useSuggestionDbStore } from '@/stores/suggestionDatabase'
import ProjectView from '@/views/ProjectView.vue'

onMounted(() => useSuggestionDbStore().initializeDb())
>>>>>>> 2e1791b6
</script>

<template>
  <ProjectView class="flex" />
</template>

<style scoped>
.flex {
  flex: 1;
}
</style>
@/providers/guiConfig<|MERGE_RESOLUTION|>--- conflicted
+++ resolved
@@ -1,21 +1,16 @@
 <script setup lang="ts">
-<<<<<<< HEAD
 import { provideGuiConfig, type GuiConfig } from '@/providers/guiConfig'
+import { useSuggestionDbStore } from '@/stores/suggestionDatabase'
 import ProjectView from '@/views/ProjectView.vue'
-import { toRef } from 'vue'
+import { onMounted, toRef } from 'vue'
 
 const props = defineProps<{
   config: GuiConfig
 }>()
 
 provideGuiConfig(toRef(props, 'config'))
-=======
-import { onMounted } from 'vue'
-import { useSuggestionDbStore } from '@/stores/suggestionDatabase'
-import ProjectView from '@/views/ProjectView.vue'
 
 onMounted(() => useSuggestionDbStore().initializeDb())
->>>>>>> 2e1791b6
 </script>
 
 <template>
@@ -26,5 +21,4 @@
 .flex {
   flex: 1;
 }
-</style>
-@/providers/guiConfig+</style>