import { parse as babelParse } from '@babel/parser'
import MagicString from 'magic-string'
import { transform } from 'sucrase'
import { compileScript, compileStyle, parse } from 'vue/compiler-sfc'

let builtinModules = new Set<string>()
const ids = new Set<string>()
function generateId() {
  for (;;) {
    const id = Math.floor(Math.random() * 0xffffffff)
      .toString(16)
      .padStart(8, '0')
    if (!ids.has(id)) {
      return id
    }
  }
}

function addStyle(code: string) {
  postMessage({ type: 'style', code })
}
// function addRawImport(path: string, value: unknown) {
//   postMessage({ type: 'raw-import', path, value })
// }
function addUrlImport(path: string, mimeType: string, value: string) {
  postMessage({ type: 'url-import', path, mimeType, value })
}
function addImport(path: string, code: string) {
  postMessage({ type: 'import', path, code })
}

async function importSvg(path: string) {
  const text = await (await fetch(path)).text()
  addUrlImport(path, 'image/svg+xml', text)
}

async function importTS(path: string) {
  const dir = path.replace(/[^/\\]+$/, '')
  const scriptTs = await (await fetch(path)).text()
  const text = transform(scriptTs, {
    disableESTransforms: true,
    transforms: ['typescript'],
  }).code
  addImport(path, await rewriteImports(text, dir, undefined))
}

async function importVue(path: string) {
  const dir = path.replace(/[^/\\]+$/, '')
  const raw = await (await fetch(path)).text()
  const filename = path.match(/[^/\\]+$/)?.[0]!
  const parsed = parse(raw, { filename })
  const id = generateId()
  for (const style of parsed.descriptor.styles) {
    addStyle(
      compileStyle({ filename, source: style.content, id, scoped: style.scoped ?? false }).code,
    )
  }
  const scriptTs = compileScript(parsed.descriptor, {
    id,
    inlineTemplate: true,
    sourceMap: false,
  }).content
  const text = transform(scriptTs, {
    disableESTransforms: true,
    transforms: ['typescript'],
  }).code
  addImport(path, await rewriteImports(text, dir, id))
}

async function rewriteImports(code: string, dir: string, id: string | undefined) {
  const ast = babelParse(code, { sourceType: 'module' })
  const s = new MagicString(code)
<<<<<<< HEAD
  for (let i = 0; i < ast.program.body.length; ) {
    const stmt = ast.program.body[i]!
=======
  for (const stmt of ast.program.body) {
>>>>>>> 82237cdf
    switch (stmt.type) {
      case 'ImportDeclaration': {
        let path = stmt.source.extra!.rawValue as string
        const isBuiltin = builtinModules.has(path)
        const isRelative = /^[./]/.test(path)
        if (isRelative) {
          path = new URL(dir + path, location.href).toString()
        }
        if (
          isBuiltin ||
          (isRelative && (path.endsWith('.svg') || path.endsWith('.ts') || path.endsWith('.vue')))
        ) {
          const specifiers = stmt.specifiers.map((s: any) => {
            if (s.type === 'ImportDefaultSpecifier') {
              return `default: ${s.local.name}`
            } else {
              if (s.imported.start === s.local.start) {
                return s.imported.loc.identifierName
              } else {
                return `${s.imported.loc.identifierName}: ${s.local.loc.identifierName}`
              }
            }
          })
          s.overwrite(
            stmt.start!,
            stmt.end!,
            `const { ${specifiers.join(
              ', ',
            )} } = await window.__visualizationModules[${JSON.stringify(path)}];`,
          )
          if (isBuiltin) {
            // No further action is needed.
          } else if (path.endsWith('.svg')) {
            await importSvg(path)
          } else if (path.endsWith('.ts')) {
            await importTS(path)
          } else if (path.endsWith('.vue')) {
            await importVue(path)
          }
        }
        break
      }
      case 'ExportDefaultDeclaration': {
<<<<<<< HEAD
        if (
          id != null &&
          'callee' in stmt.declaration &&
          'name' in stmt.declaration.callee &&
          stmt.declaration?.callee?.name === '_defineComponent'
        ) {
          const firstProp =
            'arguments' in stmt.declaration &&
            stmt.declaration?.arguments?.[0] &&
            'properties' in stmt.declaration?.arguments?.[0]
              ? stmt.declaration?.arguments?.[0]?.properties?.[0]
              : undefined
          if (firstProp != null && firstProp.start != null) {
=======
        if (id != null && (stmt.declaration as any)?.callee?.name === '_defineComponent') {
          const firstProp = (stmt.declaration as any)?.arguments?.[0]?.properties?.[0]
          if (firstProp?.start != null) {
>>>>>>> 82237cdf
            s.appendLeft(firstProp.start, `__scopeId: ${JSON.stringify(`data-v-${id}`)}, `)
          }
        }
        break
      }
    }
  }
  return s.toString()
}

async function compileVisualization(path: string, addStyle: (code: string) => void) {
  const filename = path.match(/[^/\\]+$/)?.[0]!
  const dir = path.replace(/[^/\\]+$/, '')
  const text = await (await fetch(path)).text()
  const id = generateId()
  const parsed = parse(text, { filename })
  for (const style of parsed.descriptor.styles) {
    addStyle(
      compileStyle({ filename, source: style.content, id, scoped: style.scoped ?? false }).code,
    )
  }
  const scriptTs = compileScript(parsed.descriptor, {
    id,
    inlineTemplate: true,
    sourceMap: false,
  }).content
  const scriptRaw = transform(scriptTs, {
    disableESTransforms: true,
    transforms: ['typescript'],
  }).code
  addImport(path, await rewriteImports(scriptRaw, dir, id))
  return path
}

onmessage = async (
  event: MessageEvent<
    | { type: 'register-builtin-modules'; modules: string[] }
    | { type: 'compile'; id: number; path: string }
  >,
) => {
  switch (event.data.type) {
    case 'register-builtin-modules': {
      builtinModules = new Set(event.data.modules)
      break
    }
    case 'compile': {
      postMessage({
        type: 'compilation-result',
        id: event.data.id,
        path: await compileVisualization(event.data.path, addStyle),
      })
      break
    }
  }
}<|MERGE_RESOLUTION|>--- conflicted
+++ resolved
@@ -70,12 +70,7 @@
 async function rewriteImports(code: string, dir: string, id: string | undefined) {
   const ast = babelParse(code, { sourceType: 'module' })
   const s = new MagicString(code)
-<<<<<<< HEAD
-  for (let i = 0; i < ast.program.body.length; ) {
-    const stmt = ast.program.body[i]!
-=======
   for (const stmt of ast.program.body) {
->>>>>>> 82237cdf
     switch (stmt.type) {
       case 'ImportDeclaration': {
         let path = stmt.source.extra!.rawValue as string
@@ -119,25 +114,9 @@
         break
       }
       case 'ExportDefaultDeclaration': {
-<<<<<<< HEAD
-        if (
-          id != null &&
-          'callee' in stmt.declaration &&
-          'name' in stmt.declaration.callee &&
-          stmt.declaration?.callee?.name === '_defineComponent'
-        ) {
-          const firstProp =
-            'arguments' in stmt.declaration &&
-            stmt.declaration?.arguments?.[0] &&
-            'properties' in stmt.declaration?.arguments?.[0]
-              ? stmt.declaration?.arguments?.[0]?.properties?.[0]
-              : undefined
-          if (firstProp != null && firstProp.start != null) {
-=======
         if (id != null && (stmt.declaration as any)?.callee?.name === '_defineComponent') {
           const firstProp = (stmt.declaration as any)?.arguments?.[0]?.properties?.[0]
           if (firstProp?.start != null) {
->>>>>>> 82237cdf
             s.appendLeft(firstProp.start, `__scopeId: ${JSON.stringify(`data-v-${id}`)}, `)
           }
         }
