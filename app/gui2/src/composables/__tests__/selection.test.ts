--- conflicted
+++ resolved
@@ -105,18 +105,12 @@
 
 // There is no PointerEvent class in jsdom (yet).
 class MockPointerEvent extends MouseEvent {
-<<<<<<< HEAD
-  currentTarget: EventTarget | null = null
-  pointerId: number
-  constructor(type: string, options: MouseEventInit & { currentTarget?: Element | undefined }) {
-    super(type, options)
-    Object.defineProperty(this, 'currentTarget', { value: options.currentTarget ?? null })
-=======
   readonly pointerId: number
   constructor(type: string, options: MouseEventInit & { currentTarget?: Element | undefined }) {
     super(type, options)
-    vi.spyOn(this, 'currentTarget', 'get').mockReturnValue(options.currentTarget ?? null)
->>>>>>> 618080b8
+    vi.spyOn<MouseEvent, 'currentTarget'>(this, 'currentTarget', 'get').mockReturnValue(
+      options.currentTarget ?? null,
+    )
     this.pointerId = 4
   }
 }
