--- conflicted
+++ resolved
@@ -14,13 +14,9 @@
 import { filterDefined } from '@/util/data/iterable'
 import { Rect } from '@/util/data/rect'
 import { Vec2 } from '@/util/data/vec2'
-<<<<<<< HEAD
 import { qnLastSegment, tryQualifiedName } from '@/util/qualifiedName'
+import type { ToValue } from '@/util/reactivity'
 import { assert, assertNever } from 'shared/util/assert'
-=======
-import type { ToValue } from '@/util/reactivity'
-import { assertNever } from 'shared/util/assert'
->>>>>>> a5ca9f9a
 import { mustExtend } from 'shared/util/types'
 import { toValue } from 'vue'
 
