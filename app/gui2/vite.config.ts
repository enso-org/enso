--- conflicted
+++ resolved
@@ -6,12 +6,8 @@
 import tailwindcss from 'tailwindcss'
 import tailwindcssNesting from 'tailwindcss/nesting'
 import { defineConfig, type Plugin } from 'vite'
-<<<<<<< HEAD
-import topLevelAwait from 'vite-plugin-top-level-await'
 import { loadEnv } from '../ide-desktop/lib/dashboard/env'
 import { globals } from '../ide-desktop/lib/dashboard/globals'
-=======
->>>>>>> c60d1ba3
 // @ts-expect-error
 import * as tailwindConfig from 'enso-dashboard/tailwind.config'
 import { createGatewayServer } from './ydoc-server'
