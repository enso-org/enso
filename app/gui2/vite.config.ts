/// <reference types="histoire" />

import vue from '@vitejs/plugin-vue'
import { getDefines, readEnvironmentFromFile } from 'enso-common/src/appConfig'
import { fileURLToPath } from 'node:url'
import postcssNesting from 'postcss-nesting'
import tailwindcss from 'tailwindcss'
import tailwindcssNesting from 'tailwindcss/nesting'
import { defineConfig, type Plugin } from 'vite'
// @ts-expect-error
import * as tailwindConfig from 'enso-dashboard/tailwind.config'
import { createGatewayServer } from './ydoc-server'
const localServerPort = 8080
const projectManagerUrl = 'ws://127.0.0.1:30535'

const IS_CLOUD_BUILD = process.env.CLOUD_BUILD === 'true'

await readEnvironmentFromFile()

// https://vitejs.dev/config/
export default defineConfig({
  cacheDir: '../../node_modules/.cache/vite',
  plugins: [vue(), gatewayServer()],
  optimizeDeps: {
    entries: 'index.html',
  },
  server: {
    headers: {
      'Cross-Origin-Embedder-Policy': 'require-corp',
      'Cross-Origin-Opener-Policy': 'same-origin',
      'Cross-Origin-Resource-Policy': 'same-origin',
    },
  },
  resolve: {
    alias: {
      ...(process.env.E2E === 'true' ?
        { '/src/main.ts': fileURLToPath(new URL('./e2e/main.ts', import.meta.url)) }
      : {}),
      shared: fileURLToPath(new URL('./shared', import.meta.url)),
      '@': fileURLToPath(new URL('./src', import.meta.url)),
    },
  },
  define: {
<<<<<<< HEAD
    ...getDefines(localServerPort),
=======
    REDIRECT_OVERRIDE:
      IS_CLOUD_BUILD ? 'undefined' : JSON.stringify(`http://localhost:${localServerPort}`),
>>>>>>> c7d693df
    IS_CLOUD_BUILD: JSON.stringify(IS_CLOUD_BUILD),
    PROJECT_MANAGER_URL: JSON.stringify(projectManagerUrl),
    RUNNING_VITEST: false,
    'import.meta.vitest': false,
    // Single hardcoded usage of `global` in aws-amplify.
    'global.TYPED_ARRAY_SUPPORT': true,
  },
  assetsInclude: ['**/*.yaml', '**/*.svg'],
  css: {
    postcss: {
      plugins: [
        tailwindcssNesting(postcssNesting()),
        tailwindcss({
          ...tailwindConfig.default,
          content: tailwindConfig.default.content.map((glob: string) =>
            glob.replace(/^[.][/]/, '../ide-desktop/lib/dashboard/'),
          ),
        }),
      ],
    },
  },
  build: {
    // dashboard chunk size is larger than the default warning limit
    chunkSizeWarningLimit: 700,
    rollupOptions: {
      output: {
        manualChunks: {
          fontawesome: ['@fortawesome/react-fontawesome', '@fortawesome/free-brands-svg-icons'],
          'aws-amplify': ['@aws-amplify/core', '@aws-amplify/auth'],
        },
      },
    },
  },
})

function gatewayServer(): Plugin {
  return {
    name: 'gateway-server',
    configureServer(server) {
      if (server.httpServer == null) return

      createGatewayServer(server.httpServer, undefined)
    },
  }
}<|MERGE_RESOLUTION|>--- conflicted
+++ resolved
@@ -41,12 +41,7 @@
     },
   },
   define: {
-<<<<<<< HEAD
     ...getDefines(localServerPort),
-=======
-    REDIRECT_OVERRIDE:
-      IS_CLOUD_BUILD ? 'undefined' : JSON.stringify(`http://localhost:${localServerPort}`),
->>>>>>> c7d693df
     IS_CLOUD_BUILD: JSON.stringify(IS_CLOUD_BUILD),
     PROJECT_MANAGER_URL: JSON.stringify(projectManagerUrl),
     RUNNING_VITEST: false,
