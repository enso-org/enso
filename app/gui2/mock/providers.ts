--- conflicted
+++ resolved
@@ -9,11 +9,8 @@
   clientToSceneRect: () => Rect.Zero,
   panAndZoomTo: () => {},
   panTo: () => {},
-<<<<<<< HEAD
   scrollTo: () => {},
-=======
   stepZoom: () => {},
->>>>>>> d17d1ed4
   transform: '',
   prescaledTransform: '',
   translate: Vec2.Zero,
