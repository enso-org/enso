--- conflicted
+++ resolved
@@ -4,16 +4,11 @@
   "compilerOptions": {
     "composite": true,
     "lib": [],
-<<<<<<< HEAD
-    "types": ["node", "jsdom"]
+    "types": ["node", "jsdom", "vitest/importMeta"]
   },
   "references": [
     {
       "path": "../ide-desktop/lib/dashboard/tsconfig.json"
     }
   ]
-=======
-    "types": ["node", "jsdom", "vitest/importMeta"]
-  }
->>>>>>> 2e1791b6
 }