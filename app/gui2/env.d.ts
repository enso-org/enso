--- conflicted
+++ resolved
@@ -1,11 +1,8 @@
 /// <reference types="vite/client" />
 
 declare const PROJECT_MANAGER_URL: string
-<<<<<<< HEAD
 declare const HISTOIRE: boolean | undefined
-=======
 declare const RUNNING_VTEST: boolean
->>>>>>> 3222e5af
 
 // This is an augmentation to the built-in `ImportMeta` interface.
 // This file MUST NOT contain any top-level imports.
