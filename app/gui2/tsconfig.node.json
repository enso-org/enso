{
  "extends": "@tsconfig/node18/tsconfig.json",
  "include": [
    "vite.config.*",
    "vitest.config.*",
    "playwright.config.*",
<<<<<<< HEAD
    "server/**/*",
    "shared/**/*",
=======
    "eslint.config.js",
    "ydoc-server/**/*",
    "shared/**/*",
    "e2e/**/*",
>>>>>>> 856e05ca
    "node.env.d.ts"
  ],
  "compilerOptions": {
    "module": "ESNext",
    "moduleResolution": "Bundler",
    "types": ["node"]
  }
}<|MERGE_RESOLUTION|>--- conflicted
+++ resolved
@@ -4,15 +4,10 @@
     "vite.config.*",
     "vitest.config.*",
     "playwright.config.*",
-<<<<<<< HEAD
-    "server/**/*",
-    "shared/**/*",
-=======
     "eslint.config.js",
     "ydoc-server/**/*",
     "shared/**/*",
     "e2e/**/*",
->>>>>>> 856e05ca
     "node.env.d.ts"
   ],
   "compilerOptions": {
