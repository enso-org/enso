import { Client, RequestManager, WebSocketTransport } from '@open-rpc/client-js'
import diff from 'fast-diff'
import { simpleDiffString } from 'lib0/diff'
import * as json from 'lib0/json'
import * as map from 'lib0/map'
import { ObservableV2 } from 'lib0/observable'
import * as random from 'lib0/random'
import * as Y from 'yjs'
<<<<<<< HEAD
import { LanguageServer } from '../shared/languageServer'
import type { Checksum, Path, response } from '../shared/languageServerTypes'
import {
  DistributedModule,
  DistributedProject,
  type NodeMetadata,
  type Uuid,
} from '../shared/yjsModel'
=======
import { LanguageServer, computeTextChecksum } from '../shared/languageServer'
import { Checksum, Path, TextEdit } from '../shared/languageServerTypes'
import {
  DistributedProject,
  ExprId,
  IdMap,
  ModuleDoc,
  NodeMetadata,
  Uuid,
  decodeRange,
} from '../shared/yjsModel'
import * as fileFormat from './fileFormat'
>>>>>>> 515e6605
import { WSSharedDoc } from './ydoc'

const sessions = new Map<string, LanguageServerSession>()

const DEBUG_LOG_SYNC = false

type Events = {
  error: (error: Error) => void
}

export class LanguageServerSession extends ObservableV2<Events> {
  clientId: Uuid
  indexDoc: WSSharedDoc
  docs: Map<string, WSSharedDoc>
  retainCount: number
  url: string
  client: Client
  ls: LanguageServer
  model: DistributedProject
  projectRootId: Uuid | null
  authoritativeModules: Map<string, ModulePersistence>

  constructor(url: string) {
    super()
    this.clientId = random.uuidv4() as Uuid
    this.docs = new Map()
    this.retainCount = 0
    this.url = url
    const transport = new WebSocketTransport(url)
    const requestManager = new RequestManager([transport])
    this.client = new Client(requestManager)
    console.log('new session with', url)
    transport.connection.on('error', (error) => this.emit('error', [error]))
    this.ls = new LanguageServer(this.client)
    this.indexDoc = new WSSharedDoc()
    this.docs.set('index', this.indexDoc)
    this.model = new DistributedProject(this.indexDoc.doc)
    this.projectRootId = null
    this.authoritativeModules = new Map()

    this.indexDoc.doc.on('subdocs', (subdocs: { loaded: Set<Y.Doc> }) => {
      for (const doc of subdocs.loaded) {
        const name = this.model.findModuleByDocId(doc.guid)
        if (name == null) continue
        const persistence = this.authoritativeModules.get(name)
        if (persistence == null) continue
      }
    })

    this.ls.on('file/event', (event) => {
      if (DEBUG_LOG_SYNC) {
        console.log('file/event', event)
      }
      switch (event.kind) {
        case 'Added':
          this.getModuleModel(event.path).open()
          break
        case 'Modified':
          this.getModuleModelIfExists(event.path)?.reload()
          break
      }
    })

    this.ls.on('text/fileModifiedOnDisk', async (event) => {
      this.getModuleModelIfExists(event.path)?.reload()
    })

    this.readInitialState()
  }

  private assertProjectRoot(): asserts this is { projectRootId: Uuid } {
    if (this.projectRootId == null) throw new Error('Missing project root')
  }

  private async readInitialState() {
    try {
      const { contentRoots } = await this.ls.initProtocolConnection(this.clientId)
      const projectRoot = contentRoots.find((root) => root.type === 'Project') ?? null
      if (projectRoot == null) throw new Error('Missing project root')
      this.projectRootId = projectRoot.id
      await this.ls.acquireReceivesTreeUpdates({ rootId: this.projectRootId, segments: [] })
      const srcFiles = await this.scanSrcFiles()
      await Promise.all(
        this.indexDoc.doc.transact(() => {
          return srcFiles.map((file) =>
            this.getModuleModel(pushPathSegment(file.path, file.name)).open(),
          )
        }, this),
      )
    } catch (error) {
      console.error('LS Initialization failed:', error)
      if (error instanceof Error) {
        this.emit('error', [error])
      }
      return
    }
    console.log('LS connection initialized.')
  }

  async scanSrcFiles() {
    this.assertProjectRoot()
    const srcModules = await this.ls.listFiles({ rootId: this.projectRootId, segments: ['src'] })
    return srcModules.paths.filter((file) => file.type === 'File' && file.name.endsWith('.enso'))
  }

  getModuleModelIfExists(path: Path): ModulePersistence | null {
    const name = pathToModuleName(path)
    return this.authoritativeModules.get(name) ?? null
  }

  getModuleModel(path: Path): ModulePersistence {
    const name = pathToModuleName(path)
    return map.setIfUndefined(this.authoritativeModules, name, () => {
      const wsDoc = new WSSharedDoc()
      this.docs.set(wsDoc.doc.guid, wsDoc)
      this.model.createUnloadedModule(name, wsDoc.doc)
      const mod = new ModulePersistence(this.ls, path, wsDoc.doc)
      mod.once('removed', () => {
        const index = this.model.findModuleByDocId(wsDoc.doc.guid)
        this.docs.delete(wsDoc.doc.guid)
        this.authoritativeModules.delete(name)
        if (index != null) {
          this.model.deleteModule(index)
        }
      })
      return mod
    })
  }

  static get(url: string): LanguageServerSession {
    const session = map.setIfUndefined(sessions, url, () => new LanguageServerSession(url))
    session.retain()
    return session
  }

  retain() {
    this.retainCount++
  }

  release(): Promise<void> {
    this.retainCount--
    if (this.retainCount === 0) {
      const closing = Promise.all(
        Array.from(this.authoritativeModules.values(), (mod) => mod.dispose()),
      ).then(() => {})
      this.authoritativeModules.clear()
      this.model.doc.destroy()
      this.ls.dispose()
      sessions.delete(this.url)
      return closing
    }
    return Promise.resolve()
  }

  getYDoc(guid: string): WSSharedDoc | undefined {
    return this.docs.get(guid)
  }
}

const pathToModuleName = (path: Path): string => {
  if (path.segments[0] === 'src') {
    return path.segments.slice(1).join('/')
  } else {
    return '//' + path.segments.join('/')
  }
}

const pushPathSegment = (path: Path, segment: string): Path => {
  return {
    rootId: path.rootId,
    segments: [...path.segments, segment],
  }
}

const META_TAG = '#### METADATA ####'

type IdMapEntry = [{ index: { value: number }; size: { value: number } }, string]

enum LsSyncState {
  Closed,
  Opening,
  Synchronized,
  WritingFile,
  WriteError,
  Reloading,
  Closing,
  Disposed,
}

enum LsAction {
  Open,
  Close,
  Reload,
}

class ModulePersistence extends ObservableV2<{ removed: () => void }> {
  ls: LanguageServer
  path: Path
  doc: ModuleDoc = new ModuleDoc(new Y.Doc())
  state: LsSyncState = LsSyncState.Closed
  lastAction = Promise.resolve()
  updateToApply: Uint8Array | null = null
  syncedContent: string | null = null
  syncedVersion: Checksum | null = null
  syncedMeta: fileFormat.Metadata = fileFormat.tryParseMetadataOrFallback(null)
  queuedAction: LsAction | null = null
  cleanup = () => {}
  constructor(ls: LanguageServer, path: Path, sharedDoc: Y.Doc) {
    super()
    this.ls = ls
    this.path = path

    const onRemoteUpdate = this.queueRemoteUpdate.bind(this)
    const onLocalUpdate = (update: Uint8Array, origin: unknown) => {
      if (origin === 'file') {
        Y.applyUpdate(sharedDoc, update, this)
      }
    }
    const onFileModified = this.handleFileModified.bind(this)
    const onFileRemoved = this.handleFileRemoved.bind(this)
    this.doc.ydoc.on('update', onLocalUpdate)
    sharedDoc.on('update', onRemoteUpdate)
    this.ls.on('text/fileModifiedOnDisk', onFileModified)
    this.ls.on('file/rootRemoved', onFileRemoved)
    this.cleanup = () => {
      this.doc.ydoc.off('update', onLocalUpdate)
      sharedDoc.off('update', onRemoteUpdate)
      this.ls.off('text/fileModifiedOnDisk', onFileModified)
      this.ls.off('file/rootRemoved', onFileRemoved)
    }
  }

  async open() {
    this.queuedAction = LsAction.Open
    switch (this.state) {
      case LsSyncState.Disposed:
      case LsSyncState.WritingFile:
      case LsSyncState.Synchronized:
      case LsSyncState.WriteError:
      case LsSyncState.Reloading:
        return
      case LsSyncState.Closing:
        await this.lastAction
        if (this.queuedAction === LsAction.Open) {
          await this.open()
        }
        return
      case LsSyncState.Opening:
        await this.lastAction
        return
      case LsSyncState.Closed:
        {
          this.changeState(LsSyncState.Opening)
          const opening = this.ls.openTextFile(this.path)
          this.lastAction = opening.then()
          const result = await opening
          this.syncFileContents(result.content, result.currentVersion)
          this.changeState(LsSyncState.Synchronized)
        }
        return
      default: {
        const _: never = this.state
      }
    }
  }

<<<<<<< HEAD
    this.model.doc.transact(() => {
      let code = loaded.content
      const idMap = this.model.getIdMap()
      try {
        const metaTag = '#### METADATA ####'
        const splitPoint = loaded.content.lastIndexOf(metaTag)
        if (splitPoint < 0) throw new Error('Metadata not found')
        code = loaded.content.slice(0, splitPoint)
        const metadataString = loaded.content.slice(splitPoint + metaTag.length)
        const metaLines = metadataString.trim().split('\n')
        const idMapMeta = JSON.parse(metaLines[0] ?? '{}')
        const ideMeta = JSON.parse(metaLines[1] ?? '{"ide":{}}')?.ide
        const nodeMeta = ideMeta?.node

        for (const [{ index, size }, id] of idMapMeta) {
          const range = [index.value, index.value + size.value]
          if (typeof range[0] !== 'number' || typeof range[1] !== 'number') {
            console.error(`Invalid range for id ${id}:`, range)
            continue
=======
  handleFileRemoved() {
    if (this.inState(LsSyncState.Closed)) return
    this.close()
  }

  handleFileModified() {
    if (this.inState(LsSyncState.Closed)) return
  }

  queueRemoteUpdate(update: Uint8Array, origin: unknown) {
    if (origin === this) return
    if (this.updateToApply != null) {
      this.updateToApply = Y.mergeUpdates([this.updateToApply, update])
    } else {
      this.updateToApply = update
    }

    this.trySyncRemoveUpdates()
  }

  trySyncRemoveUpdates() {
    if (this.updateToApply == null) return
    // apply updates to the ls-representation doc if we are already in sync with the LS.
    if (!this.inState(LsSyncState.Synchronized)) return
    const update = this.updateToApply
    this.updateToApply = null

    let contentDelta: Y.YTextEvent['delta'] | null = null
    let idMapKeys: Y.YMapEvent<Uint8Array>['keys'] | null = null
    let metadataKeys: Y.YMapEvent<NodeMetadata>['keys'] | null = null
    const observeContent = (event: Y.YTextEvent) => (contentDelta = event.delta)
    const observeIdMap = (event: Y.YMapEvent<Uint8Array>) => (idMapKeys = event.keys)
    const observeMetadata = (event: Y.YMapEvent<NodeMetadata>) => (metadataKeys = event.keys)

    this.doc.contents.observe(observeContent)
    this.doc.idMap.observe(observeIdMap)
    this.doc.metadata.observe(observeMetadata)
    Y.applyUpdate(this.doc.ydoc, update, 'remote')
    this.doc.contents.unobserve(observeContent)
    this.doc.idMap.unobserve(observeIdMap)
    this.doc.metadata.unobserve(observeMetadata)
    this.writeSyncedEvents(contentDelta, idMapKeys, metadataKeys)
  }

  private writeSyncedEvents(
    contentDelta: Y.YTextEvent['delta'] | null,
    idMapKeys: Y.YMapEvent<Uint8Array>['keys'] | null,
    metadataKeys: Y.YMapEvent<NodeMetadata>['keys'] | null,
  ) {
    if (this.syncedContent == null || this.syncedVersion == null) return
    if (contentDelta == null && idMapKeys == null && metadataKeys == null) return

    const synced = preParseContent(this.syncedContent)

    let newContent = ''

    const allEdits: TextEdit[] = []
    if (contentDelta && contentDelta.length > 0) {
      const { code, edits } = convertDeltaToTextEdits(synced.code, contentDelta)
      newContent += code
      allEdits.push(...edits)
    } else {
      newContent += synced.code
    }

    newContent += META_TAG + '\n'

    const metaStartLine = (newContent.match(/\n/g) ?? []).length

    if (idMapKeys != null || (contentDelta && contentDelta.length > 0)) {
      const idMapJson = json.stringify(idMapToArray(this.doc.idMap))
      allEdits.push(...applyDiffAsTextEdits(metaStartLine, synced.idMapJson ?? '', idMapJson))
      newContent += idMapJson + '\n'
    } else {
      newContent += synced.idMapJson + '\n'
    }

    const nodeMetadata = this.syncedMeta.ide.node
    if (metadataKeys != null) {
      for (const [key, op] of metadataKeys) {
        switch (op.action) {
          case 'delete':
            delete nodeMetadata[key]
            break
          case 'add':
          case 'update': {
            const updatedMeta = this.doc.metadata.get(key)
            const oldMeta = nodeMetadata[key] ?? {}
            if (updatedMeta == null) continue
            nodeMetadata[key] = {
              ...oldMeta,
              position: {
                vector: [updatedMeta.x, updatedMeta.y],
              },
            }
            break
>>>>>>> 515e6605
          }
        }
      }

      const metadataJson = json.stringify(this.syncedMeta)
      allEdits.push(
        ...applyDiffAsTextEdits(metaStartLine + 1, synced.metadataJson ?? '', metadataJson),
      )
      newContent += metadataJson
    } else {
      newContent += synced.metadataJson
    }

    const newVersion = computeTextChecksum(newContent)

    if (DEBUG_LOG_SYNC) {
      console.log(' === changes === ')
      console.log('number of edits:', allEdits.length)
      console.log('metadata:', metadataKeys)
      console.log('content:', contentDelta)
      console.log('idMap:', idMapKeys)
      if (allEdits.length > 0) {
        console.log('version:', this.syncedVersion, '->', newVersion)
        console.log('Content diff:')
        console.log(prettyPrintDiff(this.syncedContent, newContent))
      }
      console.log(' =============== ')
    }
    if (allEdits.length === 0) {
      return
    }

    const execute = (contentDelta && contentDelta.length > 0) || metadataKeys != null

    this.changeState(LsSyncState.WritingFile)
    const apply = this.ls.applyEdit(
      {
        path: this.path,
        edits: allEdits,
        oldVersion: this.syncedVersion,
        newVersion,
      },
      execute,
    )
    return (this.lastAction = apply.then(
      () => {
        this.syncedContent = newContent
        this.syncedVersion = newVersion
        this.syncedMeta.ide.node = nodeMetadata
        this.changeState(LsSyncState.Synchronized)
      },
      (e) => {
        console.error('Failed to apply edit:', e)
        // Try to recover by reloading the file. Drop the attempted updates, since applying them
        // have failed.
        this.changeState(LsSyncState.WriteError)
        this.syncedContent = null
        this.syncedVersion = null
        return this.reload()
      },
    ))
  }

  private syncFileContents(content: string, version: Checksum) {
    this.doc.ydoc.transact(() => {
      const { code, idMapJson, metadataJson } = preParseContent(content)
      const idMapMeta = fileFormat.tryParseIdMapOrFallback(idMapJson)
      const metadata = fileFormat.tryParseMetadataOrFallback(metadataJson)
      const nodeMeta = metadata.ide.node

      const idMap = new IdMap(this.doc.idMap, this.doc.contents)
      for (const [{ index, size }, id] of idMapMeta) {
        const range = [index.value, index.value + size.value]
        if (typeof range[0] !== 'number' || typeof range[1] !== 'number') {
          console.error(`Invalid range for id ${id}:`, range)
          continue
        }
        idMap.insertKnownId([index.value, index.value + size.value], id as ExprId)
      }

      const keysToDelete = new Set(this.doc.metadata.keys())
      for (const [id, meta] of Object.entries(nodeMeta)) {
        if (typeof id !== 'string') continue
        const formattedMeta: NodeMetadata = {
          x: meta?.position?.vector?.[0] ?? 0,
          y: meta?.position?.vector?.[1] ?? 0,
          vis: meta?.visualization ?? undefined,
        }
        keysToDelete.delete(id)
        this.doc.metadata.set(id, formattedMeta)
      }
      for (const id of keysToDelete) {
        this.doc.metadata.delete(id)
      }
      this.syncedContent = content
      this.syncedVersion = version
      this.syncedMeta = metadata

      const codeDiff = simpleDiffString(this.doc.contents.toString(), code)
      this.doc.contents.delete(codeDiff.index, codeDiff.remove)
      this.doc.contents.insert(codeDiff.index, codeDiff.insert)
      idMap.finishAndSynchronize()
    }, 'file')
  }

  async close() {
    this.queuedAction = LsAction.Close
    switch (this.state) {
      case LsSyncState.Disposed:
      case LsSyncState.Closed:
        return
      case LsSyncState.Closing:
        await this.lastAction
        return
      case LsSyncState.Opening:
      case LsSyncState.WritingFile:
      case LsSyncState.Reloading:
        await this.lastAction
        if (this.queuedAction === LsAction.Close) {
          await this.close()
        }
        return
      case LsSyncState.WriteError:
      case LsSyncState.Synchronized: {
        this.changeState(LsSyncState.Closing)
        const closing = (this.lastAction = this.ls.closeTextFile(this.path))
        await closing
        this.changeState(LsSyncState.Closed)
        return
      }
      default: {
        const _: never = this.state
      }
    }
  }

  async reload() {
    this.queuedAction = LsAction.Reload
    switch (this.state) {
      case LsSyncState.Opening:
      case LsSyncState.Disposed:
      case LsSyncState.Closed:
      case LsSyncState.Closing:
        return
      case LsSyncState.Reloading:
        await this.lastAction
        return
      case LsSyncState.WritingFile:
        await this.lastAction
        if (this.queuedAction === LsAction.Reload) {
          await this.reload()
        }
        return
      case LsSyncState.Synchronized:
      case LsSyncState.WriteError: {
        this.changeState(LsSyncState.Reloading)
        const reloading = this.ls.closeTextFile(this.path).then(() => {
          return this.ls.openTextFile(this.path)
        })
        this.lastAction = reloading.then()
        const result = await reloading
        this.syncFileContents(result.content, result.currentVersion)
        this.changeState(LsSyncState.Synchronized)
        return
      }
      default: {
        const _: never = this.state
      }
    }
  }

  private inState(...states: LsSyncState[]): boolean {
    return states.includes(this.state)
  }

  private changeState(state: LsSyncState) {
    if (this.state !== LsSyncState.Disposed) {
      if (DEBUG_LOG_SYNC) {
        console.log('State change:', LsSyncState[this.state], '->', LsSyncState[state])
      }
      this.state = state
      if (state === LsSyncState.Synchronized) {
        this.trySyncRemoveUpdates()
      }
    } else {
      throw new Error('LsSync disposed')
    }
  }

  dispose(): Promise<void> {
    this.cleanup()
    const alreadyClosed = this.inState(LsSyncState.Closing, LsSyncState.Closed)
    this.changeState(LsSyncState.Disposed)
    if (!alreadyClosed) {
      return this.ls.closeTextFile(this.path).then()
    }
    return Promise.resolve()
  }
}

function applyDiffAsTextEdits(
  lineOffset: number,
  oldString: string,
  newString: string,
): TextEdit[] {
  const changes = diff(oldString, newString)
  let newIndex = 0
  let lineNum = lineOffset
  let lineStartIdx = 0
  const edits = []
  for (const [op, text] of changes) {
    if (op === 1) {
      const pos = {
        character: newIndex - lineStartIdx,
        line: lineNum,
      }
      edits.push({ range: { start: pos, end: pos }, text })
      const numLineBreaks = (text.match(/\n/g) ?? []).length
      if (numLineBreaks > 0) {
        lineStartIdx = newIndex + text.lastIndexOf('\n') + 1
      }
      newIndex += text.length
    } else if (op === -1) {
      const start = {
        character: newIndex - lineStartIdx,
        line: lineNum,
      }
      const numLineBreaks = (text.match(/\n/g) ?? []).length
      const character =
        numLineBreaks > 0 ? text.lastIndexOf('\n') + 1 : newIndex - lineStartIdx + text.length
      const end = {
        character,
        line: lineNum + numLineBreaks,
      }
      edits.push({ range: { start, end }, text: '' })
    } else if (op === 0) {
      const numLineBreaks = (text.match(/\n/g) ?? []).length
      lineNum += numLineBreaks
      if (numLineBreaks > 0) {
        lineStartIdx = newIndex + text.lastIndexOf('\n') + 1
      }
      newIndex += text.length
    }
  }
  return edits
}

function convertDeltaToTextEdits(
  prevText: string,
  contentDelta: Y.YTextEvent['delta'],
): { code: string; edits: TextEdit[] } {
  const edits = []
  let index = 0
  let newIndex = 0
  let lineNum = 0
  let lineStartIdx = 0
  let code = ''
  for (const op of contentDelta) {
    if (op.insert != null && typeof op.insert === 'string') {
      const pos = {
        character: newIndex - lineStartIdx,
        line: lineNum,
      }
      // if the last edit was a delete on the same position, we can merge the insert into it
      const lastEdit = edits[edits.length - 1]
      if (
        lastEdit &&
        lastEdit.text.length === 0 &&
        lastEdit.range.start.line === pos.line &&
        lastEdit.range.start.character === pos.character
      ) {
        lastEdit.text = op.insert
      } else {
        edits.push({ range: { start: pos, end: pos }, text: op.insert })
      }
      const numLineBreaks = (op.insert.match(/\n/g) ?? []).length
      if (numLineBreaks > 0) {
        lineStartIdx = newIndex + op.insert.lastIndexOf('\n') + 1
      }
      code += op.insert
      newIndex += op.insert.length
    } else if (op.delete != null) {
      const start = {
        character: newIndex - lineStartIdx,
        line: lineNum,
      }
      const deleted = prevText.slice(index, index + op.delete)
      const numLineBreaks = (deleted.match(/\n/g) ?? []).length
      const character =
        numLineBreaks > 0 ? deleted.lastIndexOf('\n') + 1 : newIndex - lineStartIdx + op.delete
      const end = {
        character,
        line: lineNum + numLineBreaks,
      }
      edits.push({ range: { start, end }, text: '' })
      index += op.delete
    } else if (op.retain != null) {
      const retained = prevText.slice(index, index + op.retain)
      const numLineBreaks = (retained.match(/\n/g) ?? []).length
      lineNum += numLineBreaks
      if (numLineBreaks > 0) {
        lineStartIdx = newIndex + retained.lastIndexOf('\n') + 1
      }
      code += retained
      index += op.retain
      newIndex += op.retain
    }
  }
  code += prevText.slice(index)
  return { code, edits }
}

interface PreParsedContent {
  code: string
  idMapJson: string | null
  metadataJson: string | null
}

function preParseContent(content: string): PreParsedContent {
  const splitPoint = content.lastIndexOf(META_TAG)
  if (splitPoint < 0) {
    return {
      code: content,
      idMapJson: null,
      metadataJson: null,
    }
  }
  const code = content.slice(0, splitPoint)
  const metadataString = content.slice(splitPoint + META_TAG.length)
  const metaLines = metadataString.trim().split('\n')
  const idMapJson = metaLines[0] ?? null
  const metadataJson = metaLines[1] ?? null
  return { code, idMapJson, metadataJson }
}

function idMapToArray(map: Y.Map<Uint8Array>): IdMapEntry[] {
  const entries: IdMapEntry[] = []
  const doc = map.doc!
  map.forEach((rangeBuffer, id) => {
    const decoded = decodeRange(rangeBuffer)
    const index = Y.createAbsolutePositionFromRelativePosition(decoded[0], doc)?.index
    const endIndex = Y.createAbsolutePositionFromRelativePosition(decoded[1], doc)?.index
    if (index == null || endIndex == null) return
    const size = endIndex - index
    entries.push([{ index: { value: index }, size: { value: size } }, id])
  })
  entries.sort(idMapCmp)
  return entries
}

function idMapCmp(a: IdMapEntry, b: IdMapEntry) {
  const val1 = a[0]?.index?.value ?? 0
  const val2 = b[0]?.index?.value ?? 0
  if (val1 === val2) {
    const size1 = a[0]?.size.value ?? 0
    const size2 = b[0]?.size.value ?? 0
    return size1 - size2
  }
  return val1 - val2
}

if (import.meta.vitest) {
  const { test, expect, describe } = import.meta.vitest

  describe('applyDiffAsTextEdits', () => {
    test('no change', () => {
      const edits = applyDiffAsTextEdits(0, 'abcd', 'abcd')
      expect(edits).toStrictEqual([])
    })
    test('simple add', () => {
      const before = 'abcd'
      const after = 'abefcd'
      const edits = applyDiffAsTextEdits(1, before, after)
      expect(edits).toStrictEqual([
        {
          range: { end: { character: 2, line: 1 }, start: { character: 2, line: 1 } },
          text: 'ef',
        },
      ])
    })
    test('two adds', () => {
      const before = 'abcd'
      const after = 'abefcdxy'
      const edits = applyDiffAsTextEdits(1, before, after)
      expect(edits).toStrictEqual([
        {
          range: { end: { character: 2, line: 1 }, start: { character: 2, line: 1 } },
          text: 'ef',
        },
        {
          range: { end: { character: 6, line: 1 }, start: { character: 6, line: 1 } },
          text: 'xy',
        },
      ])
    })
  })
}

function prettyPrintDiff(from: string, to: string): string {
  const colReset = '\x1b[0m'
  const colRed = '\x1b[31m'
  const colGreen = '\x1b[32m'

  const diffs = diff(from, to)
  if (diffs.length === 1 && diffs[0]![0] === 0) return 'No changes'
  let content = ''
  for (let i = 0; i < diffs.length; i++) {
    const [op, text] = diffs[i]!
    if (op === 1) {
      content += colGreen + text
    } else if (op === -1) {
      content += colRed + text
    } else if (op === 0) {
      content += colReset
      const numNewlines = (text.match(/\n/g) ?? []).length
      if (numNewlines < 2) {
        content += text
      } else {
        const firstNewline = text.indexOf('\n')
        const lastNewline = text.lastIndexOf('\n')
        const firstLine = text.slice(0, firstNewline + 1)
        const lastLine = text.slice(lastNewline + 1)
        const isFirst = i === 0
        const isLast = i === diffs.length - 1
        if (!isFirst) content += firstLine
        if (!isFirst && !isLast) content += '...\n'
        if (!isLast) content += lastLine
      }
    }
  }
  content += colReset
  return content
}<|MERGE_RESOLUTION|>--- conflicted
+++ resolved
@@ -6,16 +6,6 @@
 import { ObservableV2 } from 'lib0/observable'
 import * as random from 'lib0/random'
 import * as Y from 'yjs'
-<<<<<<< HEAD
-import { LanguageServer } from '../shared/languageServer'
-import type { Checksum, Path, response } from '../shared/languageServerTypes'
-import {
-  DistributedModule,
-  DistributedProject,
-  type NodeMetadata,
-  type Uuid,
-} from '../shared/yjsModel'
-=======
 import { LanguageServer, computeTextChecksum } from '../shared/languageServer'
 import { Checksum, Path, TextEdit } from '../shared/languageServerTypes'
 import {
@@ -23,12 +13,11 @@
   ExprId,
   IdMap,
   ModuleDoc,
-  NodeMetadata,
-  Uuid,
   decodeRange,
+  type NodeMetadata,
+  type Uuid,
 } from '../shared/yjsModel'
 import * as fileFormat from './fileFormat'
->>>>>>> 515e6605
 import { WSSharedDoc } from './ydoc'
 
 const sessions = new Map<string, LanguageServerSession>()
@@ -295,27 +284,6 @@
     }
   }
 
-<<<<<<< HEAD
-    this.model.doc.transact(() => {
-      let code = loaded.content
-      const idMap = this.model.getIdMap()
-      try {
-        const metaTag = '#### METADATA ####'
-        const splitPoint = loaded.content.lastIndexOf(metaTag)
-        if (splitPoint < 0) throw new Error('Metadata not found')
-        code = loaded.content.slice(0, splitPoint)
-        const metadataString = loaded.content.slice(splitPoint + metaTag.length)
-        const metaLines = metadataString.trim().split('\n')
-        const idMapMeta = JSON.parse(metaLines[0] ?? '{}')
-        const ideMeta = JSON.parse(metaLines[1] ?? '{"ide":{}}')?.ide
-        const nodeMeta = ideMeta?.node
-
-        for (const [{ index, size }, id] of idMapMeta) {
-          const range = [index.value, index.value + size.value]
-          if (typeof range[0] !== 'number' || typeof range[1] !== 'number') {
-            console.error(`Invalid range for id ${id}:`, range)
-            continue
-=======
   handleFileRemoved() {
     if (this.inState(LsSyncState.Closed)) return
     this.close()
@@ -412,7 +380,6 @@
               },
             }
             break
->>>>>>> 515e6605
           }
         }
       }
@@ -494,7 +461,8 @@
       }
 
       const keysToDelete = new Set(this.doc.metadata.keys())
-      for (const [id, meta] of Object.entries(nodeMeta)) {
+      for (const [id, meta_] of Object.entries(nodeMeta)) {
+        const meta = meta_ as any
         if (typeof id !== 'string') continue
         const formattedMeta: NodeMetadata = {
           x: meta?.position?.vector?.[0] ?? 0,
