// === Non-Standard Linter Configuration ===
#![deny(non_ascii_idents)]
#![warn(unsafe_code)]

use enso_integration_test::prelude::*;

use approx::assert_abs_diff_eq;
use enso_frp::future::FutureEvent;
use enso_frp::io::mouse::PrimaryButton;
use enso_gui::view::graph_editor;
use enso_gui::view::graph_editor::component::node as node_view;
use enso_gui::view::graph_editor::component::node::test_utils::NodeModelExt;
use enso_gui::view::graph_editor::component::node::Expression;
use enso_gui::view::graph_editor::GraphEditor;
use enso_gui::view::graph_editor::Node;
use enso_gui::view::graph_editor::NodeId;
use enso_gui::view::graph_editor::NodeSource;
use enso_web::sleep;
use ensogl::display::navigation::navigator::ZoomEvent;
use ensogl::display::scene::test_utils::MouseExt;
use ensogl::display::Scene;
use ordered_float::OrderedFloat;
use std::time::Duration;



wasm_bindgen_test::wasm_bindgen_test_configure!(run_in_browser);

#[wasm_bindgen_test]
async fn create_new_project_and_add_nodes() {
    let test = IntegrationTestOnNewProject::setup().await;
    let graph_editor = test.graph_editor();

    assert_eq!(graph_editor.nodes().all.len(), 2);
    let expect_node_added = graph_editor.node_added.next_event();
    graph_editor.add_node();
    let (added_node_id, source_node, _) = expect_node_added.expect();
    assert_eq!(source_node, None);
    assert_eq!(graph_editor.nodes().all.len(), 3);

    let added_node =
        graph_editor.nodes().get_cloned_ref(&added_node_id).expect("Added node is not added");
    assert_eq!(added_node.view.expression.value().to_string(), "");
}

#[wasm_bindgen_test]
async fn debug_mode() {
    let test = IntegrationTestOnNewProject::setup().await;
    let project = test.project_view();
    let graph_editor = test.graph_editor();

    assert!(!graph_editor.debug_mode.value());

    // Turning On
    let expect_mode = project.debug_mode.next_event();
    let expect_popup_message = project.debug_mode_popup().label().show.next_event();
    project.enable_debug_mode();
    assert!(expect_mode.expect());
    let message = expect_popup_message.expect();
    assert!(
        message.contains("Debug Mode enabled"),
        "Message \"{}\" does not mention enabling Debug mode",
        message
    );
    assert!(
        message.contains(enso_gui::view::debug_mode_popup::DEBUG_MODE_SHORTCUT),
        "Message \"{}\" does not inform about shortcut to turn mode off",
        message
    );
    assert!(graph_editor.debug_mode.value());

    // Turning Off
    let expect_mode = project.debug_mode.next_event();
    let expect_popup_message = project.debug_mode_popup().label().show.next_event();
    project.disable_debug_mode();
    assert!(!expect_mode.expect());
    let message = expect_popup_message.expect();
    assert!(
        message.contains("Debug Mode disabled"),
        "Message \"{}\" does not mention disabling of debug mode",
        message
    );
    assert!(!graph_editor.debug_mode.value());
}

#[wasm_bindgen_test]
async fn zooming() {
    let test = IntegrationTestOnNewProject::setup().await;
    let project = test.project_view();
    let graph_editor = test.graph_editor();
    let camera = test.ide.ensogl_app.display.default_scene.layers.main.camera();
    let navigator = &graph_editor.model.navigator;

    let zoom_on_center = |amount: f32| ZoomEvent { focus: Vector2(0.0, 0.0), amount };
    let zoom_duration_ms = Duration::from_millis(1000);

    // Without debug mode
    navigator.emit_zoom_event(zoom_on_center(-1.0));
    sleep(zoom_duration_ms).await;
    assert_abs_diff_eq!(camera.zoom(), 1.0, epsilon = 0.001);
    navigator.emit_zoom_event(zoom_on_center(1.0));
    sleep(zoom_duration_ms).await;
    assert!(camera.zoom() < 1.0, "Camera zoom {} must be less than 1.0", camera.zoom());
    navigator.emit_zoom_event(zoom_on_center(-2.0));
    sleep(zoom_duration_ms).await;
    assert_abs_diff_eq!(camera.zoom(), 1.0, epsilon = 0.001);

    // With debug mode
    project.enable_debug_mode();
    navigator.emit_zoom_event(zoom_on_center(-1.0));
    sleep(zoom_duration_ms).await;
    assert!(camera.zoom() > 1.0, "Camera zoom {} must be greater than 1.0", camera.zoom());
    navigator.emit_zoom_event(zoom_on_center(5.0));
    sleep(zoom_duration_ms).await;
    assert!(camera.zoom() < 1.0, "Camera zoom {} must be less than 1.0", camera.zoom());
    navigator.emit_zoom_event(zoom_on_center(-5.0));
    sleep(zoom_duration_ms).await;
    assert!(camera.zoom() > 1.0, "Camera zoom {} must be greater than 1.0", camera.zoom());
}

#[wasm_bindgen_test]
async fn adding_node_with_add_node_button() {
    const INITIAL_NODE_COUNT: usize = 2;
    let test = IntegrationTestOnNewProject::setup().await;
    let graph_editor = test.graph_editor();
    let scene = &test.ide.ensogl_app.display.default_scene;

    let nodes = graph_editor.nodes().all.keys();
    let nodes_positions = nodes.into_iter().flat_map(|id| graph_editor.model.get_node_position(id));
    let mut sorted_positions = nodes_positions.sorted_by_key(|pos| OrderedFloat(pos.y));
    let bottom_most_pos =
        sorted_positions.next().expect("Default project does not contain any nodes");

    // Node is created below the bottom-most one.
    let (first_node_id, node_source, _) = add_node_with_add_node_button(&graph_editor, "1 + 1");
    assert!(node_source.is_none());
    assert_eq!(graph_editor.nodes().all.len(), INITIAL_NODE_COUNT + 1);
    let node_position =
        graph_editor.model.get_node_position(first_node_id).expect("Node was not added");
    assert!(
        node_position.y < bottom_most_pos.y,
        "Expected that {node_position}.y < {bottom_most_pos}.y"
    );

    // Selected node is used as a `source` node.
    graph_editor.nodes().deselect_all();
    graph_editor.nodes().select(first_node_id);
    let (_, node_source, _) = add_node_with_add_node_button(&graph_editor, "+ 1");
    assert_eq!(node_source, Some(NodeSource { node: first_node_id }));
    assert_eq!(graph_editor.nodes().all.len(), INITIAL_NODE_COUNT + 2);

    // If there is a free space, the new node is created in the center of screen.
    let camera = scene.layers.main.camera();
    camera.mod_position_xy(|pos| pos + Vector2(1000.0, 1000.0));
    let wait_for_update = Duration::from_millis(500);
    sleep(wait_for_update).await;
    graph_editor.nodes().deselect_all();
    let (node_id, node_source, _) = add_node_with_add_node_button(&graph_editor, "1");
    assert!(node_source.is_none());
    assert_eq!(graph_editor.nodes().all.len(), INITIAL_NODE_COUNT + 3);
    let node_position = graph_editor.model.get_node_position(node_id).expect(
        "Node was not
added",
    );
    let center_of_screen = scene.screen_to_scene_coordinates(Vector3::zeros());
    assert_abs_diff_eq!(node_position.x, center_of_screen.x, epsilon = 10.0);
    assert_abs_diff_eq!(node_position.y, center_of_screen.y, epsilon = 10.0);
}

#[wasm_bindgen_test]
async fn adding_node_by_clicking_on_the_output_port() {
    let test = IntegrationTestOnNewProject::setup().await;
    let graph_editor = test.graph_editor();
    let (node_1_id, _, node_1) = add_node_with_internal_api(&graph_editor, "1 + 1");

<<<<<<< HEAD
    let output = &node_1.model().output;
=======
>>>>>>> b8a5e22e
    let method = |editor: &GraphEditor| {
        let port = node_1.model.output_port_shape().expect("No output port");
        port.events.mouse_over.emit(());
        editor.start_node_creation_from_port();
    };
    let (_, source, node_2) = add_node(&graph_editor, "+ 1", method);

    assert_eq!(source.unwrap(), NodeSource { node: node_1_id });
    assert!(node_2.position().y < node_1.position().y);
}

fn add_node(
    graph_editor: &GraphEditor,
    expression: &str,
    method: impl Fn(&GraphEditor),
) -> (NodeId, Option<NodeSource>, Node) {
    let node_added = graph_editor.node_added.next_event();
    method(graph_editor);
    let (node_id, source_node, _) = node_added.expect();
    let node = graph_editor.nodes().get_cloned_ref(&node_id).expect("Node was not added");
    node.set_expression(Expression::new_plain(expression));
    graph_editor.stop_editing();
    (node_id, source_node, node)
}

fn add_node_with_internal_api(
    graph_editor: &GraphEditor,
    expression: &str,
) -> (NodeId, Option<NodeSource>, Node) {
    let method = |editor: &GraphEditor| editor.add_node();
    add_node(graph_editor, expression, method)
}

fn add_node_with_add_node_button(
    graph_editor: &GraphEditor,
    expression: &str,
) -> (NodeId, Option<NodeSource>, Node) {
    let add_node_button = &graph_editor.model.add_node_button;
    let method = |_: &GraphEditor| add_node_button.click();
    add_node(graph_editor, expression, method)
}

#[wasm_bindgen_test]
async fn mouse_oriented_node_placement() {
    struct Case {
        scene:             Scene,
        graph_editor:      GraphEditor,
        source_node:       Node,
        mouse_position:    Vector2,
        expected_position: Vector2,
    }

    impl Case {
        fn run(&self) {
            self.check_tab_key();
            self.check_edge_drop();
        }

        fn check_searcher_opening_place(
            &self,
            added_node: FutureEvent<(NodeId, Option<NodeSource>, bool)>,
        ) {
            let (new_node_id, _, _) = added_node.expect();
            let new_node_pos =
                self.graph_editor.model.get_node_position(new_node_id).map(|v| v.xy());
            assert_eq!(new_node_pos, Some(self.expected_position));
            self.graph_editor.stop_editing();
            assert_eq!(self.graph_editor.model.nodes.all.len(), 2);
        }

        fn check_tab_key(&self) {
            self.scene.mouse.frp.position.emit(self.mouse_position);
            let added_node = self.graph_editor.node_added.next_event();
            self.graph_editor.start_node_creation();
            self.check_searcher_opening_place(added_node);
        }

        fn check_edge_drop(&self) {
            let port = self.source_node.view.model.output_port_shape().unwrap();
            port.events.mouse_down.emit(PrimaryButton);
            port.events.mouse_up.emit(PrimaryButton);
            self.scene.mouse.frp.position.emit(self.mouse_position);
            assert!(
                self.graph_editor.has_detached_edge.value(),
                "No detached edge after clicking port"
            );
            let added_node = self.graph_editor.node_added.next_event();
            self.scene.mouse.click_on_background();
            self.check_searcher_opening_place(added_node);
        }
    }

    let test = IntegrationTestOnNewProject::setup().await;
    let scene = &test.ide.ensogl_app.display.default_scene;
    let graph_editor = test.graph_editor();
    let gap_x = graph_editor.default_x_gap_between_nodes.value();
    let gap_y = graph_editor.default_y_gap_between_nodes.value();
    let min_spacing = graph_editor.min_x_spacing_for_new_nodes.value();

    let InitialNodes { above, below } = InitialNodes::obtain_from_graph_editor(&graph_editor);

    let create_case =
        |source_node: &Node, mouse_position: Vector2, expected_position: Vector2| Case {
            scene: scene.clone_ref(),
            graph_editor: graph_editor.clone_ref(),
            source_node: source_node.clone_ref(),
            mouse_position,
            expected_position,
        };

    let far_away = below.position().xy() + Vector2(500.0, 500.0);
    let far_away_expect = far_away;
    create_case(&below, far_away, far_away_expect).run();

    let under_below = below.position().xy() + Vector2(30.0, -15.0);
    let under_below_expect = below.position().xy() + Vector2(0.0, -gap_y - node_view::HEIGHT);
    create_case(&below, under_below, under_below_expect).run();

    let under_above = above.position().xy() + Vector2(30.0, 15.0);
    let under_above_expect = Vector2(
        below.position().x - gap_x - min_spacing,
        above.position().y - gap_y - node_view::HEIGHT,
    );
    create_case(&above, under_above, under_above_expect).run();
}

struct InitialNodes {
    above: graph_editor::Node,
    below: graph_editor::Node,
}

impl InitialNodes {
    fn obtain_from_graph_editor(graph_editor: &GraphEditor) -> Self {
        let nodes = graph_editor.model.nodes.all.values();
        let mut sorted = nodes.into_iter().sorted_by_key(|node| OrderedFloat(node.position().y));
        match (sorted.next(), sorted.next()) {
            (Some(below), Some(above)) => Self { above, below },
            _ => panic!("Expected two nodes in initial Graph Editor"),
        }
    }
}<|MERGE_RESOLUTION|>--- conflicted
+++ resolved
@@ -173,12 +173,8 @@
     let graph_editor = test.graph_editor();
     let (node_1_id, _, node_1) = add_node_with_internal_api(&graph_editor, "1 + 1");
 
-<<<<<<< HEAD
-    let output = &node_1.model().output;
-=======
->>>>>>> b8a5e22e
     let method = |editor: &GraphEditor| {
-        let port = node_1.model.output_port_shape().expect("No output port");
+        let port = node_1.model().output_port_shape().expect("No output port");
         port.events.mouse_over.emit(());
         editor.start_node_creation_from_port();
     };
@@ -255,7 +251,7 @@
         }
 
         fn check_edge_drop(&self) {
-            let port = self.source_node.view.model.output_port_shape().unwrap();
+            let port = self.source_node.view.model().output_port_shape().unwrap();
             port.events.mouse_down.emit(PrimaryButton);
             port.events.mouse_up.emit(PrimaryButton);
             self.scene.mouse.frp.position.emit(self.mouse_position);
