// === Non-Standard Linter Configuration ===
#![deny(non_ascii_idents)]
#![warn(unsafe_code)]

use enso_integration_test::prelude::*;

use approx::assert_abs_diff_eq;
use enso_frp::future::FutureEvent;
use enso_frp::io::mouse::PrimaryButton;
use enso_gui::view::graph_editor;
use enso_gui::view::graph_editor::component::node as node_view;
use enso_gui::view::graph_editor::component::node::test_utils::NodeModelExt;
use enso_gui::view::graph_editor::component::node::Expression;
use enso_gui::view::graph_editor::GraphEditor;
use enso_gui::view::graph_editor::Node;
use enso_gui::view::graph_editor::NodeId;
use enso_gui::view::graph_editor::NodeSource;
use enso_web::sleep;
use ensogl::display::navigation::navigator::ZoomEvent;
use ensogl::display::scene::test_utils::MouseExt;
use ensogl::display::Scene;
use ordered_float::OrderedFloat;
use std::time::Duration;



wasm_bindgen_test::wasm_bindgen_test_configure!(run_in_browser);

#[wasm_bindgen_test]
async fn create_new_project_and_add_nodes() {
    let test = IntegrationTestOnNewProject::setup().await;
    let graph_editor = test.graph_editor();

    assert_eq!(graph_editor.nodes().all.len(), 2);
    let expect_node_added = graph_editor.node_added.next_event();
    graph_editor.add_node();
    let (added_node_id, source_node, _) = expect_node_added.expect();
    assert_eq!(source_node, None);
    assert_eq!(graph_editor.nodes().all.len(), 3);

    let added_node =
        graph_editor.nodes().get_cloned_ref(&added_node_id).expect("Added node is not added");
    assert_eq!(added_node.view.expression.value().to_string(), "");
}

#[wasm_bindgen_test]
async fn debug_mode() {
    let test = IntegrationTestOnNewProject::setup().await;
    let project = test.project_view();
    let graph_editor = test.graph_editor();

    assert!(!graph_editor.debug_mode.value());

    // Turning On
    let expect_mode = project.debug_mode.next_event();
    let expect_popup_message = project.debug_mode_popup().label().show.next_event();
    project.enable_debug_mode();
    assert!(expect_mode.expect());
    let message = expect_popup_message.expect();
    assert!(
        message.contains("Debug Mode enabled"),
        "Message \"{}\" does not mention enabling Debug mode",
        message
    );
    assert!(
        message.contains(enso_gui::view::debug_mode_popup::DEBUG_MODE_SHORTCUT),
        "Message \"{}\" does not inform about shortcut to turn mode off",
        message
    );
    assert!(graph_editor.debug_mode.value());

    // Turning Off
    let expect_mode = project.debug_mode.next_event();
    let expect_popup_message = project.debug_mode_popup().label().show.next_event();
    project.disable_debug_mode();
    assert!(!expect_mode.expect());
    let message = expect_popup_message.expect();
    assert!(
        message.contains("Debug Mode disabled"),
        "Message \"{}\" does not mention disabling of debug mode",
        message
    );
    assert!(!graph_editor.debug_mode.value());
}

#[wasm_bindgen_test]
async fn zooming() {
    let test = IntegrationTestOnNewProject::setup().await;
    let project = test.project_view();
    let graph_editor = test.graph_editor();
    let camera = test.ide.ensogl_app.display.default_scene.layers.main.camera();
    let navigator = &graph_editor.model.navigator;

    let zoom_on_center = |amount: f32| ZoomEvent { focus: Vector2(0.0, 0.0), amount };
    let zoom_duration_ms = Duration::from_millis(1000);

    // Without debug mode
    navigator.emit_zoom_event(zoom_on_center(-1.0));
    sleep(zoom_duration_ms).await;
    assert_abs_diff_eq!(camera.zoom(), 1.0, epsilon = 0.001);
    navigator.emit_zoom_event(zoom_on_center(1.0));
    sleep(zoom_duration_ms).await;
    assert!(camera.zoom() < 1.0, "Camera zoom {} must be less than 1.0", camera.zoom());
    navigator.emit_zoom_event(zoom_on_center(-2.0));
    sleep(zoom_duration_ms).await;
    assert_abs_diff_eq!(camera.zoom(), 1.0, epsilon = 0.001);

    // With debug mode
    project.enable_debug_mode();
    navigator.emit_zoom_event(zoom_on_center(-1.0));
    sleep(zoom_duration_ms).await;
    assert!(camera.zoom() > 1.0, "Camera zoom {} must be greater than 1.0", camera.zoom());
    navigator.emit_zoom_event(zoom_on_center(5.0));
    sleep(zoom_duration_ms).await;
    assert!(camera.zoom() < 1.0, "Camera zoom {} must be less than 1.0", camera.zoom());
    navigator.emit_zoom_event(zoom_on_center(-5.0));
    sleep(zoom_duration_ms).await;
    assert!(camera.zoom() > 1.0, "Camera zoom {} must be greater than 1.0", camera.zoom());
}

#[wasm_bindgen_test]
async fn adding_node_with_add_node_button() {
    const INITIAL_NODE_COUNT: usize = 2;
    let test = IntegrationTestOnNewProject::setup().await;
    let graph_editor = test.graph_editor();
    let scene = &test.ide.ensogl_app.display.default_scene;

<<<<<<< HEAD
    let InitialNodes { below: (_, bottom_node), .. } =
        InitialNodes::obtain_from_graph_editor(&graph_editor);
    let bottom_node_pos = bottom_node.position();
=======
    let nodes = graph_editor.nodes().all.keys();
    let nodes_positions = nodes.into_iter().flat_map(|id| graph_editor.model.get_node_position(id));
    let mut sorted_positions = nodes_positions.sorted_by_key(|pos| OrderedFloat(pos.y));
    let bottom_most_pos =
        sorted_positions.next().expect("Default project does not contain any nodes");
>>>>>>> b8a5e22e

    // Node is created below the bottom-most one.
    let (first_node_id, node_source, first_node) =
        add_node_with_add_node_button(&graph_editor, "1 + 1").await;
    assert!(node_source.is_none());
<<<<<<< HEAD
    assert_eq!(graph_editor.model.nodes.all.len(), INITIAL_NODE_COUNT + 1);
    let node_position = first_node.position();
=======
    assert_eq!(graph_editor.nodes().all.len(), INITIAL_NODE_COUNT + 1);
    let node_position =
        graph_editor.model.get_node_position(first_node_id).expect("Node was not added");
>>>>>>> b8a5e22e
    assert!(
        first_node.position().y < bottom_node_pos.y,
        "Expected that {node_position}.y < {bottom_node_pos}.y"
    );

    // Selected node is used as a `source` node.
<<<<<<< HEAD
    graph_editor.model.nodes.deselect_all();
    graph_editor.model.nodes.select(first_node_id);
    let (_, node_source, _) = add_node_with_add_node_button(&graph_editor, "+ 1").await;
=======
    graph_editor.nodes().deselect_all();
    graph_editor.nodes().select(first_node_id);
    let (_, node_source, _) = add_node_with_add_node_button(&graph_editor, "+ 1");
>>>>>>> b8a5e22e
    assert_eq!(node_source, Some(NodeSource { node: first_node_id }));
    assert_eq!(graph_editor.nodes().all.len(), INITIAL_NODE_COUNT + 2);

    // If there is a free space, the new node is created in the center of screen.
    let camera = scene.layers.main.camera();
    camera.mod_position_xy(|pos| pos + Vector2(1000.0, 1000.0));
<<<<<<< HEAD
    wait_a_frame().await;
    graph_editor.model.nodes.deselect_all();
    let (node_id, node_source, _) = add_node_with_add_node_button(&graph_editor, "1").await;
=======
    let wait_for_update = Duration::from_millis(500);
    sleep(wait_for_update).await;
    graph_editor.nodes().deselect_all();
    let (node_id, node_source, _) = add_node_with_add_node_button(&graph_editor, "1");
>>>>>>> b8a5e22e
    assert!(node_source.is_none());
    assert_eq!(graph_editor.nodes().all.len(), INITIAL_NODE_COUNT + 3);
    let node_position = graph_editor.model.get_node_position(node_id).expect(
        "Node was not
added",
    );
    let center_of_screen = scene.screen_to_scene_coordinates(Vector3::zeros());
    assert_abs_diff_eq!(node_position.x, center_of_screen.x, epsilon = 10.0);
    assert_abs_diff_eq!(node_position.y, center_of_screen.y, epsilon = 10.0);
}

#[wasm_bindgen_test]
async fn adding_node_by_clicking_on_the_output_port() {
    let test = IntegrationTestOnNewProject::setup().await;
    let graph_editor = test.graph_editor();
    let (node_1_id, _, node_1) = add_node_with_internal_api(&graph_editor, "1 + 1").await;

    let method = |editor: &GraphEditor| {
        let port = node_1.model.output_port_shape().expect("No output port");
        port.events.mouse_over.emit(());
        editor.start_node_creation_from_port();
    };
    let (_, source, node_2) = add_node(&graph_editor, "+ 1", method).await;

    assert_eq!(source.unwrap(), NodeSource { node: node_1_id });
    assert!(node_2.position().y < node_1.position().y);
}

#[wasm_bindgen_test]
async fn new_nodes_placement_with_nodes_selected() {
    let test = IntegrationTestOnNewProject::setup().await;
    let graph_editor = test.graph_editor();
    let InitialNodes { above: (node_1_id, node_1), below: (node_2_id, node_2) } =
        InitialNodes::obtain_from_graph_editor(&graph_editor);

    // Scenario 1. Creating a new node with one node selected.
    graph_editor.model.nodes.select(node_2_id);
    let (node_3_id, _, node_3) = add_node_with_add_node_button(&graph_editor, "+ 1").await;
    assert_eq!(
        node_3.position().x,
        node_2.position().x,
        "New node is not left-aligned to the selected one."
    );
    assert!(node_3.position().y < node_2.position().y, "New node is not below the selected one.");

    graph_editor.model.nodes.deselect_all();
    graph_editor.model.nodes.select(node_2_id);
    let (node_4_id, _, node_4) = add_node_with_shortcut(&graph_editor, "+ 1").await;
    assert_eq!(
        node_4.position().y,
        node_3.position().y,
        "New node is not vertically aligned to the previous one."
    );
    assert!(
        node_4.position().x < node_3.position().x,
        "New node is not to the left of the previous one."
    );

    graph_editor.remove_node(node_3_id);
    graph_editor.remove_node(node_4_id);
    graph_editor.model.nodes.deselect_all();

    // Scenario 2. Creating a new node with multiple nodes selected.
    node_1.set_position(Vector3(-100.0, 0.0, 0.0));
    wait_a_frame().await;
    graph_editor.model.nodes.select(node_1_id);
    graph_editor.model.nodes.select(node_2_id);

    let (.., node_5) = add_node_with_shortcut(&graph_editor, "+ 1").await;
    assert_eq!(
        node_5.position().x,
        node_1.position().x,
        "New node is not left-aligned to the first selected one."
    );
    assert!(node_5.position().y < node_2.position().y, "New node is not below the bottom node.");

    graph_editor.model.nodes.deselect_all();
    graph_editor.model.nodes.select(node_1_id);
    graph_editor.model.nodes.select(node_2_id);

    let (node_6_id, _, node_6) = add_node_with_shortcut(&graph_editor, "+ 1").await;
    assert_eq!(
        node_6.position().y,
        node_5.position().y,
        "New node is not vertically aligned to the previous one."
    );
    assert!(
        node_6.position().x < node_5.position().x,
        "New node is not to the left of the previous one."
    );

    // Scenario 3. Creating a new node with enabled visualization.
    graph_editor.model.nodes.deselect_all();
    graph_editor.model.nodes.select(node_6_id);
    let (node_7_id, _, node_7) = add_node_with_shortcut(&graph_editor, "+ 1").await;
    let pos_without_visualization = node_7.position().y;
    graph_editor.remove_node(node_7_id);
    graph_editor.model.nodes.deselect_all();
    graph_editor.model.nodes.select(node_6_id);
    node_6.enable_visualization();
    wait_a_frame().await;
    let (.., node_7) = add_node_with_shortcut(&graph_editor, "+ 1").await;
    assert!(
        node_7.position().y < pos_without_visualization,
        "New node is not below the visualization."
    );
}

async fn add_node(
    graph_editor: &GraphEditor,
    expression: &str,
    method: impl Fn(&GraphEditor),
) -> (NodeId, Option<NodeSource>, Node) {
    let node_added = graph_editor.node_added.next_event();
    method(graph_editor);
    let (node_id, source_node, _) = node_added.expect();
    let node = graph_editor.nodes().get_cloned_ref(&node_id).expect("Node was not added");
    node.set_expression(Expression::new_plain(expression));
    graph_editor.stop_editing();
    wait_a_frame().await;
    (node_id, source_node, node)
}

async fn add_node_with_internal_api(
    graph_editor: &GraphEditor,
    expression: &str,
) -> (NodeId, Option<NodeSource>, Node) {
    let method = |editor: &GraphEditor| editor.add_node();
    add_node(graph_editor, expression, method).await
}

async fn add_node_with_shortcut(
    graph_editor: &GraphEditor,
    expression: &str,
) -> (NodeId, Option<NodeSource>, Node) {
    let method = |editor: &GraphEditor| editor.start_node_creation();
    add_node(graph_editor, expression, method).await
}

async fn add_node_with_add_node_button(
    graph_editor: &GraphEditor,
    expression: &str,
) -> (NodeId, Option<NodeSource>, Node) {
    let add_node_button = &graph_editor.model.add_node_button;
    let method = |_: &GraphEditor| add_node_button.click();
<<<<<<< HEAD
    add_node(graph_editor, expression, method).await
}



// ====================
// === InitialNodes ===
// ====================

struct InitialNodes {
    above: (NodeId, Node),
    below: (NodeId, Node),
=======
    add_node(graph_editor, expression, method)
}

#[wasm_bindgen_test]
async fn mouse_oriented_node_placement() {
    struct Case {
        scene:             Scene,
        graph_editor:      GraphEditor,
        source_node:       Node,
        mouse_position:    Vector2,
        expected_position: Vector2,
    }

    impl Case {
        fn run(&self) {
            self.check_tab_key();
            self.check_edge_drop();
        }

        fn check_searcher_opening_place(
            &self,
            added_node: FutureEvent<(NodeId, Option<NodeSource>, bool)>,
        ) {
            let (new_node_id, _, _) = added_node.expect();
            let new_node_pos =
                self.graph_editor.model.get_node_position(new_node_id).map(|v| v.xy());
            assert_eq!(new_node_pos, Some(self.expected_position));
            self.graph_editor.stop_editing();
            assert_eq!(self.graph_editor.model.nodes.all.len(), 2);
        }

        fn check_tab_key(&self) {
            self.scene.mouse.frp.position.emit(self.mouse_position);
            let added_node = self.graph_editor.node_added.next_event();
            self.graph_editor.start_node_creation();
            self.check_searcher_opening_place(added_node);
        }

        fn check_edge_drop(&self) {
            let port = self.source_node.view.model.output_port_shape().unwrap();
            port.events.mouse_down.emit(PrimaryButton);
            port.events.mouse_up.emit(PrimaryButton);
            self.scene.mouse.frp.position.emit(self.mouse_position);
            assert!(
                self.graph_editor.has_detached_edge.value(),
                "No detached edge after clicking port"
            );
            let added_node = self.graph_editor.node_added.next_event();
            self.scene.mouse.click_on_background();
            self.check_searcher_opening_place(added_node);
        }
    }

    let test = IntegrationTestOnNewProject::setup().await;
    let scene = &test.ide.ensogl_app.display.default_scene;
    let graph_editor = test.graph_editor();
    let gap_x = graph_editor.default_x_gap_between_nodes.value();
    let gap_y = graph_editor.default_y_gap_between_nodes.value();
    let min_spacing = graph_editor.min_x_spacing_for_new_nodes.value();

    let InitialNodes { above, below } = InitialNodes::obtain_from_graph_editor(&graph_editor);

    let create_case =
        |source_node: &Node, mouse_position: Vector2, expected_position: Vector2| Case {
            scene: scene.clone_ref(),
            graph_editor: graph_editor.clone_ref(),
            source_node: source_node.clone_ref(),
            mouse_position,
            expected_position,
        };

    let far_away = below.position().xy() + Vector2(500.0, 500.0);
    let far_away_expect = far_away;
    create_case(&below, far_away, far_away_expect).run();

    let under_below = below.position().xy() + Vector2(30.0, -15.0);
    let under_below_expect = below.position().xy() + Vector2(0.0, -gap_y - node_view::HEIGHT);
    create_case(&below, under_below, under_below_expect).run();

    let under_above = above.position().xy() + Vector2(30.0, 15.0);
    let under_above_expect = Vector2(
        below.position().x - gap_x - min_spacing,
        above.position().y - gap_y - node_view::HEIGHT,
    );
    create_case(&above, under_above, under_above_expect).run();
}

struct InitialNodes {
    above: graph_editor::Node,
    below: graph_editor::Node,
>>>>>>> b8a5e22e
}

impl InitialNodes {
    fn obtain_from_graph_editor(graph_editor: &GraphEditor) -> Self {
<<<<<<< HEAD
        let nodes = graph_editor.model.nodes.all.entries();
        let mut sorted =
            nodes.into_iter().sorted_by_key(|(_, node)| OrderedFloat(node.position().y));
=======
        let nodes = graph_editor.model.nodes.all.values();
        let mut sorted = nodes.into_iter().sorted_by_key(|node| OrderedFloat(node.position().y));
>>>>>>> b8a5e22e
        match (sorted.next(), sorted.next()) {
            (Some(below), Some(above)) => Self { above, below },
            _ => panic!("Expected two nodes in initial Graph Editor"),
        }
    }
}<|MERGE_RESOLUTION|>--- conflicted
+++ resolved
@@ -7,7 +7,6 @@
 use approx::assert_abs_diff_eq;
 use enso_frp::future::FutureEvent;
 use enso_frp::io::mouse::PrimaryButton;
-use enso_gui::view::graph_editor;
 use enso_gui::view::graph_editor::component::node as node_view;
 use enso_gui::view::graph_editor::component::node::test_utils::NodeModelExt;
 use enso_gui::view::graph_editor::component::node::Expression;
@@ -125,61 +124,34 @@
     let graph_editor = test.graph_editor();
     let scene = &test.ide.ensogl_app.display.default_scene;
 
-<<<<<<< HEAD
     let InitialNodes { below: (_, bottom_node), .. } =
         InitialNodes::obtain_from_graph_editor(&graph_editor);
     let bottom_node_pos = bottom_node.position();
-=======
-    let nodes = graph_editor.nodes().all.keys();
-    let nodes_positions = nodes.into_iter().flat_map(|id| graph_editor.model.get_node_position(id));
-    let mut sorted_positions = nodes_positions.sorted_by_key(|pos| OrderedFloat(pos.y));
-    let bottom_most_pos =
-        sorted_positions.next().expect("Default project does not contain any nodes");
->>>>>>> b8a5e22e
 
     // Node is created below the bottom-most one.
     let (first_node_id, node_source, first_node) =
         add_node_with_add_node_button(&graph_editor, "1 + 1").await;
     assert!(node_source.is_none());
-<<<<<<< HEAD
-    assert_eq!(graph_editor.model.nodes.all.len(), INITIAL_NODE_COUNT + 1);
+    assert_eq!(graph_editor.nodes().all.len(), INITIAL_NODE_COUNT + 1);
     let node_position = first_node.position();
-=======
-    assert_eq!(graph_editor.nodes().all.len(), INITIAL_NODE_COUNT + 1);
-    let node_position =
-        graph_editor.model.get_node_position(first_node_id).expect("Node was not added");
->>>>>>> b8a5e22e
     assert!(
         first_node.position().y < bottom_node_pos.y,
         "Expected that {node_position}.y < {bottom_node_pos}.y"
     );
 
     // Selected node is used as a `source` node.
-<<<<<<< HEAD
-    graph_editor.model.nodes.deselect_all();
-    graph_editor.model.nodes.select(first_node_id);
+    graph_editor.nodes().deselect_all();
+    graph_editor.nodes().select(first_node_id);
     let (_, node_source, _) = add_node_with_add_node_button(&graph_editor, "+ 1").await;
-=======
-    graph_editor.nodes().deselect_all();
-    graph_editor.nodes().select(first_node_id);
-    let (_, node_source, _) = add_node_with_add_node_button(&graph_editor, "+ 1");
->>>>>>> b8a5e22e
     assert_eq!(node_source, Some(NodeSource { node: first_node_id }));
     assert_eq!(graph_editor.nodes().all.len(), INITIAL_NODE_COUNT + 2);
 
     // If there is a free space, the new node is created in the center of screen.
     let camera = scene.layers.main.camera();
     camera.mod_position_xy(|pos| pos + Vector2(1000.0, 1000.0));
-<<<<<<< HEAD
     wait_a_frame().await;
-    graph_editor.model.nodes.deselect_all();
+    graph_editor.nodes().deselect_all();
     let (node_id, node_source, _) = add_node_with_add_node_button(&graph_editor, "1").await;
-=======
-    let wait_for_update = Duration::from_millis(500);
-    sleep(wait_for_update).await;
-    graph_editor.nodes().deselect_all();
-    let (node_id, node_source, _) = add_node_with_add_node_button(&graph_editor, "1");
->>>>>>> b8a5e22e
     assert!(node_source.is_none());
     assert_eq!(graph_editor.nodes().all.len(), INITIAL_NODE_COUNT + 3);
     let node_position = graph_editor.model.get_node_position(node_id).expect(
@@ -216,7 +188,7 @@
         InitialNodes::obtain_from_graph_editor(&graph_editor);
 
     // Scenario 1. Creating a new node with one node selected.
-    graph_editor.model.nodes.select(node_2_id);
+    graph_editor.nodes().select(node_2_id);
     let (node_3_id, _, node_3) = add_node_with_add_node_button(&graph_editor, "+ 1").await;
     assert_eq!(
         node_3.position().x,
@@ -225,8 +197,8 @@
     );
     assert!(node_3.position().y < node_2.position().y, "New node is not below the selected one.");
 
-    graph_editor.model.nodes.deselect_all();
-    graph_editor.model.nodes.select(node_2_id);
+    graph_editor.nodes().deselect_all();
+    graph_editor.nodes().select(node_2_id);
     let (node_4_id, _, node_4) = add_node_with_shortcut(&graph_editor, "+ 1").await;
     assert_eq!(
         node_4.position().y,
@@ -240,13 +212,13 @@
 
     graph_editor.remove_node(node_3_id);
     graph_editor.remove_node(node_4_id);
-    graph_editor.model.nodes.deselect_all();
+    graph_editor.nodes().deselect_all();
 
     // Scenario 2. Creating a new node with multiple nodes selected.
     node_1.set_position(Vector3(-100.0, 0.0, 0.0));
     wait_a_frame().await;
-    graph_editor.model.nodes.select(node_1_id);
-    graph_editor.model.nodes.select(node_2_id);
+    graph_editor.nodes().select(node_1_id);
+    graph_editor.nodes().select(node_2_id);
 
     let (.., node_5) = add_node_with_shortcut(&graph_editor, "+ 1").await;
     assert_eq!(
@@ -256,9 +228,9 @@
     );
     assert!(node_5.position().y < node_2.position().y, "New node is not below the bottom node.");
 
-    graph_editor.model.nodes.deselect_all();
-    graph_editor.model.nodes.select(node_1_id);
-    graph_editor.model.nodes.select(node_2_id);
+    graph_editor.nodes().deselect_all();
+    graph_editor.nodes().select(node_1_id);
+    graph_editor.nodes().select(node_2_id);
 
     let (node_6_id, _, node_6) = add_node_with_shortcut(&graph_editor, "+ 1").await;
     assert_eq!(
@@ -272,13 +244,13 @@
     );
 
     // Scenario 3. Creating a new node with enabled visualization.
-    graph_editor.model.nodes.deselect_all();
-    graph_editor.model.nodes.select(node_6_id);
+    graph_editor.nodes().deselect_all();
+    graph_editor.nodes().select(node_6_id);
     let (node_7_id, _, node_7) = add_node_with_shortcut(&graph_editor, "+ 1").await;
     let pos_without_visualization = node_7.position().y;
     graph_editor.remove_node(node_7_id);
-    graph_editor.model.nodes.deselect_all();
-    graph_editor.model.nodes.select(node_6_id);
+    graph_editor.nodes().deselect_all();
+    graph_editor.nodes().select(node_6_id);
     node_6.enable_visualization();
     wait_a_frame().await;
     let (.., node_7) = add_node_with_shortcut(&graph_editor, "+ 1").await;
@@ -325,21 +297,7 @@
 ) -> (NodeId, Option<NodeSource>, Node) {
     let add_node_button = &graph_editor.model.add_node_button;
     let method = |_: &GraphEditor| add_node_button.click();
-<<<<<<< HEAD
     add_node(graph_editor, expression, method).await
-}
-
-
-
-// ====================
-// === InitialNodes ===
-// ====================
-
-struct InitialNodes {
-    above: (NodeId, Node),
-    below: (NodeId, Node),
-=======
-    add_node(graph_editor, expression, method)
 }
 
 #[wasm_bindgen_test]
@@ -367,7 +325,7 @@
                 self.graph_editor.model.get_node_position(new_node_id).map(|v| v.xy());
             assert_eq!(new_node_pos, Some(self.expected_position));
             self.graph_editor.stop_editing();
-            assert_eq!(self.graph_editor.model.nodes.all.len(), 2);
+            assert_eq!(self.graph_editor.nodes().all.len(), 2);
         }
 
         fn check_tab_key(&self) {
@@ -399,7 +357,8 @@
     let gap_y = graph_editor.default_y_gap_between_nodes.value();
     let min_spacing = graph_editor.min_x_spacing_for_new_nodes.value();
 
-    let InitialNodes { above, below } = InitialNodes::obtain_from_graph_editor(&graph_editor);
+    let InitialNodes { above: (_, above), below: (_, below) } =
+        InitialNodes::obtain_from_graph_editor(&graph_editor);
 
     let create_case =
         |source_node: &Node, mouse_position: Vector2, expected_position: Vector2| Case {
@@ -426,22 +385,22 @@
     create_case(&above, under_above, under_above_expect).run();
 }
 
+
+
+// ====================
+// === InitialNodes ===
+// ====================
+
 struct InitialNodes {
-    above: graph_editor::Node,
-    below: graph_editor::Node,
->>>>>>> b8a5e22e
+    above: (NodeId, Node),
+    below: (NodeId, Node),
 }
 
 impl InitialNodes {
     fn obtain_from_graph_editor(graph_editor: &GraphEditor) -> Self {
-<<<<<<< HEAD
-        let nodes = graph_editor.model.nodes.all.entries();
+        let nodes = graph_editor.nodes().all.entries();
         let mut sorted =
             nodes.into_iter().sorted_by_key(|(_, node)| OrderedFloat(node.position().y));
-=======
-        let nodes = graph_editor.model.nodes.all.values();
-        let mut sorted = nodes.into_iter().sorted_by_key(|node| OrderedFloat(node.position().y));
->>>>>>> b8a5e22e
         match (sorted.next(), sorted.next()) {
             (Some(below), Some(above)) => Self { above, below },
             _ => panic!("Expected two nodes in initial Graph Editor"),
