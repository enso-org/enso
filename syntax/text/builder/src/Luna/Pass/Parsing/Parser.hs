--- conflicted
+++ resolved
@@ -458,35 +458,21 @@
 
 buildClassConsIR :: BuilderMonad m => Lexer.Token -> m (Either Lexer.Token IR.SomeTerm)
 buildClassConsIR = \tok -> case Ast.unspan tok of
-<<<<<<< HEAD
     Ast.App nameTok fieldToks -> case nameTok of
         (Spanned cs (Ast.Cons name)) -> case Ast.unspan fieldToks of
-            Ast.List fields -> fmap Right . addCodeSpan cs =<< IR.recordCons' name =<< mapM buildClassField fields
+            Ast.List fields -> fmap Right . addCodeSpan cs
+                =<< IR.recordCons' name =<< mapM buildClassField fields
             a               -> pure $ Left tok
         (Spanned cs (Ast.App field fieldsList)) -> case Ast.unspan field of
             Ast.Var "#fields#" -> case Ast.unspan fieldsList of
                 Ast.List names -> do
                     names' <- Mutable.fromList (getFieldName <$> names)
-                    fmap Right . addCodeSpan cs =<< IR.recordFields' names' =<< buildIR fieldToks
+                    fmap Right . addCodeSpan cs =<< IR.recordFields' names'
+                        =<< buildIR fieldToks
                 a -> pure $ Left tok
             a -> pure $ Left tok
         a -> pure $ Left tok
     a -> pure $ Left tok
-=======
-    Ast.App nameTok fieldToks -> case Ast.unspan nameTok of
-        Ast.Cons name -> case Ast.unspan fieldToks of
-            Ast.List fields -> fmap Right . IR.recordCons' name =<< mapM buildClassField fields
-            _               -> pure $ Left tok
-        Ast.App field fieldsList -> case Ast.unspan field of
-            Ast.Var "#fields#" -> case Ast.unspan fieldsList of
-                Ast.List names -> do
-                    names' <- Mutable.fromList (getFieldName <$> names)
-                    fmap Right . IR.recordFields' names' =<< buildIR fieldToks
-                _ -> pure $ Left tok
-            _ -> pure $ Left tok
-        _ -> pure $ Left tok
-    _ -> pure $ Left tok
->>>>>>> 22cf1a0a
 
 buildClassField :: BuilderMonad m => Lexer.Token -> m IR.SomeTerm
 buildClassField = \tok -> case Ast.unspan tok of
