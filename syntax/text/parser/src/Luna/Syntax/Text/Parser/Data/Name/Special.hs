{-# LANGUAGE NoStrict #-}

module Luna.Syntax.Text.Parser.Data.Name.Special where

import Prologue


---------------------------
-- === Special names === --
---------------------------

acc, app, arrow, lam, minus, typed, uminus, unify, update,
<<<<<<< HEAD
    wildcard :: IsString s => s
acc      = "."        ; {-# INLINE acc      #-}
app      = "#app#"    ; {-# INLINE app      #-}
arrow    = "->"       ; {-# INLINE arrow    #-}
lam      = ":"        ; {-# INLINE lam      #-}
minus    = "-"        ; {-# INLINE minus    #-}
typed    = "::"       ; {-# INLINE typed    #-}
uminus   = "#uminus#" ; {-# INLINE uminus   #-}
unify    = "="        ; {-# INLINE unify    #-}
update   = "="        ; {-# INLINE update   #-} -- #update# ?
wildcard = "_"        ; {-# INLINE wildcard #-}
=======
    wildcard, invalid :: IsString s => s
acc      = "."         ; {-# INLINE acc      #-}
app      = "#app#"     ; {-# INLINE app      #-}
arrow    = "->"        ; {-# INLINE arrow    #-}
lam      = ":"         ; {-# INLINE lam      #-}
minus    = "-"         ; {-# INLINE minus    #-}
typed    = "::"        ; {-# INLINE typed    #-}
uminus   = "#uminus#"  ; {-# INLINE uminus   #-}
unify    = "="         ; {-# INLINE unify    #-}
update   = "="         ; {-# INLINE update   #-} -- #update# ?
wildcard = "_"         ; {-# INLINE wildcard #-}
invalid  = "#invalid#" ; {-# INLINE invalid  #-}
>>>>>>> 64bec502
<|MERGE_RESOLUTION|>--- conflicted
+++ resolved
@@ -10,19 +10,6 @@
 ---------------------------
 
 acc, app, arrow, lam, minus, typed, uminus, unify, update,
-<<<<<<< HEAD
-    wildcard :: IsString s => s
-acc      = "."        ; {-# INLINE acc      #-}
-app      = "#app#"    ; {-# INLINE app      #-}
-arrow    = "->"       ; {-# INLINE arrow    #-}
-lam      = ":"        ; {-# INLINE lam      #-}
-minus    = "-"        ; {-# INLINE minus    #-}
-typed    = "::"       ; {-# INLINE typed    #-}
-uminus   = "#uminus#" ; {-# INLINE uminus   #-}
-unify    = "="        ; {-# INLINE unify    #-}
-update   = "="        ; {-# INLINE update   #-} -- #update# ?
-wildcard = "_"        ; {-# INLINE wildcard #-}
-=======
     wildcard, invalid :: IsString s => s
 acc      = "."         ; {-# INLINE acc      #-}
 app      = "#app#"     ; {-# INLINE app      #-}
@@ -34,5 +21,4 @@
 unify    = "="         ; {-# INLINE unify    #-}
 update   = "="         ; {-# INLINE update   #-} -- #update# ?
 wildcard = "_"         ; {-# INLINE wildcard #-}
-invalid  = "#invalid#" ; {-# INLINE invalid  #-}
->>>>>>> 64bec502
+invalid  = "#invalid#" ; {-# INLINE invalid  #-}