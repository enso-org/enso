import LibraryManifestGenerator.BundledLibrary
import org.enso.build.BenchTasks._
import org.enso.build.WithDebugCommand
import org.apache.commons.io.FileUtils
import sbt.Keys.{libraryDependencies, scalacOptions}
import sbt.addCompilerPlugin
import sbt.complete.DefaultParsers._
import sbt.complete.Parser
import sbt.nio.file.FileTreeView
import sbt.internal.util.ManagedLogger
import src.main.scala.licenses.{
  DistributionDescription,
  SBTDistributionComponent
}

import java.io.File

// ============================================================================
// === Global Configuration ===================================================
// ============================================================================

val scalacVersion         = "2.13.11"
val graalVersion          = "22.3.1"
val javaVersion           = "17"
val defaultDevEnsoVersion = "0.0.0-dev"
val ensoVersion = sys.env.getOrElse(
  "ENSO_VERSION",
  defaultDevEnsoVersion
) // Note [Engine And Launcher Version]
val currentEdition = sys.env.getOrElse(
  "ENSO_EDITION",
  defaultDevEnsoVersion
) // Note [Default Editions]

// Note [Stdlib Version]
val stdLibVersion       = defaultDevEnsoVersion
val targetStdlibVersion = ensoVersion

/* Note [Engine And Launcher Version]
 * ~~~~~~~~~~~~~~~~~~~~~~~~~~~~~~~~~~
 * Currently both Engine and Launcher versions are tied to each other - each new
 * releases contains the Engine and the Launcher and thus the version number is
 * shared. If the version numbers ever diverge, make sure to update the build
 * scripts at .github/workflows accordingly.
 */

/* Note [Default Editions]
 * ~~~~~~~~~~~~~~~~~~~~~~~
 * Currently, the default edition to use is inferred based on the engine
 * version. Each Enso version has an associated default edition name and the
 * `currentEdition` field specifies the default edition name for the upcoming
 * release.
 *
 * Thus the `library-manager` needs to depend on the `version-output` to get
 * this defaults from the build metadata.
 *
 * In the future we may automate generating this edition number when cutting a
 * release.
 */

/* Note [Stdlib Version]
 * ~~~~~~~~~~~~~~~~~~~~~
 * The `stdlibVersion` variable stores the version at which standard library is
 * stored within the source tree, which is currently set to a constant of
 * `0.0.0-dev`.
 *
 * When distributions are built, the library versions are updated to match the
 * current Enso version.
 */

ThisBuild / organization := "org.enso"
ThisBuild / scalaVersion := scalacVersion

/* Tag limiting the concurrent access to tools/simple-library-server in tests.
 */
val simpleLibraryServerTag = Tags.Tag("simple-library-server")
Global / concurrentRestrictions += Tags.limit(simpleLibraryServerTag, 1)

lazy val gatherLicenses =
  taskKey[Unit]("Gathers licensing information for relevant dependencies")
gatherLicenses := {
  val _ = GatherLicenses.run.value
}
lazy val verifyLicensePackages =
  taskKey[Unit](
    "Verifies if the license package has been generated, " +
    "has no warnings and is up-to-date with dependencies."
  )
verifyLicensePackages := GatherLicenses.verifyReports.value
lazy val verifyGeneratedPackage =
  inputKey[Unit](
    "Verifies if the license package in a generated distribution is " +
    "up-to-date with the one from the report."
  )
verifyGeneratedPackage := GatherLicenses.verifyGeneratedPackage.evaluated

def makeStdLibDistribution(
  name: String,
  components: Seq[SBTDistributionComponent]
): DistributionDescription =
  Distribution(
    name,
    file(s"distribution/lib/Standard/$name/$stdLibVersion/THIRD-PARTY"),
    components
  )

GatherLicenses.distributions := Seq(
  Distribution(
    "launcher",
    file("distribution/launcher/THIRD-PARTY"),
    Distribution.sbtProjects(launcher)
  ),
  Distribution(
    "engine",
    file("distribution/engine/THIRD-PARTY"),
    Distribution.sbtProjects(
      runtime,
      `engine-runner`,
      `language-server`
    )
  ),
  Distribution(
    "project-manager",
    file("distribution/project-manager/THIRD-PARTY"),
    Distribution.sbtProjects(`project-manager`)
  ),
  makeStdLibDistribution("Base", Distribution.sbtProjects(`std-base`)),
  makeStdLibDistribution(
    "Google_Api",
    Distribution.sbtProjects(`std-google-api`)
  ),
  makeStdLibDistribution("Table", Distribution.sbtProjects(`std-table`)),
  makeStdLibDistribution("Database", Distribution.sbtProjects(`std-database`)),
  makeStdLibDistribution("Image", Distribution.sbtProjects(`std-image`)),
  makeStdLibDistribution("AWS", Distribution.sbtProjects(`std-aws`))
)

GatherLicenses.licenseConfigurations := Set("compile")
GatherLicenses.configurationRoot := file("tools/legal-review")

lazy val openLegalReviewReport =
  taskKey[Unit](
    "Gathers licensing information for relevant dependencies and opens the " +
    "report in review mode in the browser."
  )
openLegalReviewReport := {
  val _ = gatherLicenses.value
  GatherLicenses.runReportServer()
}

lazy val analyzeDependency = inputKey[Unit]("...")
analyzeDependency := GatherLicenses.analyzeDependency.evaluated

val packageBuilder = new DistributionPackage.Builder(
  ensoVersion      = ensoVersion,
  graalVersion     = graalVersion,
  graalJavaVersion = javaVersion,
  artifactRoot     = file("built-distribution")
)

Global / onChangedBuildSource := ReloadOnSourceChanges
Global / excludeLintKeys += logManager

// ============================================================================
// === Compiler Options =======================================================
// ============================================================================

ThisBuild / javacOptions ++= Seq(
  "-encoding",       // Provide explicit encoding (the next line)
  "UTF-8",           // Specify character encoding used by Java source files
  "-deprecation",    // Shows a description of each use or override of a deprecated member or class
  "-g",              // Include debugging information
  "-Xlint:unchecked" // Enable additional warnings
)

ThisBuild / scalacOptions ++= Seq(
  "-deprecation",                       // Emit warning and location for usages of deprecated APIs.
  "-encoding",                          // Provide explicit encoding (the next line)
  "utf-8",                              // Specify character encoding used by Scala source files.
  "-explaintypes",                      // Explain type errors in more detail.
  "-feature",                           // Emit warning and location for usages of features that should be imported explicitly.
  "-language:existentials",             // Existential types (besides wildcard types) can be written and inferred
  "-language:experimental.macros",      // Allow macro definition (besides implementation and application)
  "-language:higherKinds",              // Allow higher-kinded types
  "-language:implicitConversions",      // Allow definition of implicit functions called views
  "-unchecked",                         // Enable additional warnings where generated code depends on assumptions.
  "-Vimplicits",                        // Prints implicit resolution chains when no implicit can be found.
  "-Vtype-diffs",                       // Prints type errors as coloured diffs between types.
  "-Xcheckinit",                        // Wrap field accessors to throw an exception on uninitialized access.
  "-Xfatal-warnings",                   // Make warnings fatal so they don't make it onto main (use @nowarn for local suppression)
  "-Xlint:adapted-args",                // Warn if an argument list is modified to match the receiver.
  "-Xlint:constant",                    // Evaluation of a constant arithmetic expression results in an error.
  "-Xlint:delayedinit-select",          // Selecting member of DelayedInit.
  "-Xlint:doc-detached",                // A Scaladoc comment appears to be detached from its element.
  "-Xlint:inaccessible",                // Warn about inaccessible types in method signatures.
  "-Xlint:infer-any",                   // Warn when a type argument is inferred to be `Any`.
  "-Xlint:missing-interpolator",        // A string literal appears to be missing an interpolator id.
  "-Xlint:nullary-unit",                // Warn when nullary methods return Unit.
  "-Xlint:option-implicit",             // Option.apply used implicit view.
  "-Xlint:package-object-classes",      // Class or object defined in package object.
  "-Xlint:poly-implicit-overload",      // Parameterized overloaded implicit methods are not visible as view bounds.
  "-Xlint:private-shadow",              // A private field (or class parameter) shadows a superclass field.
  "-Xlint:stars-align",                 // Pattern sequence wildcard must align with sequence component.
  "-Xlint:type-parameter-shadow",       // A local type parameter shadows a type already in scope.
  "-Xmacro-settings:-logging@org.enso", // Disable the debug logging globally.
  "-Ywarn-dead-code",                   // Warn when dead code is identified.
  "-Ywarn-extra-implicit",              // Warn when more than one implicit parameter section is defined.
  "-Ywarn-numeric-widen",               // Warn when numerics are widened.
  "-Ywarn-unused:implicits",            // Warn if an implicit parameter is unused.
  "-Ywarn-unused:imports",              // Warn if an import selector is not referenced.
  "-Ywarn-unused:locals",               // Warn if a local definition is unused.
  "-Ywarn-unused:params",               // Warn if a value parameter is unused.
  "-Ywarn-unused:patvars",              // Warn if a variable bound in a pattern is unused.
  "-Ywarn-unused:privates"              // Warn if a private member is unused.
)

ThisBuild / Test / testOptions ++=
  Seq(Tests.Argument("-oI")) ++
  sys.env
    .get("ENSO_TEST_JUNIT_DIR")
    .map { junitDir =>
      Tests.Argument(TestFrameworks.ScalaTest, "-u", junitDir)
    }

Compile / console / scalacOptions ~= (_ filterNot (_ == "-Xfatal-warnings"))

// ============================================================================
// === Benchmark Configuration ================================================
// ============================================================================

lazy val Benchmark = config("bench") extend sbt.Test

// Native Image Generation
lazy val rebuildNativeImage = taskKey[Unit]("Force to rebuild native image")
lazy val buildNativeImage =
  taskKey[Unit]("Ensure that the Native Image is built.")

// Bootstrap task
lazy val bootstrap =
  taskKey[Unit]("Prepares Truffle JARs that are required by the sbt JVM")
bootstrap := {}

// ============================================================================
// === Global Project =========================================================
// ============================================================================

lazy val enso = (project in file("."))
  .settings(version := "0.1")
  .aggregate(
    `interpreter-dsl`,
    `interpreter-dsl-test`,
    `json-rpc-server-test`,
    `json-rpc-server`,
    `language-server`,
    `polyglot-api`,
    `project-manager`,
    `syntax-definition`,
    `syntax-rust-definition`,
    `text-buffer`,
    logger,
    pkg,
    cli,
    `task-progress-notifications`,
    `profiling-utils`,
    `logging-utils`,
    `logging-service`,
    `logging-truffle-connector`,
    `locking-test-helper`,
    `akka-native`,
    `version-output`,
    `engine-runner`,
    runtime,
    searcher,
    launcher,
    downloader,
    `runtime-parser`,
    `runtime-language-epb`,
    `runtime-instrument-common`,
    `runtime-instrument-id-execution`,
    `runtime-instrument-repl-debugger`,
    `runtime-instrument-runtime-server`,
    `runtime-with-instruments`,
    `runtime-with-polyglot`,
    `runtime-version-manager`,
    `runtime-version-manager-test`,
    editions,
    `distribution-manager`,
    `edition-updater`,
    `edition-uploader`,
    `library-manager`,
    `library-manager-test`,
    `connected-lock-manager`,
    syntax,
    testkit,
    `std-base`,
    `std-database`,
    `std-google-api`,
    `std-image`,
    `std-table`,
    `std-aws`,
    `simple-httpbin`,
    `enso-test-java-helpers`
  )
  .settings(Global / concurrentRestrictions += Tags.exclusive(Exclusive))
  .settings(
    commands ++= Seq(packageBuilder.makePackages, packageBuilder.makeBundles)
  )

// ============================================================================
// === Dependency Versions ====================================================
// ============================================================================

/* Note [Dependency Versions]
 * ~~~~~~~~~~~~~~~~~~~~~~~~~~
 * Please maintain the following section in alphabetical order for the bundles
 * of dependencies. Additionally, please keep the 'Other' subsection in
 * alphabetical order.
 *
 * Furthermore, please keep the following in mind:
 * - Wherever possible, we should use the same version of a dependency
 *   throughout the project.
 * - If you need to include a new dependency, please define its version in this
 *   section.
 * - If that version is not the latest, please include a note explaining why
 *   this is the case.
 * - If, for some reason, you need to use a dependency version other than the
 *   global one, please include a note explaining why this is the case, and the
 *   circumstances under which the dependency could be upgraded to use the
 *   global version
 */

// === Akka ===================================================================

def akkaPkg(name: String)     = akkaURL                       %% s"akka-$name" % akkaVersion
def akkaHTTPPkg(name: String) = akkaURL                       %% s"akka-$name" % akkaHTTPVersion
val akkaURL                   = "com.typesafe.akka"
val akkaVersion               = "2.6.20"
val akkaHTTPVersion           = "10.2.10"
val akkaMockSchedulerVersion  = "0.5.5"
val logbackClassicVersion     = "1.3.7"
val akkaActor                 = akkaPkg("actor")
val akkaStream                = akkaPkg("stream")
val akkaTyped                 = akkaPkg("actor-typed")
val akkaTestkit               = akkaPkg("testkit")
val akkaSLF4J                 = akkaPkg("slf4j")
val akkaTestkitTyped          = akkaPkg("actor-testkit-typed") % Test
val akkaHttp                  = akkaHTTPPkg("http")
val akkaSpray                 = akkaHTTPPkg("http-spray-json")
val akkaTest = Seq(
  "ch.qos.logback" % "logback-classic" % logbackClassicVersion % Test
)
val akka =
  Seq(
    akkaActor,
    akkaStream,
    akkaHttp,
    akkaSpray,
    akkaTyped
  )

// === Cats ===================================================================

val catsVersion = "2.9.0"

// === Circe ==================================================================

val circeVersion              = "0.14.5"
val circeYamlVersion          = "0.14.2"
val enumeratumCirceVersion    = "1.7.2"
val circeGenericExtrasVersion = "0.14.2"
val circe = Seq("circe-core", "circe-generic", "circe-parser")
  .map("io.circe" %% _ % circeVersion)

// === Commons ================================================================

val commonsCollectionsVersion = "4.4"
val commonsLangVersion        = "3.12.0"
val commonsIoVersion          = "2.12.0"
val commonsTextVersion        = "1.10.0"
val commonsMathVersion        = "3.6.1"
val commonsCompressVersion    = "1.23.0"
val commonsCliVersion         = "1.5.0"
val commons = Seq(
  "org.apache.commons" % "commons-collections4" % commonsCollectionsVersion,
  "org.apache.commons" % "commons-lang3"        % commonsLangVersion,
  "commons-io"         % "commons-io"           % commonsIoVersion,
  "org.apache.commons" % "commons-text"         % commonsTextVersion,
  "org.apache.commons" % "commons-math3"        % commonsMathVersion,
  "commons-cli"        % "commons-cli"          % commonsCliVersion
)

// === Jackson ================================================================

val jacksonVersion = "2.15.2"
val jackson = Seq(
  "com.fasterxml.jackson.dataformat" % "jackson-dataformat-cbor" % jacksonVersion,
  "com.fasterxml.jackson.core"       % "jackson-databind"        % jacksonVersion,
  "com.fasterxml.jackson.module"    %% "jackson-module-scala"    % jacksonVersion
)

// === JAXB ================================================================

val jaxbVersion = "4.0.0"
val jaxb = Seq(
  "jakarta.xml.bind" % "jakarta.xml.bind-api" % jaxbVersion % Benchmark,
  "com.sun.xml.bind" % "jaxb-impl"            % jaxbVersion % Benchmark
)

// === JMH ====================================================================

val jmhVersion = "1.36"
val jmh = Seq(
  "org.openjdk.jmh" % "jmh-core"                 % jmhVersion % Benchmark,
  "org.openjdk.jmh" % "jmh-generator-annprocess" % jmhVersion % Benchmark
)

// === Scala Compiler =========================================================

val scalaCompiler = Seq(
  "org.scala-lang" % "scala-reflect"  % scalacVersion,
  "org.scala-lang" % "scala-compiler" % scalacVersion
)

// === std-lib ================================================================

val antlrVersion            = "4.13.0"
val awsJavaSdkV1Version     = "1.12.480"
val awsJavaSdkV2Version     = "2.20.78"
val icuVersion              = "73.1"
val poiOoxmlVersion         = "5.2.3"
val redshiftVersion         = "2.1.0.15"
val univocityParsersVersion = "2.9.1"
val xmlbeansVersion         = "5.1.1"

// === ZIO ====================================================================

val zioVersion            = "2.0.14"
val zioInteropCatsVersion = "23.0.0.6"
val zio = Seq(
  "dev.zio" %% "zio"              % zioVersion,
  "dev.zio" %% "zio-interop-cats" % zioInteropCatsVersion
)

// === Other ==================================================================

val bcpkixJdk15Version      = "1.70"
val bumpVersion             = "0.1.3"
val declineVersion          = "2.4.1"
val directoryWatcherVersion = "0.9.10"
val flatbuffersVersion      = "1.12.0"
val guavaVersion            = "32.0.0-jre"
val jlineVersion            = "3.23.0"
val jgitVersion             = "6.3.0.202209071007-r"
val diffsonVersion          = "4.4.0"
val kindProjectorVersion    = "0.13.2"
val mockitoScalaVersion     = "1.17.14"
val newtypeVersion          = "0.4.4"
val pprintVersion           = "0.8.1"
val pureconfigVersion       = "0.17.4"
val scalacheckVersion       = "1.17.0"
val scalacticVersion        = "3.3.0-SNAP4"
val scalaLoggingVersion     = "3.9.4"
val scalameterVersion       = "0.19"
val scalatestVersion        = "3.3.0-SNAP4"
val shapelessVersion        = "2.3.10"
val slf4jVersion            = "1.7.36"
val slickVersion            = "3.4.1"
val sqliteVersion           = "3.42.0.0"
val tikaVersion             = "2.4.1"
val typesafeConfigVersion   = "1.4.2"
val junitVersion            = "4.13.2"
val junitIfVersion          = "0.11"
val netbeansApiVersion      = "RELEASE180"
val fansiVersion            = "0.4.0"

// ============================================================================
// === Internal Libraries =====================================================
// ============================================================================

lazy val logger = (project in file("lib/scala/logger"))
  .settings(
    frgaalJavaCompilerSetting,
    version := "0.1",
    libraryDependencies ++= scalaCompiler
  )

lazy val `syntax-definition` =
<<<<<<< HEAD
  (project in file("lib/scala/syntax/definition"))
    .settings(
      scalacOptions ++= Seq("-Ypatmat-exhaust-depth", "off"),
    )
=======
  project in file("lib/scala/syntax/definition")
>>>>>>> 01a5361c

lazy val syntax = (project in file("lib/scala/syntax/specialization"))
  .dependsOn(`syntax-definition`)
  .settings(
    commands += WithDebugCommand.withDebug,
    testFrameworks := Nil,
    scalacOptions ++= Seq("-Ypatmat-exhaust-depth", "off"),
    Compile / run / mainClass := Some("org.enso.syntax.text.Main"),
    version := "0.1",
    logBuffered := false,
    libraryDependencies ++= Seq(
      "org.scalatest" %% "scalatest"     % scalatestVersion % Test,
    ),
    (Compile / compile) := (Compile / compile)
      .dependsOn(RecompileParser.run(`syntax-definition`))
      .value
  )

lazy val `text-buffer` = project
  .in(file("lib/scala/text-buffer"))
  .configs(Test)
  .settings(
    frgaalJavaCompilerSetting,
    libraryDependencies ++= Seq(
      "org.typelevel"   %% "cats-core"      % catsVersion,
      "org.bouncycastle" % "bcpkix-jdk15on" % bcpkixJdk15Version,
      "org.scalatest"   %% "scalatest"      % scalatestVersion  % Test,
      "org.scalacheck"  %% "scalacheck"     % scalacheckVersion % Test
    )
  )

lazy val rustParserTargetDirectory =
  SettingKey[File]("target directory for the Rust parser")

(`syntax-rust-definition` / rustParserTargetDirectory) := {
  // setting "debug" for release, because it isn't yet safely integrated into
  // the parser definition
  val versionName = if (BuildInfo.isReleaseMode) "debug" else "debug"
  target.value / "rust" / versionName
}

val generateRustParserLib =
  TaskKey[Seq[File]]("generateRustParserLib", "Generates parser native library")
`syntax-rust-definition` / generateRustParserLib := {
  val log = state.value.log
  val libGlob =
    (`syntax-rust-definition` / rustParserTargetDirectory).value.toGlob / "libenso_parser.so"

  val allLibs = FileTreeView.default.list(Seq(libGlob)).map(_._1)
  if (
    sys.env.get("CI").isDefined ||
    allLibs.isEmpty ||
    (`syntax-rust-definition` / generateRustParserLib).inputFileChanges.hasChanges
  ) {
    val os = System.getProperty("os.name")
    val baseArguments = Seq(
      "build",
      "-p",
      "enso-parser-jni",
      "-Z",
      "unstable-options",
      "--out-dir",
      (`syntax-rust-definition` / rustParserTargetDirectory).value.toString
    )
    val adjustedArguments = baseArguments ++
      (if (BuildInfo.isReleaseMode)
         Seq("--release")
       else Seq())
    Cargo.run(adjustedArguments, log)
  }
  FileTreeView.default.list(Seq(libGlob)).map(_._1.toFile)
}

`syntax-rust-definition` / generateRustParserLib / fileInputs +=
  (`syntax-rust-definition` / baseDirectory).value.toGlob / "jni" / "src" / "*.rs"

val generateParserJavaSources = TaskKey[Seq[File]](
  "generateParserJavaSources",
  "Generates Java sources for Rust parser"
)
`syntax-rust-definition` / generateParserJavaSources := {
  generateRustParser(
    (`syntax-rust-definition` / Compile / sourceManaged).value,
    (`syntax-rust-definition` / generateParserJavaSources).inputFileChanges,
    state.value.log
  )
}
`syntax-rust-definition` / generateParserJavaSources / fileInputs +=
  (`syntax-rust-definition` / baseDirectory).value.toGlob / "generate-java" / "src" / ** / "*.rs"
`syntax-rust-definition` / generateParserJavaSources / fileInputs +=
  (`syntax-rust-definition` / baseDirectory).value.toGlob / "src" / ** / "*.rs"

def generateRustParser(
  base: File,
  changes: sbt.nio.FileChanges,
  log: ManagedLogger
): Seq[File] = {
  import scala.jdk.CollectionConverters._
  import java.nio.file.Paths

  val syntaxPkgs = Paths.get("org", "enso", "syntax2").toString
  val fullPkg    = Paths.get(base.toString, syntaxPkgs).toFile
  if (!fullPkg.exists()) {
    fullPkg.mkdirs()
  }
  if (changes.hasChanges) {
    val args = Seq(
      "run",
      "-p",
      "enso-parser-generate-java",
      "--bin",
      "enso-parser-generate-java",
      fullPkg.toString
    )
    Cargo.run(args, log)
  }
  FileUtils.listFiles(fullPkg, Array("scala", "java"), true).asScala.toSeq
}

lazy val `syntax-rust-definition` = project
  .in(file("lib/rust/parser"))
  .configs(Test)
  .settings(
    Compile / sourceGenerators += generateParserJavaSources,
    Compile / resourceGenerators += generateRustParserLib,
    Compile / javaSource := baseDirectory.value / "generate-java" / "java",
    frgaalJavaCompilerSetting
  )

lazy val pkg = (project in file("lib/scala/pkg"))
  .settings(
    Compile / run / mainClass := Some("org.enso.pkg.Main"),
    frgaalJavaCompilerSetting,
    version := "0.1",
    libraryDependencies ++= circe ++ Seq(
      "org.scalatest" %% "scalatest"  % scalatestVersion % Test,
      "io.circe"      %% "circe-yaml" % circeYamlVersion, // separate from other circe deps because its independent project with its own versioning
      "commons-io"     % "commons-io" % commonsIoVersion
    )
  )
  .dependsOn(editions)

lazy val `akka-native` = project
  .in(file("lib/scala/akka-native"))
  .configs(Test)
  .settings(
    frgaalJavaCompilerSetting,
    version := "0.1",
    libraryDependencies ++= Seq(
      akkaActor
    ),
    // Note [Native Image Workaround for GraalVM 20.2]
    libraryDependencies += "org.graalvm.nativeimage" % "svm" % graalVersion % "provided"
  )

lazy val `profiling-utils` = project
  .in(file("lib/scala/profiling-utils"))
  .configs(Test)
  .settings(
    frgaalJavaCompilerSetting,
    version := "0.1",
    libraryDependencies ++= Seq(
      "org.netbeans.api" % "org-netbeans-modules-sampler" % netbeansApiVersion
      exclude ("org.netbeans.api", "org-openide-loaders")
      exclude ("org.netbeans.api", "org-openide-nodes")
      exclude ("org.netbeans.api", "org-netbeans-api-progress-nb")
      exclude ("org.netbeans.api", "org-netbeans-api-progress")
      exclude ("org.netbeans.api", "org-openide-util-lookup")
      exclude ("org.netbeans.api", "org-openide-util")
      exclude ("org.netbeans.api", "org-openide-dialogs")
      exclude ("org.netbeans.api", "org-openide-filesystems")
      exclude ("org.netbeans.api", "org-openide-util-ui")
      exclude ("org.netbeans.api", "org-openide-awt")
      exclude ("org.netbeans.api", "org-openide-modules")
      exclude ("org.netbeans.api", "org-netbeans-api-annotations-common")
    )
  )

lazy val `logging-utils` = project
  .in(file("lib/scala/logging-utils"))
  .configs(Test)
  .settings(
    frgaalJavaCompilerSetting,
    version := "0.1",
    libraryDependencies ++= Seq(
      "org.scalatest" %% "scalatest" % scalatestVersion % Test
    )
  )

lazy val `logging-service` = project
  .in(file("lib/scala/logging-service"))
  .configs(Test)
  .settings(
    frgaalJavaCompilerSetting,
    version := "0.1",
    libraryDependencies ++= Seq(
      "org.slf4j"                   % "slf4j-api"     % slf4jVersion,
      "com.typesafe"                % "config"        % typesafeConfigVersion,
      "com.typesafe.scala-logging" %% "scala-logging" % scalaLoggingVersion,
      akkaStream,
      akkaHttp,
      "io.circe"               %% "circe-core"      % circeVersion,
      "io.circe"               %% "circe-parser"    % circeVersion,
      "junit"                   % "junit"           % junitVersion     % Test,
      "com.novocode"            % "junit-interface" % junitIfVersion   % Test exclude ("junit", "junit-dep"),
      "org.scalatest"          %% "scalatest"       % scalatestVersion % Test,
      "org.graalvm.nativeimage" % "svm"             % graalVersion     % "provided"
    )
  )
  .settings(
    if (Platform.isWindows)
      (Compile / unmanagedSourceDirectories) += (Compile / sourceDirectory).value / "java-windows"
    else
      (Compile / unmanagedSourceDirectories) += (Compile / sourceDirectory).value / "java-unix"
  )
  .dependsOn(`akka-native`)
  .dependsOn(`logging-utils`)

lazy val `logging-truffle-connector` = project
  .in(file("lib/scala/logging-truffle-connector"))
  .settings(
    frgaalJavaCompilerSetting,
    version := "0.1",
    libraryDependencies ++= Seq(
      "org.slf4j"           % "slf4j-api"   % slf4jVersion,
      "org.graalvm.truffle" % "truffle-api" % graalVersion % "provided"
    )
  )
  .dependsOn(`logging-utils`)
  .dependsOn(`polyglot-api`)

lazy val cli = project
  .in(file("lib/scala/cli"))
  .configs(Test)
  .settings(
    frgaalJavaCompilerSetting,
    version := "0.1",
    libraryDependencies ++= circe ++ Seq(
      "com.typesafe.scala-logging" %% "scala-logging" % scalaLoggingVersion,
      "org.scalatest"              %% "scalatest"     % scalatestVersion % Test,
      "org.typelevel"              %% "cats-core"     % catsVersion
    ),
    Test / parallelExecution := false
  )

lazy val `task-progress-notifications` = project
  .in(file("lib/scala/task-progress-notifications"))
  .configs(Test)
  .settings(
    version := "0.1",
    libraryDependencies ++= Seq(
      "com.beachape"  %% "enumeratum-circe" % enumeratumCirceVersion,
      "org.scalatest" %% "scalatest"        % scalatestVersion % Test
    ),
    Test / parallelExecution := false
  )
  .dependsOn(cli)
  .dependsOn(`json-rpc-server`)

lazy val `version-output` = (project in file("lib/scala/version-output"))
  .settings(
    version := "0.1"
  )
  .settings(
    frgaalJavaCompilerSetting,
    Compile / sourceGenerators += Def.task {
      val file = (Compile / sourceManaged).value / "buildinfo" / "Info.scala"
      BuildInfo
        .writeBuildInfoFile(
          file                  = file,
          log                   = state.value.log,
          defaultDevEnsoVersion = defaultDevEnsoVersion,
          ensoVersion           = ensoVersion,
          scalacVersion         = scalacVersion,
          graalVersion          = graalVersion,
          currentEdition        = currentEdition
        )
    }.taskValue
  )

lazy val `project-manager` = (project in file("lib/scala/project-manager"))
  .settings(
    (Compile / mainClass) := Some("org.enso.projectmanager.boot.ProjectManager")
  )
  .settings(
    frgaalJavaCompilerSetting,
    (Compile / run / fork) := true,
    (Test / fork) := true,
    (Compile / run / connectInput) := true,
    libraryDependencies ++= akka ++ Seq(akkaTestkit % Test),
    libraryDependencies ++= circe,
    libraryDependencies ++= Seq(
      "com.typesafe"                % "config"              % typesafeConfigVersion,
      "com.github.pureconfig"      %% "pureconfig"          % pureconfigVersion,
      "com.typesafe.scala-logging" %% "scala-logging"       % scalaLoggingVersion,
      "dev.zio"                    %% "zio"                 % zioVersion,
      "dev.zio"                    %% "zio-interop-cats"    % zioInteropCatsVersion,
      "commons-cli"                 % "commons-cli"         % commonsCliVersion,
      "commons-io"                  % "commons-io"          % commonsIoVersion,
      "org.apache.commons"          % "commons-lang3"       % commonsLangVersion,
      "com.beachape"               %% "enumeratum-circe"    % enumeratumCirceVersion,
      "com.miguno.akka"            %% "akka-mock-scheduler" % akkaMockSchedulerVersion % Test,
      "org.mockito"                %% "mockito-scala"       % mockitoScalaVersion      % Test
    ),
    addCompilerPlugin(
      "org.typelevel" %% "kind-projector" % kindProjectorVersion cross CrossVersion.full
    )
  )
  .settings(
    assembly / assemblyJarName := "project-manager.jar",
    assembly / test := {},
    assembly / assemblyOutputPath := file("project-manager.jar"),
    assembly / assemblyMergeStrategy := {
      case PathList("META-INF", file, xs @ _*) if file.endsWith(".DSA") =>
        MergeStrategy.discard
      case PathList("META-INF", file, xs @ _*) if file.endsWith(".SF") =>
        MergeStrategy.discard
      case PathList("META-INF", "MANIFEST.MF", xs @ _*) =>
        MergeStrategy.discard
      case "application.conf" => MergeStrategy.concat
      case "reference.conf"   => MergeStrategy.concat
      case _                  => MergeStrategy.first
    },
    (Test / test) := (Test / test).dependsOn(`engine-runner` / assembly).value,
    rebuildNativeImage := NativeImage
      .buildNativeImage(
        "project-manager",
        staticOnLinux = true,
        initializeAtRuntime = Seq(
          "scala.util.Random",
          "zio.internal.ZScheduler$$anon$4",
          "zio.Runtime$",
          "zio.FiberRef$"
        )
      )
      .dependsOn(VerifyReflectionSetup.run)
      .dependsOn(installNativeImage)
      .dependsOn(assembly)
      .value,
    buildNativeImage := NativeImage
      .incrementalNativeImageBuild(
        rebuildNativeImage,
        "project-manager"
      )
      .value
  )
  .dependsOn(`akka-native`)
  .dependsOn(`version-output`)
  .dependsOn(editions)
  .dependsOn(`edition-updater`)
  .dependsOn(cli)
  .dependsOn(`task-progress-notifications`)
  .dependsOn(`polyglot-api`)
  .dependsOn(`runtime-version-manager`)
  .dependsOn(`library-manager`)
  .dependsOn(pkg)
  .dependsOn(`json-rpc-server`)
  .dependsOn(`json-rpc-server-test` % Test)
  .dependsOn(testkit % Test)
  .dependsOn(`runtime-version-manager-test` % Test)

/* Note [Classpath Separation]
 * ~~~~~~~~~~~~~~~~~~~~~~~~~~
 * Projects using the language runtime do not depend on it directly, but instead
 * the language runtime is put on the Truffle classpath, rather than the
 * standard classpath. This is the recommended way of handling this and we
 * strive to use such structure everywhere.
 * See
 * https://www.graalvm.org/docs/graalvm-as-a-platform/implement-language#graalvm
 *
 * Currently the only exception to this are the tests of the runtime project
 * which have classpath separation disabled, because they need direct access to
 * the runtime's instruments.
 *
 * To ensure correct handling of dependencies by sbt, the classpath appended to
 * Java options, should be based on `(runtime / Compile / fullClasspath).value`
 * wherever possible. Using a key from the runtime project enables sbt to see
 * the dependency.
 *
 * Assembly tasks that build JAR files which need `runtime.jar` to run should
 * also add a dependency on `runtime / assembly`.
 */

lazy val `json-rpc-server` = project
  .in(file("lib/scala/json-rpc-server"))
  .settings(
    frgaalJavaCompilerSetting,
    libraryDependencies ++= akka ++ akkaTest,
    libraryDependencies ++= circe,
    libraryDependencies ++= Seq(
      "io.circe"                   %% "circe-literal" % circeVersion,
      "com.typesafe.scala-logging" %% "scala-logging" % scalaLoggingVersion,
      akkaTestkit                   % Test,
      "org.scalatest"              %% "scalatest"     % scalatestVersion % Test
    )
  )

lazy val `json-rpc-server-test` = project
  .in(file("lib/scala/json-rpc-server-test"))
  .settings(
    libraryDependencies ++= akka,
    libraryDependencies ++= circe,
    libraryDependencies ++= Seq(
      "io.circe" %% "circe-literal" % circeVersion,
      akkaTestkit,
      "org.scalatest" %% "scalatest"     % scalatestVersion,
      "org.gnieh"     %% "diffson-circe" % diffsonVersion
    )
  )
  .dependsOn(`json-rpc-server`)

lazy val testkit = project
  .in(file("lib/scala/testkit"))
  .settings(
    frgaalJavaCompilerSetting,
    libraryDependencies ++= Seq(
      "org.apache.commons" % "commons-lang3" % commonsLangVersion,
      "commons-io"         % "commons-io"    % commonsIoVersion,
      "org.scalatest"     %% "scalatest"     % scalatestVersion
    )
  )

lazy val searcher = project
  .in(file("lib/scala/searcher"))
  .configs(Test)
  .settings(
    frgaalJavaCompilerSetting,
    libraryDependencies ++= jmh ++ Seq(
      "com.typesafe.slick" %% "slick"           % slickVersion,
      "org.xerial"          % "sqlite-jdbc"     % sqliteVersion,
      "ch.qos.logback"      % "logback-classic" % logbackClassicVersion % Test,
      "org.scalatest"      %% "scalatest"       % scalatestVersion      % Test
    )
  )
  .configs(Benchmark)
  .settings(
    inConfig(Benchmark)(Defaults.testSettings),
    Benchmark / fork := true
  )
  .dependsOn(testkit % Test)
  .dependsOn(`polyglot-api`)

lazy val `interpreter-dsl` = (project in file("lib/scala/interpreter-dsl"))
  .settings(
    version := "0.1",
    frgaalJavaCompilerSetting,
    Compile / javacOptions := ((Compile / javacOptions).value ++
    // Only run ServiceProvider processor and ignore those defined in META-INF, thus
    // fixing incremental compilation setup
    Seq(
      "-processor",
      "org.netbeans.modules.openide.util.ServiceProviderProcessor"
    )),
    libraryDependencies ++= Seq(
      "org.apache.commons" % "commons-lang3"           % commonsLangVersion,
      "org.netbeans.api"   % "org-openide-util-lookup" % netbeansApiVersion,
      "com.google.guava"   % "guava"                   % guavaVersion exclude ("com.google.code.findbugs", "jsr305")
    )
  )

lazy val `interpreter-dsl-test` =
  (project in file("engine/interpreter-dsl-test"))
    .configs(Test)
    .settings(
      version := "0.1",
      frgaalJavaCompilerSetting,
      Test / fork := true,
      Test / javaOptions ++= Seq(
        "-Dgraalvm.locatorDisabled=true",
        s"--upgrade-module-path=${file("engine/runtime/build-cache/truffle-api.jar").absolutePath}"
      ),
      commands += WithDebugCommand.withDebug,
      libraryDependencies ++= Seq(
        "org.graalvm.truffle" % "truffle-api"           % graalVersion   % "provided",
        "org.graalvm.truffle" % "truffle-dsl-processor" % graalVersion   % "provided",
        "junit"               % "junit"                 % junitVersion   % Test,
        "com.novocode"        % "junit-interface"       % junitIfVersion % Test exclude ("junit", "junit-dep")
      )
    )
    .dependsOn(`interpreter-dsl`)
    .dependsOn(`runtime`)

// ============================================================================
// === Sub-Projects ===========================================================
// ============================================================================

val truffleRunOptionsNoAssert =
  if (java.lang.Boolean.getBoolean("bench.compileOnly")) {
    Seq(
      "-Dpolyglot.engine.IterativePartialEscape=true",
      "-Dpolyglot.engine.BackgroundCompilation=false",
      "-Dbench.compileOnly=true"
    )
  } else {
    Seq(
      "-Dpolyglot.engine.IterativePartialEscape=true",
      "-Dpolyglot.engine.BackgroundCompilation=false"
    )
  }
val truffleRunOptions = "-ea" +: truffleRunOptionsNoAssert

val truffleRunOptionsNoAssertSettings = Seq(
  fork := true,
  javaOptions ++= truffleRunOptionsNoAssert
)

val truffleRunOptionsSettings = Seq(
  fork := true,
  javaOptions ++= truffleRunOptions
)

lazy val `polyglot-api` = project
  .in(file("engine/polyglot-api"))
  .settings(
    frgaalJavaCompilerSetting,
    Test / fork := true,
    commands += WithDebugCommand.withDebug,
    Test / envVars ++= distributionEnvironmentOverrides,
    Test / javaOptions ++= {
      // Note [Classpath Separation]
      val runtimeClasspath =
        (LocalProject("runtime") / Compile / fullClasspath).value
          .map(_.data)
          .mkString(File.pathSeparator)
      Seq(s"-Dtruffle.class.path.append=$runtimeClasspath")
    },
    libraryDependencies ++= Seq(
      "org.graalvm.sdk"        % "polyglot-tck"     % graalVersion      % "provided",
      "org.graalvm.truffle"    % "truffle-api"      % graalVersion      % "provided",
      "com.google.flatbuffers" % "flatbuffers-java" % flatbuffersVersion,
      "org.scalatest"         %% "scalatest"        % scalatestVersion  % Test,
      "org.scalacheck"        %% "scalacheck"       % scalacheckVersion % Test
    ),
    libraryDependencies ++= jackson,
    GenerateFlatbuffers.flatcVersion := flatbuffersVersion,
    Compile / sourceGenerators += GenerateFlatbuffers.task
  )
  .dependsOn(pkg)
  .dependsOn(`text-buffer`)
  .dependsOn(`logging-utils`)
  .dependsOn(testkit % Test)

lazy val `language-server` = (project in file("engine/language-server"))
  .settings(
    commands += WithDebugCommand.withDebug,
    frgaalJavaCompilerSetting,
    libraryDependencies ++= akka ++ circe ++ Seq(
      "com.typesafe.scala-logging" %% "scala-logging"        % scalaLoggingVersion,
      "io.circe"                   %% "circe-generic-extras" % circeGenericExtrasVersion,
      "io.circe"                   %% "circe-literal"        % circeVersion,
      "dev.zio"                    %% "zio"                  % zioVersion,
      "io.methvin"                  % "directory-watcher"    % directoryWatcherVersion,
      "com.beachape"               %% "enumeratum-circe"     % enumeratumCirceVersion,
      "com.google.flatbuffers"      % "flatbuffers-java"     % flatbuffersVersion,
      "commons-io"                  % "commons-io"           % commonsIoVersion,
      akkaTestkit                   % Test,
      "com.typesafe.akka"          %% "akka-http-testkit"    % akkaHTTPVersion   % Test,
      "org.scalatest"              %% "scalatest"            % scalatestVersion  % Test,
      "org.scalacheck"             %% "scalacheck"           % scalacheckVersion % Test,
      "org.graalvm.sdk"             % "polyglot-tck"         % graalVersion      % "provided",
      "org.eclipse.jgit"            % "org.eclipse.jgit"     % jgitVersion
    ),
    Test / testOptions += Tests
      .Argument(TestFrameworks.ScalaCheck, "-minSuccessfulTests", "1000"),
    Test / envVars ++= distributionEnvironmentOverrides,
    GenerateFlatbuffers.flatcVersion := flatbuffersVersion,
    Compile / sourceGenerators += GenerateFlatbuffers.task
  )
  .configs(Benchmark)
  .settings(
    inConfig(Compile)(truffleRunOptionsSettings),
    inConfig(Benchmark)(Defaults.testSettings),
    bench := (Benchmark / test).value,
    libraryDependencies += "com.storm-enroute" %% "scalameter" % scalameterVersion % "bench",
    testFrameworks ++= List(
      new TestFramework("org.scalameter.ScalaMeterFramework")
    )
  )
  .settings(
    // These settings are needed by language-server tests that create a runtime context.
    Test / fork := true,
    Test / javaOptions ++= {
      // Note [Classpath Separation]
      val runtimeClasspath =
        (LocalProject("runtime") / Compile / fullClasspath).value
          .map(_.data)
          .mkString(File.pathSeparator)
      Seq(
        s"-Dtruffle.class.path.append=$runtimeClasspath",
        s"-Duser.dir=${file(".").getCanonicalPath}"
      )
    },
    Test / compile := (Test / compile)
      .dependsOn(LocalProject("enso") / updateLibraryManifests)
      .value,
    Test / envVars ++= Map(
      "ENSO_EDITION_PATH" -> file("distribution/editions").getCanonicalPath
    )
  )
  .dependsOn(`json-rpc-server-test` % Test)
  .dependsOn(`json-rpc-server`)
  .dependsOn(`task-progress-notifications`)
  .dependsOn(`library-manager`)
  .dependsOn(`connected-lock-manager`)
  .dependsOn(`edition-updater`)
  .dependsOn(`logging-service`)
  .dependsOn(`polyglot-api`)
  .dependsOn(`searcher`)
  .dependsOn(`text-buffer`)
  .dependsOn(`version-output`)
  .dependsOn(pkg)
  .dependsOn(`profiling-utils`)
  .dependsOn(testkit % Test)
  .dependsOn(`library-manager-test` % Test)
  .dependsOn(`runtime-version-manager-test` % Test)

lazy val cleanInstruments = taskKey[Unit](
  "Cleans fragile class files to force a full recompilation and preserve" +
  "consistency of instrumentation configuration."
)

/** Overrides for the environment variables related to the distribution, so that
  * a local installation does not interfere with runtime tests.
  */
val distributionEnvironmentOverrides = {
  val fakeDir = file("target/fake_dir").getAbsolutePath
  Map(
    "ENSO_DATA_DIRECTORY"           -> fakeDir,
    "ENSO_CONFIG_DIRECTORY"         -> fakeDir,
    "ENSO_RUNTIME_DIRECTORY"        -> file("target/run").getAbsolutePath,
    "ENSO_LOG_DIRECTORY"            -> file("target/logs").getAbsolutePath,
    "ENSO_HOME"                     -> fakeDir,
    "ENSO_EDITION_PATH"             -> "",
    "ENSO_LIBRARY_PATH"             -> "",
    "ENSO_AUXILIARY_LIBRARY_CACHES" -> ""
  )
}

val frgaalSourceLevel = FrgaalJavaCompiler.sourceLevel

/** A setting to replace javac with Frgaal compiler, allowing to use latest Java features in the code
  * and still compile down to JDK 11
  */
lazy val frgaalJavaCompilerSetting = Seq(
  Compile / compile / compilers := FrgaalJavaCompiler.compilers(
    (Compile / dependencyClasspath).value,
    compilers.value,
    javaVersion
  ),
  // This dependency is needed only so that developers don't download Frgaal manually.
  // Sadly it cannot be placed under plugins either because meta dependencies are not easily
  // accessible from the non-meta build definition.
  libraryDependencies += FrgaalJavaCompiler.frgaal,
  // Ensure that our tooling uses the right Java version for checking the code.
  Compile / javacOptions ++= Seq(
    "-source",
    frgaalSourceLevel,
    "--enable-preview"
  )
)

lazy val instrumentationSettings = frgaalJavaCompilerSetting ++ Seq(
  version := ensoVersion,
  commands += WithDebugCommand.withDebug,
  Compile / logManager :=
    sbt.internal.util.CustomLogManager
      .excludeMsg("Could not determine source for class ", Level.Warn),
  Compile / javacOptions --= Seq(
    "-source",
    frgaalSourceLevel,
    "--enable-preview"
  ),
  libraryDependencies ++= Seq(
    "org.graalvm.truffle" % "truffle-api"           % graalVersion % "provided",
    "org.graalvm.truffle" % "truffle-dsl-processor" % graalVersion % "provided"
  ),
  (Compile / javacOptions) ++= Seq(
    "-s",
    (Compile / sourceManaged).value.getAbsolutePath,
    "-Xlint:unchecked"
  )
)

lazy val `runtime-language-epb` =
  (project in file("engine/runtime-language-epb"))
    .settings(
      inConfig(Compile)(truffleRunOptionsSettings),
      instrumentationSettings
    )

/** Runs gu (GraalVM updater) command with given `args`.
  * For example `runGu(Seq("install", "js"))`.
  * @param logger Logger for the `gu` command.
  * @param args Arguments for the `gu` command.
  */
def runGu(logger: ManagedLogger, args: Seq[String]): String = {
  val javaHome = new File(
    System.getProperty("java.home")
  )
  val os = {
    if (Platform.isLinux) DistributionPackage.OS.Linux
    else if (Platform.isMacOS) DistributionPackage.OS.MacOS
    else if (Platform.isWindows) DistributionPackage.OS.Windows
    else throw new RuntimeException("Unknown platform")
  }
  packageBuilder.gu(
    logger,
    os,
    javaHome,
    args: _*
  )
}

def installedGuComponents(logger: ManagedLogger): Seq[String] = {
  val componentList = runGu(
    logger,
    Seq("list")
  )
  val components = componentList.linesIterator
    .drop(2)
    .map { line =>
      line
        .split(" ")
        .head
    }
    .toList
  logger.debug(s"Installed GU components = $components")
  if (!components.contains("graalvm")) {
    throw new RuntimeException(s"graalvm components is not in $components")
  }
  components
}

lazy val installGraalJs = taskKey[Unit]("Install graaljs GraalVM component")
ThisBuild / installGraalJs := {
  val logger = streams.value.log
  if (!installedGuComponents(logger).contains("js")) {
    logger.info("Installing js GraalVM component")
    runGu(
      logger,
      Seq("install", "js")
    )
  }
}

lazy val installNativeImage =
  taskKey[Unit]("Install native-image GraalVM component")
ThisBuild / installNativeImage := {
  val logger = streams.value.log
  if (!installedGuComponents(logger).contains("native-image")) {
    logger.info("Installing native-image GraalVM component")
    runGu(
      logger,
      Seq("install", "native-image")
    )
  }
}

ThisBuild / installNativeImage := {
  (ThisBuild / installNativeImage).result.value
}

lazy val runtime = (project in file("engine/runtime"))
  .configs(Benchmark)
  .settings(
    frgaalJavaCompilerSetting,
    Compile / logManager :=
      sbt.internal.util.CustomLogManager.excludeMsg(
        "Could not determine source for class ",
        Level.Warn
      ),
    version := ensoVersion,
    commands += WithDebugCommand.withDebug,
    inConfig(Compile)(truffleRunOptionsSettings),
    inConfig(Benchmark)(Defaults.testSettings),
    Benchmark / javacOptions --= Seq(
      "-source",
      frgaalSourceLevel,
      "--enable-preview"
    ),
    Test / parallelExecution := false,
    Test / logBuffered := false,
    Test / testOptions += Tests.Argument(
      "-oD"
    ), // show timings for individual tests
    scalacOptions += "-Ymacro-annotations",
    scalacOptions ++= Seq("-Ypatmat-exhaust-depth", "off"),
    libraryDependencies ++= jmh ++ jaxb ++ circe ++ Seq(
      "org.apache.commons"  % "commons-lang3"         % commonsLangVersion,
      "org.apache.tika"     % "tika-core"             % tikaVersion,
      "org.graalvm.sdk"     % "graal-sdk"             % graalVersion      % "provided",
      "org.graalvm.sdk"     % "polyglot-tck"          % graalVersion      % "provided",
      "org.graalvm.truffle" % "truffle-api"           % graalVersion      % "provided",
      "org.graalvm.truffle" % "truffle-dsl-processor" % graalVersion      % "provided",
      "org.graalvm.truffle" % "truffle-tck"           % graalVersion      % "provided",
      "org.graalvm.truffle" % "truffle-tck-common"    % graalVersion      % "provided",
      "org.scalacheck"     %% "scalacheck"            % scalacheckVersion % Test,
      "org.scalactic"      %% "scalactic"             % scalacticVersion  % Test,
      "org.scalatest"      %% "scalatest"             % scalatestVersion  % Test,
      "org.graalvm.truffle" % "truffle-api"           % graalVersion      % Benchmark,
      "org.typelevel"      %% "cats-core"             % catsVersion,
      "junit"               % "junit"                 % junitVersion      % Test,
      "com.novocode"        % "junit-interface"       % junitIfVersion    % Test exclude ("junit", "junit-dep"),
      "com.lihaoyi"        %% "fansi"                 % fansiVersion      % "provided"
    ),
    Compile / compile / compileInputs := (Compile / compile / compileInputs)
      .dependsOn(CopyTruffleJAR.preCompileTask)
      .value,
    // Note [Classpath Separation]
    Test / javaOptions ++= Seq(
      "-Dgraalvm.locatorDisabled=true",
      s"--upgrade-module-path=${file("engine/runtime/build-cache/truffle-api.jar").absolutePath}"
    ),
    Test / fork := true,
    Test / envVars ++= distributionEnvironmentOverrides ++ Map(
      "ENSO_TEST_DISABLE_IR_CACHE" -> "false"
    ),
    bootstrap := CopyTruffleJAR.bootstrapJARs.value,
    Global / onLoad := EnvironmentCheck.addVersionCheck(
      graalVersion,
      javaVersion
    )((Global / onLoad).value)
  )
  .settings(
    (Compile / javacOptions) ++= Seq(
      "-s",
      (Compile / sourceManaged).value.getAbsolutePath,
      "-Xlint:unchecked"
    )
  )
  .settings(
    (Compile / compile) := (Compile / compile)
      .dependsOn(Def.task { (Compile / sourceManaged).value.mkdirs })
      .dependsOn(installGraalJs)
      .value
  )
  .settings(
    (Runtime / compile) := (Runtime / compile)
      .dependsOn(`std-base` / Compile / packageBin)
      .dependsOn(`enso-test-java-helpers` / Compile / packageBin)
      .dependsOn(`std-image` / Compile / packageBin)
      .dependsOn(`std-database` / Compile / packageBin)
      .dependsOn(`std-google-api` / Compile / packageBin)
      .dependsOn(`std-table` / Compile / packageBin)
      .dependsOn(`std-aws` / Compile / packageBin)
      .value
  )
  .settings(
    bench := (Benchmark / test).tag(Exclusive).value,
    benchOnly := Def.inputTaskDyn {
      import complete.Parsers.spaceDelimited
      val name = spaceDelimited("<name>").parsed match {
        case List(name) => name
        case _          => throw new IllegalArgumentException("Expected one argument.")
      }
      Def.task {
        (Benchmark / testOnly).toTask(" -- -z " + name).value
      }
    }.evaluated,
    Benchmark / parallelExecution := false
  )
  .dependsOn(`common-polyglot-core-utils`)
  .dependsOn(`runtime-language-epb`)
  .dependsOn(`edition-updater`)
  .dependsOn(`interpreter-dsl`)
  .dependsOn(`library-manager`)
  .dependsOn(`logging-truffle-connector`)
  .dependsOn(`logging-utils`)
  .dependsOn(`polyglot-api`)
  .dependsOn(`text-buffer`)
  .dependsOn(`runtime-parser`)
  .dependsOn(pkg)
  .dependsOn(`edition-updater`)
  .dependsOn(`connected-lock-manager`)
  .dependsOn(testkit % Test)

lazy val `runtime-parser` =
  (project in file("engine/runtime-parser"))
    .settings(
      frgaalJavaCompilerSetting,
      inConfig(Compile)(truffleRunOptionsSettings),
      instrumentationSettings,
      libraryDependencies ++= Seq(
        "junit"                   % "junit"           % junitVersion     % Test,
        "com.novocode"            % "junit-interface" % junitIfVersion   % Test exclude ("junit", "junit-dep"),
        "org.scalatest"          %% "scalatest"       % scalatestVersion % Test,
      ),
      Test / javaOptions ++= Seq(
        "-Dgraalvm.locatorDisabled=true",
        s"--upgrade-module-path=${file("engine/runtime/build-cache/truffle-api.jar").absolutePath}"
      ),
    )
    .dependsOn(syntax)
    .dependsOn(`syntax-rust-definition`)

lazy val `runtime-instrument-common` =
  (project in file("engine/runtime-instrument-common"))
    .configs(Benchmark)
    .settings(
      frgaalJavaCompilerSetting,
      inConfig(Compile)(truffleRunOptionsSettings),
      inConfig(Benchmark)(Defaults.testSettings),
      instrumentationSettings,
      Test / javaOptions ++= Seq(
        "-Dgraalvm.locatorDisabled=true",
        s"--upgrade-module-path=${file("engine/runtime/build-cache/truffle-api.jar").absolutePath}"
      ),
      bench := (Benchmark / test).tag(Exclusive).value,
      Benchmark / parallelExecution := false,
      Test / fork := true,
      Test / envVars ++= distributionEnvironmentOverrides ++ Map(
        "ENSO_TEST_DISABLE_IR_CACHE" -> "false"
      )
    )
    .dependsOn(
      runtime % "compile->compile;test->test;runtime->runtime;bench->bench"
    )

lazy val `runtime-instrument-id-execution` =
  (project in file("engine/runtime-instrument-id-execution"))
    .settings(
      inConfig(Compile)(truffleRunOptionsSettings),
      instrumentationSettings
    )
    .dependsOn(runtime)
    .dependsOn(`runtime-instrument-common`)

lazy val `runtime-instrument-repl-debugger` =
  (project in file("engine/runtime-instrument-repl-debugger"))
    .settings(
      inConfig(Compile)(truffleRunOptionsSettings),
      instrumentationSettings
    )
    .dependsOn(runtime)
    .dependsOn(`runtime-instrument-common`)

lazy val `runtime-instrument-runtime-server` =
  (project in file("engine/runtime-instrument-runtime-server"))
    .settings(
      inConfig(Compile)(truffleRunOptionsSettings),
      instrumentationSettings
    )
    .dependsOn(runtime)
    .dependsOn(`runtime-instrument-common`)

lazy val `runtime-with-instruments` =
  (project in file("engine/runtime-with-instruments"))
    .configs(Benchmark)
    .settings(
      frgaalJavaCompilerSetting,
      inConfig(Compile)(truffleRunOptionsSettings),
      inConfig(Benchmark)(Defaults.testSettings),
      commands += WithDebugCommand.withDebug,
      Benchmark / javacOptions --= Seq(
        "-source",
        frgaalSourceLevel,
        "--enable-preview"
      ),
      Test / javaOptions ++= Seq(
        "-Dgraalvm.locatorDisabled=true",
        s"--upgrade-module-path=${file("engine/runtime/build-cache/truffle-api.jar").absolutePath}"
      ),
      Test / fork := true,
      Test / envVars ++= distributionEnvironmentOverrides ++ Map(
        "ENSO_TEST_DISABLE_IR_CACHE" -> "false"
      ),
      libraryDependencies ++= Seq(
        "org.scalatest"      %% "scalatest"             % scalatestVersion % Test,
        "org.graalvm.truffle" % "truffle-api"           % graalVersion     % Test,
        "org.graalvm.truffle" % "truffle-dsl-processor" % graalVersion     % Test
      ),
      // Note [Unmanaged Classpath]
      Test / unmanagedClasspath += (baseDirectory.value / ".." / ".." / "app" / "gui" / "view" / "graph-editor" / "src" / "builtin" / "visualization" / "native" / "inc"),
      assembly / assemblyJarName := "runtime.jar",
      assembly / test := {},
      assembly / assemblyOutputPath := file("runtime.jar"),
      assembly / assemblyMergeStrategy := {
        case PathList("META-INF", file, xs @ _*) if file.endsWith(".DSA") =>
          MergeStrategy.discard
        case PathList("META-INF", file, xs @ _*) if file.endsWith(".SF") =>
          MergeStrategy.discard
        case PathList("META-INF", "MANIFEST.MF", xs @ _*) =>
          MergeStrategy.discard
        case PathList("META-INF", "services", xs @ _*) =>
          MergeStrategy.concat
        case _ => MergeStrategy.first
      }
    )
    .dependsOn(runtime % "compile->compile;test->test;runtime->runtime")
    .dependsOn(`runtime-instrument-common`)
    .dependsOn(`runtime-instrument-id-execution`)
    .dependsOn(`runtime-instrument-repl-debugger`)
    .dependsOn(`runtime-instrument-runtime-server`)

/* runtime-with-polyglot
 * ~~~~~~~~~~~~~~~~~~~~~
 * A project that allows loading polyglot languages by not disabling
 * the GraalVM locator explicitly with `-Dgraalvm.locatorDisabled=true` like the
 * `runtime-with-instruments` project does. It means that the test classes and
 * runtime classes are loaded using different classloaders, and the test code
 * cannot access the `EnsoContext`.
 */

lazy val `runtime-with-polyglot` =
  (project in file("engine/runtime-with-polyglot"))
    .configs(Benchmark)
    .settings(
      frgaalJavaCompilerSetting,
      inConfig(Compile)(truffleRunOptionsNoAssertSettings),
      inConfig(Benchmark)(Defaults.testSettings),
      commands += WithDebugCommand.withDebug,
      Benchmark / javacOptions --= Seq(
        "-source",
        frgaalSourceLevel,
        "--enable-preview"
      ),
      Test / javaOptions ++= {
        // Note [Classpath Separation]
        val runtimeClasspath =
          (LocalProject("runtime") / Compile / fullClasspath).value
        val runtimeInstrumentsClasspath =
          (LocalProject(
            "runtime-with-instruments"
          ) / Compile / fullClasspath).value
        val appendClasspath =
          (runtimeClasspath ++ runtimeInstrumentsClasspath)
            .map(_.data)
            .mkString(File.pathSeparator)
        Seq(
          s"-Dtruffle.class.path.append=$appendClasspath"
        )
      },
      Test / fork := true,
      Test / envVars ++= distributionEnvironmentOverrides ++ Map(
        "ENSO_TEST_DISABLE_IR_CACHE" -> "false"
      ),
      libraryDependencies ++= Seq(
        "org.graalvm.sdk" % "graal-sdk" % graalVersion     % "provided",
        "org.scalatest"  %% "scalatest" % scalatestVersion % Test
      )
    )
    .dependsOn(runtime % "compile->compile;test->test;runtime->runtime")
    .dependsOn(`runtime-with-instruments`)

/* Note [Unmanaged Classpath]
 * ~~~~~~~~~~~~~~~~~~~~~~~~~~
 * As the definition of the core primitives in `core_definition` is achieved
 * entirely using the graph macros, this means that the IDE experience for those
 * using these primitives is very poor.
 *
 * To get around this, we want to treat the core definition as a .jar dependency
 * to force the IDE to depend on bytecode for its diagnostics, rather than the
 * source code (as this means it sees the macros expanded). A standard workflow
 * with local publishing would not recompile the definition automatically on
 * changes, so the `unmanagedClasspath` route allows us to get automatic
 * recompilation but still convince the IDE that it is a .jar dependency.
 */

lazy val `engine-runner` = project
  .in(file("engine/runner"))
  .settings(
    frgaalJavaCompilerSetting,
    javaOptions ++= {
      // Note [Classpath Separation]
      val runtimeClasspath =
        (runtime / Compile / fullClasspath).value
          .map(_.data)
          .mkString(File.pathSeparator)
      Seq(s"-Dtruffle.class.path.append=$runtimeClasspath")
    },
    packageOptions := Seq(
      // The `Multi-Release: true` comes from the `org.xerial/sqlite-jdbc` dependency.
      // But the current version of sbt-assembly does not allow to merge MANIFEST.MF
      // files this way.
      Package.ManifestAttributes(("Multi-Release", "true"))
    ),
    Compile / run / mainClass := Some("org.enso.runner.Main"),
    assembly / mainClass := (Compile / run / mainClass).value,
    assembly / assemblyJarName := "runner.jar",
    assembly / test := {},
    assembly / assemblyOutputPath := file("runner.jar"),
    assembly / assemblyMergeStrategy := {
      case PathList("META-INF", file, xs @ _*) if file.endsWith(".DSA") =>
        MergeStrategy.discard
      case PathList("META-INF", file, xs @ _*) if file.endsWith(".SF") =>
        MergeStrategy.discard
      case PathList("META-INF", "MANIFEST.MF", xs @ _*) =>
        MergeStrategy.discard
      case "application.conf" =>
        MergeStrategy.concat
      case "reference.conf" =>
        MergeStrategy.concat
      case x =>
        MergeStrategy.first
    },
    commands += WithDebugCommand.withDebug,
    inConfig(Compile)(truffleRunOptionsSettings),
    libraryDependencies ++= Seq(
      "org.graalvm.sdk"     % "polyglot-tck" % graalVersion % "provided",
      "org.graalvm.truffle" % "truffle-api"  % graalVersion % "provided",
      "commons-cli"         % "commons-cli"  % commonsCliVersion,
      "com.monovore"       %% "decline"      % declineVersion,
      "org.jline"           % "jline"        % jlineVersion,
      "org.typelevel"      %% "cats-core"    % catsVersion
    ),
    run / connectInput := true
  )
  .settings(
    assembly := assembly
      .dependsOn(`runtime-with-instruments` / assembly)
      .value,
    rebuildNativeImage := NativeImage
      .buildNativeImage(
        "runner",
        staticOnLinux = false,
        additionalOptions = Seq(
          "-Dorg.apache.commons.logging.Log=org.apache.commons.logging.impl.NoOpLog",
          "-H:IncludeResources=.*Main.enso$",
          "--macro:truffle",
          "--language:js",
          //          "-g",
          //          "-H:+DashboardAll",
          //          "-H:DashboardDump=runner.bgv"
          "-Dnic=nic"
        ),
        mainClass = Option("org.enso.runner.Main"),
        cp        = Option("runtime.jar"),
        initializeAtRuntime = Seq(
          // Note [WSLoggerManager Shutdown Hook]
          "org.enso.loggingservice.WSLoggerManager$",
          "org.jline.nativ.JLineLibrary",
          "io.methvin.watchservice.jna.CarbonAPI",
          "org.enso.syntax2.Parser",
          "zio.internal.ZScheduler$$anon$4"
        )
      )
      .dependsOn(installNativeImage)
      .dependsOn(assembly)
      .value,
    buildNativeImage := NativeImage
      .incrementalNativeImageBuild(
        rebuildNativeImage,
        "runner"
      )
      .value
  )
  .dependsOn(`version-output`)
  .dependsOn(pkg)
  .dependsOn(cli)
  .dependsOn(`library-manager`)
  .dependsOn(`language-server`)
  .dependsOn(`polyglot-api`)
  .dependsOn(`logging-service`)

lazy val launcher = project
  .in(file("engine/launcher"))
  .configs(Test)
  .settings(
    resolvers += Resolver.bintrayRepo("gn0s1s", "releases"),
    libraryDependencies ++= Seq(
      "com.typesafe.scala-logging" %% "scala-logging"    % scalaLoggingVersion,
      "org.typelevel"              %% "cats-core"        % catsVersion,
      "nl.gn0s1s"                  %% "bump"             % bumpVersion,
      "org.apache.commons"          % "commons-compress" % commonsCompressVersion,
      "org.scalatest"              %% "scalatest"        % scalatestVersion % Test,
      akkaSLF4J
    )
  )
  .settings(
    rebuildNativeImage := NativeImage
      .buildNativeImage(
        "enso",
        staticOnLinux = true,
        additionalOptions = Seq(
          "-Dorg.apache.commons.logging.Log=org.apache.commons.logging.impl.NoOpLog",
          "-H:IncludeResources=.*Main.enso$"
        ),
        initializeAtRuntime = Seq(
          // Note [WSLoggerManager Shutdown Hook]
          "org.enso.loggingservice.WSLoggerManager$"
        )
      )
      .dependsOn(installNativeImage)
      .dependsOn(assembly)
      .dependsOn(VerifyReflectionSetup.run)
      .value,
    buildNativeImage := NativeImage
      .incrementalNativeImageBuild(
        rebuildNativeImage,
        "enso"
      )
      .value,
    assembly / test := {},
    assembly / assemblyOutputPath := file("launcher.jar"),
    assembly / assemblyMergeStrategy := {
      case PathList("META-INF", file, xs @ _*) if file.endsWith(".DSA") =>
        MergeStrategy.discard
      case PathList("META-INF", file, xs @ _*) if file.endsWith(".SF") =>
        MergeStrategy.discard
      case PathList("META-INF", "MANIFEST.MF", xs @ _*) =>
        MergeStrategy.discard
      case "application.conf" => MergeStrategy.concat
      case "reference.conf"   => MergeStrategy.concat
      case x =>
        MergeStrategy.first
    }
  )
  .settings(
    (Test / test) := (Test / test)
      .dependsOn(buildNativeImage)
      .dependsOn(LauncherShimsForTest.prepare())
      .value,
    Test / parallelExecution := false
  )
  .dependsOn(cli)
  .dependsOn(`runtime-version-manager`)
  .dependsOn(`version-output`)
  .dependsOn(pkg)
  .dependsOn(`logging-service`)
  .dependsOn(`distribution-manager` % Test)
  .dependsOn(`runtime-version-manager-test` % Test)

lazy val `distribution-manager` = project
  .in(file("lib/scala/distribution-manager"))
  .configs(Test)
  .settings(
    frgaalJavaCompilerSetting,
    resolvers += Resolver.bintrayRepo("gn0s1s", "releases"),
    libraryDependencies ++= Seq(
      "com.typesafe.scala-logging" %% "scala-logging" % scalaLoggingVersion,
      "io.circe"                   %% "circe-yaml"    % circeYamlVersion,
      "commons-io"                  % "commons-io"    % commonsIoVersion,
      "org.scalatest"              %% "scalatest"     % scalatestVersion % Test
    )
  )
  .dependsOn(editions)
  .dependsOn(cli)
  .dependsOn(pkg)
  .dependsOn(`logging-utils`)

lazy val editions = project
  .in(file("lib/scala/editions"))
  .configs(Test)
  .settings(
    frgaalJavaCompilerSetting,
    resolvers += Resolver.bintrayRepo("gn0s1s", "releases"),
    libraryDependencies ++= Seq(
      "com.typesafe.scala-logging" %% "scala-logging" % scalaLoggingVersion,
      "nl.gn0s1s"                  %% "bump"          % bumpVersion,
      "io.circe"                   %% "circe-yaml"    % circeYamlVersion,
      "org.scalatest"              %% "scalatest"     % scalatestVersion % Test
    )
  )
  .settings(
    (Compile / compile) := (Compile / compile)
      .dependsOn(
        Def.task {
          Editions.writeEditionConfig(
            editionsRoot   = file("distribution") / "editions",
            ensoVersion    = ensoVersion,
            editionName    = currentEdition,
            libraryVersion = stdLibVersion,
            log            = streams.value.log
          )
        }
      )
      .value,
    cleanFiles += baseDirectory.value / ".." / ".." / "distribution" / "editions"
  )
  .dependsOn(testkit % Test)

lazy val downloader = (project in file("lib/scala/downloader"))
  .settings(
    frgaalJavaCompilerSetting,
    version := "0.1",
    libraryDependencies ++= circe ++ Seq(
      "com.typesafe.scala-logging" %% "scala-logging"    % scalaLoggingVersion,
      "commons-io"                  % "commons-io"       % commonsIoVersion,
      "org.apache.commons"          % "commons-compress" % commonsCompressVersion,
      "org.scalatest"              %% "scalatest"        % scalatestVersion % Test,
      akkaActor,
      akkaStream,
      akkaHttp,
      akkaSLF4J
    )
  )
  .dependsOn(cli)

lazy val `edition-updater` = project
  .in(file("lib/scala/edition-updater"))
  .configs(Test)
  .settings(
    frgaalJavaCompilerSetting,
    Test / test := (Test / test).tag(simpleLibraryServerTag).value,
    libraryDependencies ++= Seq(
      "com.typesafe.scala-logging" %% "scala-logging" % scalaLoggingVersion,
      "org.scalatest"              %% "scalatest"     % scalatestVersion % Test
    )
  )
  .dependsOn(editions)
  .dependsOn(downloader)
  .dependsOn(`distribution-manager`)
  .dependsOn(`library-manager-test` % Test)

lazy val `edition-uploader` = project
  .in(file("lib/scala/edition-uploader"))
  .settings(
    frgaalJavaCompilerSetting
  )
  .dependsOn(editions)
  .dependsOn(`version-output`)

lazy val `library-manager` = project
  .in(file("lib/scala/library-manager"))
  .configs(Test)
  .settings(
    frgaalJavaCompilerSetting,
    libraryDependencies ++= Seq(
      "com.typesafe.scala-logging" %% "scala-logging" % scalaLoggingVersion,
      "org.scalatest"              %% "scalatest"     % scalatestVersion % Test
    )
  )
  .dependsOn(`version-output`) // Note [Default Editions]
  .dependsOn(editions)
  .dependsOn(cli)
  .dependsOn(`distribution-manager`)
  .dependsOn(downloader)
  .dependsOn(testkit % Test)
  .dependsOn(`logging-service` % Test)

lazy val `library-manager-test` = project
  .in(file("lib/scala/library-manager-test"))
  .configs(Test)
  .settings(
    frgaalJavaCompilerSetting,
    Test / test := (Test / test).tag(simpleLibraryServerTag).value,
    libraryDependencies ++= Seq(
      "com.typesafe.scala-logging" %% "scala-logging" % scalaLoggingVersion,
      "org.scalatest"              %% "scalatest"     % scalatestVersion % Test
    )
  )
  .dependsOn(`library-manager`)
  .dependsOn(testkit)
  .dependsOn(`logging-service`)

lazy val `connected-lock-manager` = project
  .in(file("lib/scala/connected-lock-manager"))
  .configs(Test)
  .settings(
    frgaalJavaCompilerSetting,
    libraryDependencies ++= Seq(
      "com.typesafe.scala-logging" %% "scala-logging" % scalaLoggingVersion,
      akkaActor,
      akkaTestkit      % Test,
      "org.scalatest" %% "scalatest" % scalatestVersion % Test
    )
  )
  .dependsOn(`distribution-manager`)
  .dependsOn(`polyglot-api`)
  .dependsOn(testkit % Test)

lazy val `runtime-version-manager` = project
  .in(file("lib/scala/runtime-version-manager"))
  .configs(Test)
  .settings(
    frgaalJavaCompilerSetting,
    resolvers += Resolver.bintrayRepo("gn0s1s", "releases"),
    libraryDependencies ++= Seq(
      "com.typesafe.scala-logging" %% "scala-logging"    % scalaLoggingVersion,
      "org.typelevel"              %% "cats-core"        % catsVersion,
      "nl.gn0s1s"                  %% "bump"             % bumpVersion,
      "org.apache.commons"          % "commons-compress" % commonsCompressVersion,
      "org.scalatest"              %% "scalatest"        % scalatestVersion % Test,
      akkaHttp
    )
  )
  .dependsOn(pkg)
  .dependsOn(downloader)
  .dependsOn(`logging-service`)
  .dependsOn(cli)
  .dependsOn(`version-output`)
  .dependsOn(`edition-updater`)
  .dependsOn(`distribution-manager`)

lazy val `runtime-version-manager-test` = project
  .in(file("lib/scala/runtime-version-manager-test"))
  .configs(Test)
  .settings(
    frgaalJavaCompilerSetting,
    libraryDependencies ++= Seq(
      "com.typesafe.scala-logging" %% "scala-logging" % scalaLoggingVersion,
      "org.scalatest"              %% "scalatest"     % scalatestVersion,
      "commons-io"                  % "commons-io"    % commonsIoVersion
    )
  )
  .settings(Test / parallelExecution := false)
  .settings(
    (Test / test) := (Test / test)
      .dependsOn(`locking-test-helper` / assembly)
      .value
  )
  .dependsOn(`runtime-version-manager`)
  .dependsOn(`logging-service`)
  .dependsOn(testkit)
  .dependsOn(cli)
  .dependsOn(`distribution-manager`)

lazy val `locking-test-helper` = project
  .in(file("lib/scala/locking-test-helper"))
  .settings(
    frgaalJavaCompilerSetting,
    assembly / test := {},
    assembly / assemblyOutputPath := file("locking-test-helper.jar")
  )

val `std-lib-root` = file("distribution/lib/Standard/")
def stdLibComponentRoot(name: String): File =
  `std-lib-root` / name / stdLibVersion
val `base-polyglot-root`  = stdLibComponentRoot("Base") / "polyglot" / "java"
val `table-polyglot-root` = stdLibComponentRoot("Table") / "polyglot" / "java"
val `image-polyglot-root` = stdLibComponentRoot("Image") / "polyglot" / "java"
val `google-api-polyglot-root` =
  stdLibComponentRoot("Google_Api") / "polyglot" / "java"
val `database-polyglot-root` =
  stdLibComponentRoot("Database") / "polyglot" / "java"
val `std-aws-polyglot-root` =
  stdLibComponentRoot("AWS") / "polyglot" / "java"

lazy val `std-base` = project
  .in(file("std-bits") / "base")
  .settings(
    frgaalJavaCompilerSetting,
    autoScalaLibrary := false,
    Compile / packageBin / artifactPath :=
      `base-polyglot-root` / "std-base.jar",
    libraryDependencies ++= Seq(
      "org.graalvm.truffle" % "truffle-api"             % graalVersion       % "provided",
      "org.netbeans.api"    % "org-openide-util-lookup" % netbeansApiVersion % "provided"
    ),
    Compile / packageBin := Def.task {
      val result = (Compile / packageBin).value
      val _ensureCoreIsCompiled =
        (`common-polyglot-core-utils` / Compile / packageBin).value
      val _ = StdBits
        .copyDependencies(
          `base-polyglot-root`,
          Seq("std-base.jar", "common-polyglot-core-utils.jar"),
          ignoreScalaLibrary = true
        )
        .value
      result
    }.value
  )
  .dependsOn(`common-polyglot-core-utils`)

lazy val `common-polyglot-core-utils` = project
  .in(file("lib/scala/common-polyglot-core-utils"))
  .settings(
    frgaalJavaCompilerSetting,
    autoScalaLibrary := false,
    Compile / packageBin / artifactPath :=
      `base-polyglot-root` / "common-polyglot-core-utils.jar",
    libraryDependencies ++= Seq(
      "com.ibm.icu"         % "icu4j"       % icuVersion,
      "org.graalvm.truffle" % "truffle-api" % graalVersion % "provided"
    )
  )

lazy val `enso-test-java-helpers` = project
  .in(file("test/Tests/polyglot-sources/enso-test-java-helpers"))
  .settings(
    frgaalJavaCompilerSetting,
    autoScalaLibrary := false,
    Compile / packageBin / artifactPath :=
      file("test/Tests/polyglot/java/helpers.jar"),
    libraryDependencies ++= Seq(
      "org.graalvm.truffle" % "truffle-api" % graalVersion % "provided"
    ),
    Compile / packageBin := Def.task {
      val result          = (Compile / packageBin).value
      val primaryLocation = (Compile / packageBin / artifactPath).value
      val secondaryLocations = Seq(
        file("test/Table_Tests/polyglot/java/helpers.jar")
      )
      secondaryLocations.foreach { target =>
        IO.copyFile(primaryLocation, target)
      }
      result
    }.value
  )
  .dependsOn(`std-base` % "provided")
  .dependsOn(`std-table` % "provided")

lazy val `std-table` = project
  .in(file("std-bits") / "table")
  .enablePlugins(Antlr4Plugin)
  .settings(
    frgaalJavaCompilerSetting,
    autoScalaLibrary := false,
    Compile / packageBin / artifactPath :=
      `table-polyglot-root` / "std-table.jar",
    Antlr4 / antlr4PackageName := Some("org.enso.table.expressions"),
    Antlr4 / antlr4Version := antlrVersion,
    Antlr4 / antlr4GenVisitor := true,
    Antlr4 / antlr4TreatWarningsAsErrors := true,
    Compile / managedSourceDirectories += {
      (Antlr4 / sourceManaged).value / "main" / "antlr4"
    },
    libraryDependencies ++= Seq(
      "org.graalvm.truffle" % "truffle-api"             % graalVersion       % "provided",
      "org.netbeans.api"    % "org-openide-util-lookup" % netbeansApiVersion % "provided",
      "com.univocity"       % "univocity-parsers"       % univocityParsersVersion,
      "org.apache.poi"      % "poi-ooxml"               % poiOoxmlVersion,
      "org.apache.xmlbeans" % "xmlbeans"                % xmlbeansVersion,
      "org.antlr"           % "antlr4-runtime"          % antlrVersion
    ),
    Compile / packageBin := Def.task {
      val result = (Compile / packageBin).value
      val _ = StdBits
        .copyDependencies(
          `table-polyglot-root`,
          Seq("std-table.jar"),
          ignoreScalaLibrary = true
        )
        .value
      result
    }.value
  )
  .dependsOn(`std-base` % "provided")

lazy val `std-image` = project
  .in(file("std-bits") / "image")
  .settings(
    frgaalJavaCompilerSetting,
    autoScalaLibrary := false,
    Compile / packageBin / artifactPath :=
      `image-polyglot-root` / "std-image.jar",
    libraryDependencies ++= Seq(
      "org.netbeans.api" % "org-openide-util-lookup" % netbeansApiVersion % "provided",
      "org.openpnp"      % "opencv"                  % "4.7.0-0"
    ),
    Compile / packageBin := Def.task {
      val result = (Compile / packageBin).value
      val _ = StdBits
        .copyDependencies(
          `image-polyglot-root`,
          Seq("std-image.jar"),
          ignoreScalaLibrary = true
        )
        .value
      result
    }.value
  )
  .dependsOn(`std-base` % "provided")

lazy val `std-google-api` = project
  .in(file("std-bits") / "google-api")
  .settings(
    frgaalJavaCompilerSetting,
    autoScalaLibrary := false,
    Compile / packageBin / artifactPath :=
      `google-api-polyglot-root` / "std-google-api.jar",
    libraryDependencies ++= Seq(
      "com.google.api-client" % "google-api-client"          % "1.35.2",
      "com.google.apis"       % "google-api-services-sheets" % "v4-rev612-1.25.0"
    ),
    Compile / packageBin := Def.task {
      val result = (Compile / packageBin).value
      val _ = StdBits
        .copyDependencies(
          `google-api-polyglot-root`,
          Seq("std-google-api.jar"),
          ignoreScalaLibrary = true
        )
        .value
      result
    }.value
  )

lazy val `std-database` = project
  .in(file("std-bits") / "database")
  .settings(
    frgaalJavaCompilerSetting,
    autoScalaLibrary := false,
    Compile / packageBin / artifactPath :=
      `database-polyglot-root` / "std-database.jar",
    libraryDependencies ++= Seq(
      "org.netbeans.api" % "org-openide-util-lookup" % netbeansApiVersion % "provided",
      "org.xerial"       % "sqlite-jdbc"             % sqliteVersion,
      "org.postgresql"   % "postgresql"              % "42.4.0"
    ),
    Compile / packageBin := Def.task {
      val result = (Compile / packageBin).value
      val _ = StdBits
        .copyDependencies(
          `database-polyglot-root`,
          Seq("std-database.jar"),
          ignoreScalaLibrary = true
        )
        .value
      result
    }.value
  )
  .dependsOn(`std-base` % "provided")
  .dependsOn(`std-table` % "provided")

lazy val `std-aws` = project
  .in(file("std-bits") / "aws")
  .settings(
    frgaalJavaCompilerSetting,
    autoScalaLibrary := false,
    Compile / packageBin / artifactPath :=
      `std-aws-polyglot-root` / "std-aws.jar",
    libraryDependencies ++= Seq(
      "org.netbeans.api"       % "org-openide-util-lookup" % netbeansApiVersion % "provided",
      "com.amazon.redshift"    % "redshift-jdbc42"         % redshiftVersion,
      "com.amazonaws"          % "aws-java-sdk-core"       % awsJavaSdkV1Version,
      "com.amazonaws"          % "aws-java-sdk-redshift"   % awsJavaSdkV1Version,
      "com.amazonaws"          % "aws-java-sdk-sts"        % awsJavaSdkV1Version,
      "software.amazon.awssdk" % "auth"                    % awsJavaSdkV2Version,
      "software.amazon.awssdk" % "s3"                      % awsJavaSdkV2Version
    ),
    Compile / packageBin := Def.task {
      val result = (Compile / packageBin).value
      val _ = StdBits
        .copyDependencies(
          `std-aws-polyglot-root`,
          Seq("std-aws.jar"),
          ignoreScalaLibrary = true
        )
        .value
      result
    }.value
  )
  .dependsOn(`std-base` % "provided")
  .dependsOn(`std-table` % "provided")
  .dependsOn(`std-database` % "provided")

/* Note [Native Image Workaround for GraalVM 20.2]
 * ~~~~~~~~~~~~~~~~~~~~~~~~~~~~~~~~~~~~~~~~~~~~~~~
 * In GraalVM 20.2 the Native Image build of even simple Scala programs has
 * started to fail on a call to `Statics.releaseFence`. It has been reported as
 * a bug in the GraalVM repository: https://github.com/oracle/graal/issues/2770
 *
 * A proposed workaround for this bug is to substitute the original function
 * with a different implementation that does not use the problematic
 * MethodHandle. This is implemented in class
 * `org.enso.launcher.workarounds.ReplacementStatics` using
 * `org.enso.launcher.workarounds.Unsafe` which gives access to
 * `sun.misc.Unsafe` which contains a low-level function corresponding to the
 * required "release fence".
 *
 * To allow for that substitution, the launcher code requires annotations from
 * the `svm` module and that is why this additional dependency is needed as long
 * as that workaround is in-place. The dependency is marked as "provided"
 * because it is included within the native-image build.
 */

/* Note [WSLoggerManager Shutdown Hook]
 * ~~~~~~~~~~~~~~~~~~~~~~~~~~~~~~~~~~~~
 * As the WSLoggerManager registers a shutdown hook when its initialized to
 * ensure that logs are not lost in case of logging service initialization
 * failure, it has to be initialized at runtime, as otherwise if the
 * initialization was done at build time, the shutdown hook would actually also
 * run at build time and have no effect at runtime.
 */

lazy val engineDistributionRoot =
  settingKey[File]("Root of built engine distribution")
lazy val launcherDistributionRoot =
  settingKey[File]("Root of built launcher distribution")
lazy val projectManagerDistributionRoot =
  settingKey[File]("Root of built project manager distribution")

engineDistributionRoot :=
  packageBuilder.localArtifact("engine") / s"enso-$ensoVersion"
launcherDistributionRoot := packageBuilder.localArtifact("launcher") / "enso"
projectManagerDistributionRoot :=
  packageBuilder.localArtifact("project-manager") / "enso"

lazy val buildEngineDistribution =
  taskKey[Unit]("Builds the engine distribution")
buildEngineDistribution := {
  val _ = (`engine-runner` / assembly).value
  updateLibraryManifests.value
  val root         = engineDistributionRoot.value
  val log          = streams.value.log
  val cacheFactory = streams.value.cacheStoreFactory
  DistributionPackage.createEnginePackage(
    distributionRoot    = root,
    cacheFactory        = cacheFactory,
    log                 = log,
    graalVersion        = graalVersion,
    javaVersion         = javaVersion,
    ensoVersion         = ensoVersion,
    editionName         = currentEdition,
    sourceStdlibVersion = stdLibVersion,
    targetStdlibVersion = targetStdlibVersion,
    targetDir           = (`syntax-rust-definition` / rustParserTargetDirectory).value,
    generateIndex       = true
  )
  log.info(s"Engine package created at $root")
}

lazy val buildEngineDistributionNoIndex =
  taskKey[Unit]("Builds the engine distribution without generating indexes")
buildEngineDistributionNoIndex := {
  val _ = (`engine-runner` / assembly).value
  updateLibraryManifests.value
  val root         = engineDistributionRoot.value
  val log          = streams.value.log
  val cacheFactory = streams.value.cacheStoreFactory
  DistributionPackage.createEnginePackage(
    distributionRoot    = root,
    cacheFactory        = cacheFactory,
    log                 = log,
    graalVersion        = graalVersion,
    javaVersion         = javaVersion,
    ensoVersion         = ensoVersion,
    editionName         = currentEdition,
    sourceStdlibVersion = stdLibVersion,
    targetStdlibVersion = targetStdlibVersion,
    targetDir           = (`syntax-rust-definition` / rustParserTargetDirectory).value,
    generateIndex       = false
  )
  log.info(s"Engine package created at $root")
}

lazy val runEngineDistribution =
  inputKey[Unit]("Run the engine distribution with arguments")
runEngineDistribution := {
  buildEngineDistribution.value
  val args: Seq[String] = spaceDelimited("<arg>").parsed
  DistributionPackage.runEnginePackage(
    engineDistributionRoot.value,
    args,
    streams.value.log
  )
}

val allStdBitsSuffix = List("All", "AllWithIndex")
val stdBitsProjects =
  List(
    "AWS",
    "Base",
    "Database",
    "Google_Api",
    "Image",
    "Table"
  ) ++ allStdBitsSuffix
val allStdBits: Parser[String] =
  stdBitsProjects.map(v => v: Parser[String]).reduce(_ | _)

lazy val `simple-httpbin` = project
  .in(file("tools") / "simple-httpbin")
  .settings(
    frgaalJavaCompilerSetting,
    Compile / javacOptions ++= Seq("-XDignore.symbol.file", "-Xlint:all"),
    libraryDependencies ++= Seq(
      "org.apache.commons" % "commons-text" % commonsTextVersion
    )
  )
  .configs(Test)

lazy val buildStdLib =
  inputKey[Unit]("Build an individual standard library package")
buildStdLib := Def.inputTaskDyn {
  val cmd: String = allStdBits.parsed
  val root: File  = engineDistributionRoot.value
  // Ensure that a complete distribution was built at least once.
  // Because of `if` in the sbt task definition and usage of `streams.value` one has to
  // delegate to another task definition (sbt restriction).
  if ((root / "manifest.yaml").exists) {
    pkgStdLibInternal.toTask(cmd)
  } else buildEngineDistribution
}.evaluated

lazy val pkgStdLibInternal = inputKey[Unit]("Use `buildStdLib`")
pkgStdLibInternal := Def.inputTask {
  val cmd               = allStdBits.parsed
  val root              = engineDistributionRoot.value
  val log: sbt.Logger   = streams.value.log
  val cacheFactory      = streams.value.cacheStoreFactory
  val standardNamespace = "Standard"
  val buildAllCmd       = allStdBitsSuffix.contains(cmd)
  cmd match {
    case "Base" =>
      (`std-base` / Compile / packageBin).value
    case "Database" =>
      (`std-database` / Compile / packageBin).value
    case "Google_Api" =>
      (`std-google-api` / Compile / packageBin).value
    case "Image" =>
      (`std-image` / Compile / packageBin).value
    case "Table" =>
      (`std-table` / Compile / packageBin).value
    case "TestHelpers" =>
      (`enso-test-java-helpers` / Compile / packageBin).value
    case "AWS" =>
      (`std-aws` / Compile / packageBin).value
    case _ if buildAllCmd =>
      (`std-base` / Compile / packageBin).value
      (`enso-test-java-helpers` / Compile / packageBin).value
      (`std-table` / Compile / packageBin).value
      (`std-database` / Compile / packageBin).value
      (`std-image` / Compile / packageBin).value
      (`std-google-api` / Compile / packageBin).value
      (`std-aws` / Compile / packageBin).value
    case _ =>
  }
  val libs =
    if (!buildAllCmd) Seq(cmd)
    else {
      val prefix = s"$standardNamespace."
      Editions.standardLibraries
        .filter(_.startsWith(prefix))
        .map(_.stripPrefix(prefix))
    }
  val generateIndex = cmd.endsWith("WithIndex")
  libs.foreach { lib =>
    StdBits.buildStdLibPackage(
      lib,
      root,
      cacheFactory,
      log,
      defaultDevEnsoVersion
    )
    if (generateIndex) {
      val stdlibStandardRoot = root / "lib" / standardNamespace
      DistributionPackage.indexStdLib(
        libMajor       = stdlibStandardRoot,
        libName        = stdlibStandardRoot / lib,
        stdLibVersion  = defaultDevEnsoVersion,
        ensoVersion    = defaultDevEnsoVersion,
        ensoExecutable = root / "bin" / "enso",
        cacheFactory   = cacheFactory.sub("stdlib"),
        log            = log
      )
    }
  }
}.evaluated

lazy val buildLauncherDistribution =
  taskKey[Unit]("Builds the launcher distribution")
buildLauncherDistribution := {
  val _            = (launcher / buildNativeImage).value
  val root         = launcherDistributionRoot.value
  val log          = streams.value.log
  val cacheFactory = streams.value.cacheStoreFactory
  DistributionPackage.createLauncherPackage(root, cacheFactory)
  log.info(s"Launcher package created at $root")
}

lazy val buildProjectManagerDistribution =
  taskKey[Unit]("Builds the project manager distribution")
buildProjectManagerDistribution := {
  val _            = (`project-manager` / buildNativeImage).value
  val root         = projectManagerDistributionRoot.value
  val log          = streams.value.log
  val cacheFactory = streams.value.cacheStoreFactory
  DistributionPackage.createProjectManagerPackage(root, cacheFactory)
  log.info(s"Project Manager package created at $root")
}

lazy val buildGraalDistribution =
  taskKey[Unit]("Builds the GraalVM distribution")
buildGraalDistribution := {
  val log    = streams.value.log
  val distOs = "DIST_OS"
  val osName = "os.name"
  val distName = sys.env.get(distOs).getOrElse {
    val name = sys.props(osName).takeWhile(!_.isWhitespace)
    if (sys.env.contains("CI")) {
      log.warn(
        s"$distOs env var is empty. Fallback to system property $osName=$name."
      )
    }
    name
  }
  val os = DistributionPackage.OS(distName).getOrElse {
    throw new RuntimeException(s"Failed to determine OS: $distName.")
  }
  packageBuilder.createGraalPackage(
    log,
    os,
    DistributionPackage.Architecture.X64
  )
}

lazy val updateLibraryManifests =
  taskKey[Unit](
    "Recomputes dependencies to update manifests bundled with libraries."
  )
updateLibraryManifests := {
  val _            = (`engine-runner` / assembly).value
  val log          = streams.value.log
  val cacheFactory = streams.value.cacheStoreFactory
  val libraries = Editions.standardLibraries.map(libName =>
    BundledLibrary(libName, stdLibVersion)
  )

  LibraryManifestGenerator.generateManifests(
    libraries,
    file("distribution"),
    log,
    cacheFactory
  )
}<|MERGE_RESOLUTION|>--- conflicted
+++ resolved
@@ -485,14 +485,7 @@
   )
 
 lazy val `syntax-definition` =
-<<<<<<< HEAD
-  (project in file("lib/scala/syntax/definition"))
-    .settings(
-      scalacOptions ++= Seq("-Ypatmat-exhaust-depth", "off"),
-    )
-=======
   project in file("lib/scala/syntax/definition")
->>>>>>> 01a5361c
 
 lazy val syntax = (project in file("lib/scala/syntax/specialization"))
   .dependsOn(`syntax-definition`)
