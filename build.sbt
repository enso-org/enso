import LibraryManifestGenerator.BundledLibrary
import org.enso.build.BenchTasks.*
import org.enso.build.WithDebugCommand
import org.apache.commons.io.FileUtils
import sbt.Keys.{libraryDependencies, scalacOptions}
import sbt.addCompilerPlugin
import sbt.complete.DefaultParsers.*
import sbt.complete.Parser
import sbt.nio.file.FileTreeView
import sbt.internal.util.ManagedLogger
import src.main.scala.licenses.{
  DistributionDescription,
  SBTDistributionComponent
}
import com.sandinh.javamodule.moduleinfo.{JpmsModule}

import java.io.File

// ============================================================================
// === Global Configuration ===================================================
// ============================================================================

val scalacVersion = "2.13.11"
// source version of the Java language
val javaVersion = "21"
// version of the GraalVM JDK
val graalVersion = "21.0.1"
// Version used for the Graal/Truffle related Maven packages
// Keep in sync with GraalVM.version. Do not change the name of this variable,
// it is used by the Rust build script via regex matching.
val graalMavenPackagesVersion = "23.1.0"
val targetJavaVersion         = "17"
val defaultDevEnsoVersion     = "0.0.0-dev"
val ensoVersion = sys.env.getOrElse(
  "ENSO_VERSION",
  defaultDevEnsoVersion
) // Note [Engine And Launcher Version]
val currentEdition = sys.env.getOrElse(
  "ENSO_EDITION",
  defaultDevEnsoVersion
) // Note [Default Editions]

// Note [Stdlib Version]
val stdLibVersion       = defaultDevEnsoVersion
val targetStdlibVersion = ensoVersion

Global / onLoad := GraalVM.addVersionCheck(
  graalMavenPackagesVersion
)((Global / onLoad).value)

/* Note [Engine And Launcher Version]
 * ~~~~~~~~~~~~~~~~~~~~~~~~~~~~~~~~~~
 * Currently both Engine and Launcher versions are tied to each other - each new
 * releases contains the Engine and the Launcher and thus the version number is
 * shared. If the version numbers ever diverge, make sure to update the build
 * scripts at .github/workflows accordingly.
 */

/* Note [Default Editions]
 * ~~~~~~~~~~~~~~~~~~~~~~~
 * Currently, the default edition to use is inferred based on the engine
 * version. Each Enso version has an associated default edition name and the
 * `currentEdition` field specifies the default edition name for the upcoming
 * release.
 *
 * Thus the `library-manager` needs to depend on the `version-output` to get
 * this defaults from the build metadata.
 *
 * In the future we may automate generating this edition number when cutting a
 * release.
 */

/* Note [Stdlib Version]
 * ~~~~~~~~~~~~~~~~~~~~~
 * The `stdlibVersion` variable stores the version at which standard library is
 * stored within the source tree, which is currently set to a constant of
 * `0.0.0-dev`.
 *
 * When distributions are built, the library versions are updated to match the
 * current Enso version.
 */

ThisBuild / organization := "org.enso"
ThisBuild / scalaVersion := scalacVersion

/* Tag limiting the concurrent access to tools/simple-library-server in tests.
 */
val simpleLibraryServerTag = Tags.Tag("simple-library-server")
Global / concurrentRestrictions += Tags.limit(simpleLibraryServerTag, 1)

lazy val gatherLicenses =
  taskKey[Unit]("Gathers licensing information for relevant dependencies")
gatherLicenses := {
  val _ = GatherLicenses.run.value
}
lazy val verifyLicensePackages =
  taskKey[Unit](
    "Verifies if the license package has been generated, " +
    "has no warnings and is up-to-date with dependencies."
  )
verifyLicensePackages := GatherLicenses.verifyReports.value
lazy val verifyGeneratedPackage =
  inputKey[Unit](
    "Verifies if the license package in a generated distribution is " +
    "up-to-date with the one from the report."
  )
verifyGeneratedPackage := GatherLicenses.verifyGeneratedPackage.evaluated

def makeStdLibDistribution(
  name: String,
  components: Seq[SBTDistributionComponent]
): DistributionDescription =
  Distribution(
    name,
    file(s"distribution/lib/Standard/$name/$stdLibVersion/THIRD-PARTY"),
    components
  )

GatherLicenses.distributions := Seq(
  Distribution(
    "launcher",
    file("distribution/launcher/THIRD-PARTY"),
    Distribution.sbtProjects(launcher)
  ),
  Distribution(
    "engine",
    file("distribution/engine/THIRD-PARTY"),
    Distribution.sbtProjects(
      runtime,
      `engine-runner`,
      `language-server`
    )
  ),
  Distribution(
    "project-manager",
    file("distribution/project-manager/THIRD-PARTY"),
    Distribution.sbtProjects(`project-manager`)
  ),
  makeStdLibDistribution("Base", Distribution.sbtProjects(`std-base`)),
  makeStdLibDistribution(
    "Google_Api",
    Distribution.sbtProjects(`std-google-api`)
  ),
  makeStdLibDistribution("Table", Distribution.sbtProjects(`std-table`)),
  makeStdLibDistribution("Database", Distribution.sbtProjects(`std-database`)),
  makeStdLibDistribution("Image", Distribution.sbtProjects(`std-image`)),
  makeStdLibDistribution("AWS", Distribution.sbtProjects(`std-aws`))
)

GatherLicenses.licenseConfigurations := Set("compile")
GatherLicenses.configurationRoot := file("tools/legal-review")

lazy val openLegalReviewReport =
  taskKey[Unit](
    "Gathers licensing information for relevant dependencies and opens the " +
    "report in review mode in the browser."
  )
openLegalReviewReport := {
  val _ = gatherLicenses.value
  GatherLicenses.runReportServer()
}

lazy val analyzeDependency = inputKey[Unit]("...")
analyzeDependency := GatherLicenses.analyzeDependency.evaluated

val packageBuilder = new DistributionPackage.Builder(
  ensoVersion      = ensoVersion,
  graalVersion     = graalMavenPackagesVersion,
  graalJavaVersion = graalVersion,
  artifactRoot     = file("built-distribution")
)

Global / onChangedBuildSource := ReloadOnSourceChanges
Global / excludeLintKeys += logManager

// ============================================================================
// === Compiler Options =======================================================
// ============================================================================

ThisBuild / javacOptions ++= Seq(
  "-encoding",       // Provide explicit encoding (the next line)
  "UTF-8",           // Specify character encoding used by Java source files
  "-deprecation",    // Shows a description of each use or override of a deprecated member or class
  "-g",              // Include debugging information
  "-Xlint:unchecked" // Enable additional warnings
)

ThisBuild / scalacOptions ++= Seq(
  "-deprecation",                       // Emit warning and location for usages of deprecated APIs.
  "-encoding",                          // Provide explicit encoding (the next line)
  "utf-8",                              // Specify character encoding used by Scala source files.
  "-explaintypes",                      // Explain type errors in more detail.
  "-feature",                           // Emit warning and location for usages of features that should be imported explicitly.
  "-language:existentials",             // Existential types (besides wildcard types) can be written and inferred
  "-language:experimental.macros",      // Allow macro definition (besides implementation and application)
  "-language:higherKinds",              // Allow higher-kinded types
  "-language:implicitConversions",      // Allow definition of implicit functions called views
  "-unchecked",                         // Enable additional warnings where generated code depends on assumptions.
  "-Vimplicits",                        // Prints implicit resolution chains when no implicit can be found.
  "-Vtype-diffs",                       // Prints type errors as coloured diffs between types.
  "-Xcheckinit",                        // Wrap field accessors to throw an exception on uninitialized access.
  "-Xfatal-warnings",                   // Make warnings fatal so they don't make it onto main (use @nowarn for local suppression)
  "-Xlint:adapted-args",                // Warn if an argument list is modified to match the receiver.
  "-Xlint:constant",                    // Evaluation of a constant arithmetic expression results in an error.
  "-Xlint:delayedinit-select",          // Selecting member of DelayedInit.
  "-Xlint:doc-detached",                // A Scaladoc comment appears to be detached from its element.
  "-Xlint:inaccessible",                // Warn about inaccessible types in method signatures.
  "-Xlint:infer-any",                   // Warn when a type argument is inferred to be `Any`.
  "-Xlint:missing-interpolator",        // A string literal appears to be missing an interpolator id.
  "-Xlint:nullary-unit",                // Warn when nullary methods return Unit.
  "-Xlint:option-implicit",             // Option.apply used implicit view.
  "-Xlint:package-object-classes",      // Class or object defined in package object.
  "-Xlint:poly-implicit-overload",      // Parameterized overloaded implicit methods are not visible as view bounds.
  "-Xlint:private-shadow",              // A private field (or class parameter) shadows a superclass field.
  "-Xlint:stars-align",                 // Pattern sequence wildcard must align with sequence component.
  "-Xlint:type-parameter-shadow",       // A local type parameter shadows a type already in scope.
  "-Xmacro-settings:-logging@org.enso", // Disable the debug logging globally.
  "-Ywarn-dead-code",                   // Warn when dead code is identified.
  "-Ywarn-extra-implicit",              // Warn when more than one implicit parameter section is defined.
  "-Ywarn-numeric-widen",               // Warn when numerics are widened.
  "-Ywarn-unused:implicits",            // Warn if an implicit parameter is unused.
  "-Ywarn-unused:imports",              // Warn if an import selector is not referenced.
  "-Ywarn-unused:locals",               // Warn if a local definition is unused.
  "-Ywarn-unused:params",               // Warn if a value parameter is unused.
  "-Ywarn-unused:patvars",              // Warn if a variable bound in a pattern is unused.
  "-Ywarn-unused:privates"              // Warn if a private member is unused.
)

ThisBuild / Test / testOptions ++=
  Seq(Tests.Argument("-oI")) ++
  sys.env
    .get("ENSO_TEST_JUNIT_DIR")
    .map { junitDir =>
      Tests.Argument(TestFrameworks.ScalaTest, "-u", junitDir)
    }

Compile / console / scalacOptions ~= (_ filterNot (_ == "-Xfatal-warnings"))

// ============================================================================
// === Benchmark Configuration ================================================
// ============================================================================

lazy val Benchmark = config("bench") extend sbt.Test

// Native Image Generation
lazy val rebuildNativeImage = taskKey[Unit]("Force to rebuild native image")
lazy val buildNativeImage =
  taskKey[Unit]("Ensure that the Native Image is built.")

// ============================================================================
// === Global Project =========================================================
// ============================================================================

lazy val enso = (project in file("."))
  .settings(version := "0.1")
  .aggregate(
    `interpreter-dsl`,
    `interpreter-dsl-test`,
    `json-rpc-server-test`,
    `json-rpc-server`,
    `language-server`,
    `polyglot-api`,
    `project-manager`,
    `syntax-definition`,
    `syntax-rust-definition`,
    `text-buffer`,
    logger,
    pkg,
    cli,
    `task-progress-notifications`,
    `profiling-utils`,
    `logging-utils`,
    `logging-config`,
    `logging-service`,
    `logging-service-logback`,
    `logging-utils-akka`,
    filewatcher,
    `logging-truffle-connector`,
    `locking-test-helper`,
    `akka-native`,
    `version-output`,
    `refactoring-utils`,
    `engine-runner`,
    runtime,
    searcher,
    launcher,
    downloader,
    `runtime-parser`,
    `runtime-compiler`,
    `runtime-language-epb`,
    `runtime-instrument-common`,
    `runtime-instrument-id-execution`,
    `runtime-instrument-repl-debugger`,
    `runtime-instrument-runtime-server`,
    `runtime-with-instruments`,
    `runtime-with-polyglot`,
    `runtime-version-manager`,
    `runtime-version-manager-test`,
    editions,
    `distribution-manager`,
    `edition-updater`,
    `edition-uploader`,
    `library-manager`,
    `library-manager-test`,
    `connected-lock-manager`,
    syntax,
    testkit,
    `common-polyglot-core-utils`,
    `std-base`,
    `std-database`,
    `std-google-api`,
    `std-image`,
    `std-table`,
    `std-aws`,
    `simple-httpbin`,
    `enso-test-java-helpers`,
    `exploratory-benchmark-java-helpers`,
    `benchmark-java-helpers`,
    `bench-processor`
  )
  .settings(Global / concurrentRestrictions += Tags.exclusive(Exclusive))
  .settings(
    commands ++= Seq(packageBuilder.makePackages, packageBuilder.makeBundles)
  )

// ============================================================================
// === Dependency Versions ====================================================
// ============================================================================

/* Note [Dependency Versions]
 * ~~~~~~~~~~~~~~~~~~~~~~~~~~
 * Please maintain the following section in alphabetical order for the bundles
 * of dependencies. Additionally, please keep the 'Other' subsection in
 * alphabetical order.
 *
 * Furthermore, please keep the following in mind:
 * - Wherever possible, we should use the same version of a dependency
 *   throughout the project.
 * - If you need to include a new dependency, please define its version in this
 *   section.
 * - If that version is not the latest, please include a note explaining why
 *   this is the case.
 * - If, for some reason, you need to use a dependency version other than the
 *   global one, please include a note explaining why this is the case, and the
 *   circumstances under which the dependency could be upgraded to use the
 *   global version
 */

// === Akka ===================================================================

def akkaPkg(name: String)     = akkaURL %% s"akka-$name" % akkaVersion
def akkaHTTPPkg(name: String) = akkaURL %% s"akka-$name" % akkaHTTPVersion
val akkaURL                   = "com.typesafe.akka"
val akkaVersion               = "2.6.20"
val akkaHTTPVersion           = "10.2.10"
val akkaMockSchedulerVersion  = "0.5.5"
val logbackClassicVersion     = JPMSUtils.logbackClassicVersion
val logbackPkg = Seq(
  "ch.qos.logback" % "logback-classic" % logbackClassicVersion,
  "ch.qos.logback" % "logback-core"    % logbackClassicVersion
)
val akkaActor        = akkaPkg("actor")
val akkaStream       = akkaPkg("stream")
val akkaTyped        = akkaPkg("actor-typed")
val akkaTestkit      = akkaPkg("testkit")
val akkaSLF4J        = akkaPkg("slf4j")
val akkaTestkitTyped = akkaPkg("actor-testkit-typed") % Test
val akkaHttp         = akkaHTTPPkg("http")
val akkaSpray        = akkaHTTPPkg("http-spray-json")
val logbackTest      = logbackPkg.map(_ % Test)
val akka =
  Seq(
    akkaActor,
    akkaStream,
    akkaHttp,
    akkaSpray,
    akkaTyped
  )

// === Cats ===================================================================

val catsVersion = "2.9.0"

// === Circe ==================================================================

val circeVersion              = "0.14.5"
val circeYamlVersion          = "0.14.2"
val enumeratumCirceVersion    = "1.7.2"
val circeGenericExtrasVersion = "0.14.2"
val circe = Seq("circe-core", "circe-generic", "circe-parser")
  .map("io.circe" %% _ % circeVersion)

// === Commons ================================================================

val commonsCollectionsVersion = "4.4"
val commonsLangVersion        = "3.12.0"
val commonsIoVersion          = "2.12.0"
val commonsTextVersion        = "1.10.0"
val commonsMathVersion        = "3.6.1"
val commonsCompressVersion    = "1.23.0"
val commonsCliVersion         = "1.5.0"
val commons = Seq(
  "org.apache.commons" % "commons-collections4" % commonsCollectionsVersion,
  "org.apache.commons" % "commons-lang3"        % commonsLangVersion,
  "commons-io"         % "commons-io"           % commonsIoVersion,
  "org.apache.commons" % "commons-text"         % commonsTextVersion,
  "org.apache.commons" % "commons-math3"        % commonsMathVersion,
  "commons-cli"        % "commons-cli"          % commonsCliVersion
)

// === Jackson ================================================================

val jacksonVersion = "2.15.2"
val jackson = Seq(
  "com.fasterxml.jackson.dataformat" % "jackson-dataformat-cbor" % jacksonVersion,
  "com.fasterxml.jackson.core"       % "jackson-databind"        % jacksonVersion,
  "com.fasterxml.jackson.module"    %% "jackson-module-scala"    % jacksonVersion
)

// === JAXB ================================================================

val jaxbVersion = "4.0.0"
val jaxb = Seq(
  "jakarta.xml.bind" % "jakarta.xml.bind-api" % jaxbVersion % Benchmark,
  "com.sun.xml.bind" % "jaxb-impl"            % jaxbVersion % Benchmark
)

// === JMH ====================================================================

val jmhVersion = "1.36"
val jmh = Seq(
  "org.openjdk.jmh" % "jmh-core"                 % jmhVersion % Benchmark,
  "org.openjdk.jmh" % "jmh-generator-annprocess" % jmhVersion % Benchmark
)

// === Scala Compiler =========================================================

val scalaCompiler = Seq(
  "org.scala-lang" % "scala-reflect"  % scalacVersion,
  "org.scala-lang" % "scala-compiler" % scalacVersion
)

// === std-lib ================================================================

val antlrVersion            = "4.13.0"
val awsJavaSdkV1Version     = "1.12.480"
val awsJavaSdkV2Version     = "2.20.78"
val icuVersion              = "73.1"
val poiOoxmlVersion         = "5.2.3"
val redshiftVersion         = "2.1.0.15"
val univocityParsersVersion = "2.9.1"
val xmlbeansVersion         = "5.1.1"

// === ZIO ====================================================================

val zioVersion            = "2.0.14"
val zioInteropCatsVersion = "23.0.0.6"
val zio = Seq(
  "dev.zio" %% "zio"              % zioVersion,
  "dev.zio" %% "zio-interop-cats" % zioInteropCatsVersion
)

// === Other ==================================================================

val bcpkixJdk15Version      = "1.70"
val bumpVersion             = "0.1.3"
val declineVersion          = "2.4.1"
val directoryWatcherVersion = "0.9.10"
val flatbuffersVersion      = "1.12.0"
val guavaVersion            = "32.0.0-jre"
val jlineVersion            = "3.23.0"
val jgitVersion             = "6.7.0.202309050840-r"
val diffsonVersion          = "4.4.0"
val kindProjectorVersion    = "0.13.2"
val mockitoScalaVersion     = "1.17.14"
val newtypeVersion          = "0.4.4"
val pprintVersion           = "0.8.1"
val pureconfigVersion       = "0.17.4"
val scalacheckVersion       = "1.17.0"
val scalacticVersion        = "3.3.0-SNAP4"
val scalaLoggingVersion     = "3.9.4"
val scalameterVersion       = "0.19"
val scalatestVersion        = "3.3.0-SNAP4"
val shapelessVersion        = "2.3.10"
val slf4jVersion            = JPMSUtils.slf4jVersion
val slickVersion            = "3.4.1"
val sqliteVersion           = "3.42.0.0"
val tikaVersion             = "2.4.1"
val typesafeConfigVersion   = "1.4.2"
val junitVersion            = "4.13.2"
val junitIfVersion          = "0.13.2"
val hamcrestVersion         = "1.3"
val netbeansApiVersion      = "RELEASE180"
val fansiVersion            = "0.4.0"
val httpComponentsVersion   = "4.4.1"

// ============================================================================
// === Utility methods =====================================================
// ============================================================================

lazy val componentModulesPaths =
  taskKey[Def.Classpath](
    "Gathers all component modules (Jar archives that should be put on module-path" +
    " as files"
  )
(ThisBuild / componentModulesPaths) := {
  val runnerCp  = (`engine-runner` / Runtime / fullClasspath).value
  val runtimeCp = (LocalProject("runtime") / Runtime / fullClasspath).value
  val fullCp    = (runnerCp ++ runtimeCp).distinct
  val log       = streams.value.log
  JPMSUtils.filterModulesFromClasspath(
    fullCp,
    JPMSUtils.componentModules,
    log,
    shouldContainAll = true
  )
}

// ============================================================================
// === Internal Libraries =====================================================
// ============================================================================

lazy val logger = (project in file("lib/scala/logger"))
  .settings(
    frgaalJavaCompilerSetting,
    version := "0.1",
    libraryDependencies ++= scalaCompiler
  )

lazy val `syntax-definition` =
  project in file("lib/scala/syntax/definition")

lazy val syntax = (project in file("lib/scala/syntax/specialization"))
  .dependsOn(`syntax-definition`)
  .settings(
    commands += WithDebugCommand.withDebug,
    testFrameworks := Nil,
    scalacOptions ++= Seq("-Ypatmat-exhaust-depth", "off"),
    Compile / run / mainClass := Some("org.enso.syntax.text.Main"),
    version := "0.1",
    logBuffered := false,
    libraryDependencies ++= Seq(
      "org.scalatest" %% "scalatest" % scalatestVersion % Test
    ),
    (Compile / compile) := (Compile / compile)
      .dependsOn(RecompileParser.run(`syntax-definition`))
      .value
  )

lazy val `text-buffer` = project
  .in(file("lib/scala/text-buffer"))
  .configs(Test)
  .settings(
    frgaalJavaCompilerSetting,
    libraryDependencies ++= Seq(
      "org.typelevel"   %% "cats-core"      % catsVersion,
      "org.bouncycastle" % "bcpkix-jdk15on" % bcpkixJdk15Version,
      "org.scalatest"   %% "scalatest"      % scalatestVersion  % Test,
      "org.scalacheck"  %% "scalacheck"     % scalacheckVersion % Test
    )
  )

lazy val rustParserTargetDirectory =
  SettingKey[File]("target directory for the Rust parser")

(`syntax-rust-definition` / rustParserTargetDirectory) := {
  // setting "debug" for release, because it isn't yet safely integrated into
  // the parser definition
  val versionName = if (BuildInfo.isReleaseMode) "debug" else "debug"
  target.value / "rust" / versionName
}

val generateRustParserLib =
  TaskKey[Seq[File]]("generateRustParserLib", "Generates parser native library")
`syntax-rust-definition` / generateRustParserLib := {
  val log = state.value.log
  val libGlob =
    (`syntax-rust-definition` / rustParserTargetDirectory).value.toGlob / "libenso_parser.so"

  val allLibs = FileTreeView.default.list(Seq(libGlob)).map(_._1)
  if (
    sys.env.get("CI").isDefined ||
    allLibs.isEmpty ||
    (`syntax-rust-definition` / generateRustParserLib).inputFileChanges.hasChanges
  ) {
    val os = System.getProperty("os.name")
    val baseArguments = Seq(
      "build",
      "-p",
      "enso-parser-jni",
      "-Z",
      "unstable-options",
      "--out-dir",
      (`syntax-rust-definition` / rustParserTargetDirectory).value.toString
    )
    val adjustedArguments = baseArguments ++
      (if (BuildInfo.isReleaseMode)
         Seq("--release")
       else Seq())
    Cargo.run(adjustedArguments, log)
  }
  FileTreeView.default.list(Seq(libGlob)).map(_._1.toFile)
}

`syntax-rust-definition` / generateRustParserLib / fileInputs +=
  (`syntax-rust-definition` / baseDirectory).value.toGlob / "jni" / "src" / "*.rs"

val generateParserJavaSources = TaskKey[Seq[File]](
  "generateParserJavaSources",
  "Generates Java sources for Rust parser"
)
`syntax-rust-definition` / generateParserJavaSources := {
  generateRustParser(
    (`syntax-rust-definition` / Compile / sourceManaged).value,
    (`syntax-rust-definition` / generateParserJavaSources).inputFileChanges,
    state.value.log
  )
}
`syntax-rust-definition` / generateParserJavaSources / fileInputs +=
  (`syntax-rust-definition` / baseDirectory).value.toGlob / "generate-java" / "src" / ** / "*.rs"
`syntax-rust-definition` / generateParserJavaSources / fileInputs +=
  (`syntax-rust-definition` / baseDirectory).value.toGlob / "src" / ** / "*.rs"

def generateRustParser(
  base: File,
  changes: sbt.nio.FileChanges,
  log: ManagedLogger
): Seq[File] = {
  import scala.jdk.CollectionConverters._
  import java.nio.file.Paths

  val syntaxPkgs = Paths.get("org", "enso", "syntax2").toString
  val fullPkg    = Paths.get(base.toString, syntaxPkgs).toFile
  if (!fullPkg.exists()) {
    fullPkg.mkdirs()
  }
  if (changes.hasChanges) {
    val args = Seq(
      "run",
      "-p",
      "enso-parser-generate-java",
      "--bin",
      "enso-parser-generate-java",
      fullPkg.toString
    )
    Cargo.run(args, log)
  }
  FileUtils.listFiles(fullPkg, Array("scala", "java"), true).asScala.toSeq
}

lazy val `syntax-rust-definition` = project
  .in(file("lib/rust/parser"))
  .configs(Test)
  .settings(
    Compile / sourceGenerators += generateParserJavaSources,
    Compile / resourceGenerators += generateRustParserLib,
    Compile / javaSource := baseDirectory.value / "generate-java" / "java",
    frgaalJavaCompilerSetting
  )

lazy val pkg = (project in file("lib/scala/pkg"))
  .settings(
    Compile / run / mainClass := Some("org.enso.pkg.Main"),
    frgaalJavaCompilerSetting,
    version := "0.1",
    libraryDependencies ++= circe ++ Seq(
      "org.graalvm.truffle" % "truffle-api"      % graalMavenPackagesVersion % "provided",
      "org.scalatest"      %% "scalatest"        % scalatestVersion          % Test,
      "io.circe"           %% "circe-yaml"       % circeYamlVersion,
      "org.apache.commons"  % "commons-compress" % commonsCompressVersion,
      "commons-io"          % "commons-io"       % commonsIoVersion
    )
  )
  .dependsOn(editions)

lazy val `akka-native` = project
  .in(file("lib/scala/akka-native"))
  .configs(Test)
  .settings(
    frgaalJavaCompilerSetting,
    version := "0.1",
    libraryDependencies ++= Seq(
      akkaActor
    ),
    // Note [Native Image Workaround for GraalVM 20.2]
    libraryDependencies += "org.graalvm.nativeimage" % "svm" % graalMavenPackagesVersion % "provided"
  )

lazy val `profiling-utils` = project
  .in(file("lib/scala/profiling-utils"))
  .configs(Test)
  .settings(
    frgaalJavaCompilerSetting,
    version := "0.1",
    libraryDependencies ++= Seq(
      "org.netbeans.api" % "org-netbeans-modules-sampler" % netbeansApiVersion
      exclude ("org.netbeans.api", "org-openide-loaders")
      exclude ("org.netbeans.api", "org-openide-nodes")
      exclude ("org.netbeans.api", "org-netbeans-api-progress-nb")
      exclude ("org.netbeans.api", "org-netbeans-api-progress")
      exclude ("org.netbeans.api", "org-openide-util-lookup")
      exclude ("org.netbeans.api", "org-openide-util")
      exclude ("org.netbeans.api", "org-openide-dialogs")
      exclude ("org.netbeans.api", "org-openide-filesystems")
      exclude ("org.netbeans.api", "org-openide-util-ui")
      exclude ("org.netbeans.api", "org-openide-awt")
      exclude ("org.netbeans.api", "org-openide-modules")
      exclude ("org.netbeans.api", "org-netbeans-api-annotations-common")
    )
  )

lazy val `logging-utils` = project
  .in(file("lib/scala/logging-utils"))
  .configs(Test)
  .settings(
    frgaalJavaCompilerSetting,
    version := "0.1",
    libraryDependencies ++= Seq(
      "org.scalatest" %% "scalatest" % scalatestVersion % Test,
      "org.slf4j"      % "slf4j-api" % slf4jVersion
    ) ++ logbackTest
  )

lazy val `logging-service` = project
  .in(file("lib/scala/logging-service"))
  .configs(Test)
  .settings(
    frgaalJavaCompilerSetting,
    version := "0.1",
    libraryDependencies ++= Seq(
      "org.slf4j"      % "slf4j-api" % slf4jVersion,
      "com.typesafe"   % "config"    % typesafeConfigVersion,
      "org.scalatest" %% "scalatest" % scalatestVersion % Test,
      akkaHttp
    )
  )
  .dependsOn(`logging-utils`)
  .dependsOn(`logging-config`)

lazy val `logging-config` = project
  .in(file("lib/scala/logging-config"))
  .configs(Test)
  .settings(
    frgaalJavaCompilerSetting,
    version := "0.1",
    libraryDependencies ++= Seq(
      "com.typesafe" % "config"    % typesafeConfigVersion,
      "org.slf4j"    % "slf4j-api" % slf4jVersion
    )
  )

lazy val `logging-service-logback` = project
  .in(file("lib/scala/logging-service-logback"))
  .configs(Test)
  .settings(
    frgaalJavaCompilerSetting,
    version := "0.1",
    libraryDependencies ++= Seq(
      "org.slf4j"        % "slf4j-api"               % slf4jVersion,
      "io.sentry"        % "sentry-logback"          % "6.28.0",
      "io.sentry"        % "sentry"                  % "6.28.0",
      "org.netbeans.api" % "org-openide-util-lookup" % netbeansApiVersion % "provided"
    ) ++ logbackPkg
  )
  .dependsOn(`logging-config`)
  .dependsOn(`logging-service`)

lazy val `logging-utils-akka` = project
  .in(file("lib/scala/logging-utils-akka"))
  .configs(Test)
  .settings(
    frgaalJavaCompilerSetting,
    version := "0.1",
    libraryDependencies ++= Seq(
      "org.slf4j"          % "slf4j-api"  % slf4jVersion,
      "com.typesafe.akka" %% "akka-actor" % akkaVersion
    )
  )

lazy val filewatcher = project
  .in(file("lib/scala/filewatcher"))
  .configs(Test)
  .settings(
    frgaalJavaCompilerSetting,
    version := "0.1",
    libraryDependencies ++= Seq(
      "io.methvin"     % "directory-watcher" % directoryWatcherVersion,
      "commons-io"     % "commons-io"        % commonsIoVersion,
      "org.scalatest" %% "scalatest"         % scalatestVersion % Test
    ),
    Test / fork := true,
    Test / javaOptions ++= testLogProviderOptions
  )
  .dependsOn(testkit % Test)
  .dependsOn(`logging-service-logback` % "test->test")

lazy val `logging-truffle-connector` = project
  .in(file("lib/scala/logging-truffle-connector"))
  .settings(
    frgaalJavaCompilerSetting,
    version := "0.1",
    libraryDependencies ++= Seq(
      "org.slf4j"           % "slf4j-api"               % slf4jVersion,
      "org.graalvm.truffle" % "truffle-api"             % graalMavenPackagesVersion % "provided",
      "org.netbeans.api"    % "org-openide-util-lookup" % netbeansApiVersion        % "provided"
    )
  )
  .dependsOn(`logging-utils`)
  .dependsOn(`polyglot-api`)

lazy val cli = project
  .in(file("lib/scala/cli"))
  .configs(Test)
  .settings(
    frgaalJavaCompilerSetting,
    version := "0.1",
    libraryDependencies ++= circe ++ Seq(
      "com.typesafe.scala-logging" %% "scala-logging" % scalaLoggingVersion,
      "org.scalatest"              %% "scalatest"     % scalatestVersion % Test,
      "org.typelevel"              %% "cats-core"     % catsVersion
    ),
    Test / parallelExecution := false
  )

lazy val `task-progress-notifications` = project
  .in(file("lib/scala/task-progress-notifications"))
  .configs(Test)
  .settings(
    version := "0.1",
    libraryDependencies ++= Seq(
      "com.beachape"  %% "enumeratum-circe" % enumeratumCirceVersion,
      "org.scalatest" %% "scalatest"        % scalatestVersion % Test
    ),
    Test / parallelExecution := false
  )
  .dependsOn(cli)
  .dependsOn(`json-rpc-server`)

lazy val `version-output` = (project in file("lib/scala/version-output"))
  .settings(
    version := "0.1"
  )
  .settings(
    frgaalJavaCompilerSetting,
    Compile / sourceGenerators += Def.task {
      val file = (Compile / sourceManaged).value / "buildinfo" / "Info.scala"
      BuildInfo
        .writeBuildInfoFile(
          file                  = file,
          log                   = state.value.log,
          defaultDevEnsoVersion = defaultDevEnsoVersion,
          ensoVersion           = ensoVersion,
          scalacVersion         = scalacVersion,
          graalVersion          = graalVersion,
          currentEdition        = currentEdition
        )
    }.taskValue
  )

lazy val `refactoring-utils` = project
  .in(file("lib/scala/refactoring-utils"))
  .configs(Test)
  .settings(
    frgaalJavaCompilerSetting,
    commands += WithDebugCommand.withDebug,
    version := "0.1",
    libraryDependencies ++= Seq(
      "junit"          % "junit"           % junitVersion   % Test,
      "com.github.sbt" % "junit-interface" % junitIfVersion % Test
    )
  )
  .dependsOn(`runtime-parser`)
  .dependsOn(`text-buffer`)
  .dependsOn(testkit % Test)

lazy val `project-manager` = (project in file("lib/scala/project-manager"))
  .settings(
    (Compile / mainClass) := Some("org.enso.projectmanager.boot.ProjectManager")
  )
  .settings(
    frgaalJavaCompilerSetting,
    (Compile / run / fork) := true,
    (Test / fork) := true,
    (Compile / run / connectInput) := true,
    commands += WithDebugCommand.withDebug,
    libraryDependencies ++= akka ++ Seq(akkaTestkit % Test),
    libraryDependencies ++= circe,
    libraryDependencies ++= Seq(
      "com.typesafe"                % "config"              % typesafeConfigVersion,
      "com.github.pureconfig"      %% "pureconfig"          % pureconfigVersion,
      "com.typesafe.scala-logging" %% "scala-logging"       % scalaLoggingVersion,
      "dev.zio"                    %% "zio"                 % zioVersion,
      "dev.zio"                    %% "zio-interop-cats"    % zioInteropCatsVersion,
      "commons-cli"                 % "commons-cli"         % commonsCliVersion,
      "commons-io"                  % "commons-io"          % commonsIoVersion,
      "org.apache.commons"          % "commons-lang3"       % commonsLangVersion,
      "com.beachape"               %% "enumeratum-circe"    % enumeratumCirceVersion,
      "com.miguno.akka"            %% "akka-mock-scheduler" % akkaMockSchedulerVersion % Test,
      "org.mockito"                %% "mockito-scala"       % mockitoScalaVersion      % Test
    ),
    addCompilerPlugin(
      "org.typelevel" %% "kind-projector" % kindProjectorVersion cross CrossVersion.full
    )
  )
  .settings(
    assembly / assemblyJarName := "project-manager.jar",
    assembly / test := {},
    assembly / assemblyOutputPath := file("project-manager.jar"),
    assembly / assemblyMergeStrategy := {
      case PathList("META-INF", file, xs @ _*) if file.endsWith(".DSA") =>
        MergeStrategy.discard
      case PathList("META-INF", file, xs @ _*) if file.endsWith(".SF") =>
        MergeStrategy.discard
      case PathList("META-INF", "MANIFEST.MF", xs @ _*) =>
        MergeStrategy.discard
      case "application.conf" => MergeStrategy.concat
      case "reference.conf"   => MergeStrategy.concat
      case _                  => MergeStrategy.first
    },
    (Test / test) := (Test / test).dependsOn(`engine-runner` / assembly).value,
    Test / javaOptions += s"-Dconfig.file=${sourceDirectory.value}/test/resources/application.conf",
    rebuildNativeImage := NativeImage
      .buildNativeImage(
        "project-manager",
        staticOnLinux = true,
        initializeAtRuntime = Seq(
          "scala.util.Random",
          "zio.internal.ZScheduler$$anon$4",
          "zio.Runtime$",
          "zio.FiberRef$"
        )
      )
      .dependsOn(VerifyReflectionSetup.run)
      .dependsOn(assembly)
      .value,
    buildNativeImage := NativeImage
      .incrementalNativeImageBuild(
        rebuildNativeImage,
        "project-manager"
      )
      .value
  )
  .dependsOn(`akka-native`)
  .dependsOn(`version-output`)
  .dependsOn(editions)
  .dependsOn(`edition-updater`)
  .dependsOn(cli)
  .dependsOn(`task-progress-notifications`)
  .dependsOn(`polyglot-api`)
  .dependsOn(`runtime-version-manager`)
  .dependsOn(`library-manager`)
  .dependsOn(`logging-utils-akka`)
  .dependsOn(`logging-service`)
  .dependsOn(pkg)
  .dependsOn(`json-rpc-server`)
  .dependsOn(`logging-service-logback` % Runtime)
  .dependsOn(`json-rpc-server-test` % Test)
  .dependsOn(testkit % Test)
  .dependsOn(`runtime-version-manager-test` % Test)

/* Note [Classpath Separation]
 * ~~~~~~~~~~~~~~~~~~~~~~~~~~
 * Projects using the language runtime do not depend on it directly, but instead
 * the language runtime is put on the Truffle classpath, rather than the
 * standard classpath. This is the recommended way of handling this and we
 * strive to use such structure everywhere.
 * See
 * https://www.graalvm.org/docs/graalvm-as-a-platform/implement-language#graalvm
 *
 * Currently the only exception to this are the tests of the runtime project
 * which have classpath separation disabled, because they need direct access to
 * the runtime's instruments.
 *
 * To ensure correct handling of dependencies by sbt, the classpath appended to
 * Java options, should be based on `(runtime / Compile / fullClasspath).value`
 * wherever possible. Using a key from the runtime project enables sbt to see
 * the dependency.
 *
 * Assembly tasks that build JAR files which need `runtime.jar` to run should
 * also add a dependency on `runtime / assembly`.
 */

lazy val `json-rpc-server` = project
  .in(file("lib/scala/json-rpc-server"))
  .settings(
    frgaalJavaCompilerSetting,
    libraryDependencies ++= akka ++ logbackTest,
    libraryDependencies ++= circe,
    libraryDependencies ++= Seq(
      "io.circe"                   %% "circe-literal"   % circeVersion,
      "com.typesafe.scala-logging" %% "scala-logging"   % scalaLoggingVersion,
      akkaTestkit                   % Test,
      "org.scalatest"              %% "scalatest"       % scalatestVersion      % Test,
      "junit"                       % "junit"           % junitVersion          % Test,
      "com.github.sbt"              % "junit-interface" % junitIfVersion        % Test,
      "org.apache.httpcomponents"   % "httpclient"      % httpComponentsVersion % Test,
      "org.apache.httpcomponents"   % "httpcore"        % httpComponentsVersion % Test,
      "commons-io"                  % "commons-io"      % commonsIoVersion      % Test
    )
  )

lazy val `json-rpc-server-test` = project
  .in(file("lib/scala/json-rpc-server-test"))
  .settings(
    libraryDependencies ++= akka,
    libraryDependencies ++= circe,
    libraryDependencies ++= Seq(
      "io.circe" %% "circe-literal" % circeVersion,
      akkaTestkit,
      "org.scalatest" %% "scalatest"     % scalatestVersion,
      "org.gnieh"     %% "diffson-circe" % diffsonVersion
    )
  )
  .dependsOn(`json-rpc-server`)

lazy val testkit = project
  .in(file("lib/scala/testkit"))
  .settings(
    frgaalJavaCompilerSetting,
    libraryDependencies ++= Seq(
      "org.apache.commons" % "commons-lang3" % commonsLangVersion,
      "commons-io"         % "commons-io"    % commonsIoVersion,
      "org.scalatest"     %% "scalatest"     % scalatestVersion
    )
  )

lazy val searcher = project
  .in(file("lib/scala/searcher"))
  .configs(Test)
  .settings(
    frgaalJavaCompilerSetting,
    libraryDependencies ++= jmh ++ Seq(
      "com.typesafe.slick" %% "slick"       % slickVersion,
      "org.xerial"          % "sqlite-jdbc" % sqliteVersion,
      "org.scalatest"      %% "scalatest"   % scalatestVersion % Test
    ) ++ logbackTest
  )
  .configs(Benchmark)
  .settings(
    inConfig(Benchmark)(Defaults.testSettings),
    Benchmark / fork := true
  )
  .dependsOn(testkit % Test)
  .dependsOn(`polyglot-api`)

lazy val `interpreter-dsl` = (project in file("lib/scala/interpreter-dsl"))
  .settings(
    version := "0.1",
    frgaalJavaCompilerSetting,
    Compile / javacOptions := ((Compile / javacOptions).value ++
    // Only run ServiceProvider processor and ignore those defined in META-INF, thus
    // fixing incremental compilation setup
    Seq(
      "-processor",
      "org.netbeans.modules.openide.util.ServiceProviderProcessor"
    )),
    libraryDependencies ++= Seq(
      "org.apache.commons" % "commons-lang3"           % commonsLangVersion,
      "org.netbeans.api"   % "org-openide-util-lookup" % netbeansApiVersion,
      "com.google.guava"   % "guava"                   % guavaVersion exclude ("com.google.code.findbugs", "jsr305")
    )
  )

lazy val `interpreter-dsl-test` =
  (project in file("engine/interpreter-dsl-test"))
    .configs(Test)
    .settings(
      version := "0.1",
      frgaalJavaCompilerSetting,
      Test / fork := true,
      Test / javaOptions ++= Seq(
        "-Dpolyglotimpl.DisableClassPathIsolation=true"
      ),
      Test / javacOptions ++= Seq(
        "-s",
        (Test / sourceManaged).value.getAbsolutePath
      ),
      Compile / logManager :=
        sbt.internal.util.CustomLogManager.excludeMsg(
          "Could not determine source for class ",
          Level.Warn
        ),
      commands += WithDebugCommand.withDebug,
      libraryDependencies ++= Seq(
        "org.graalvm.truffle" % "truffle-api"           % graalMavenPackagesVersion % "provided",
        "org.graalvm.truffle" % "truffle-dsl-processor" % graalMavenPackagesVersion % "provided",
        "junit"               % "junit"                 % junitVersion              % Test,
        "com.github.sbt"      % "junit-interface"       % junitIfVersion            % Test
      )
    )
    .dependsOn(`interpreter-dsl`)
    .dependsOn(`runtime`)

// ============================================================================
// === Sub-Projects ===========================================================
// ============================================================================

val benchOnlyOptions = if (java.lang.Boolean.getBoolean("bench.compileOnly")) {
  Seq(
    "-Dbench.compileOnly=true"
  )
} else {
  Seq(
    "-Dbench.compileOnly=false"
  )
}

/** Truffle-related settings for test running.
  */
val truffleRunOpts = Seq(
  "-Dpolyglot.engine.IterativePartialEscape=true",
  "-Dpolyglot.engine.BackgroundCompilation=false"
)

val truffleRunOptionsNoAssertSettings = Seq(
  fork := true,
  javaOptions ++= benchOnlyOptions
)

val truffleRunOptionsSettings = Seq(
  fork := true,
  javaOptions ++= "-ea" +: benchOnlyOptions
)

val testLogProviderOptions = Seq(
  "-Dslf4j.provider=org.enso.logger.TestLogProvider"
)

lazy val `polyglot-api` = project
  .in(file("engine/polyglot-api"))
  .settings(
    frgaalJavaCompilerSetting,
    Test / fork := true,
    commands += WithDebugCommand.withDebug,
    Test / envVars ++= distributionEnvironmentOverrides,
    Test / javaOptions ++= {
      // Note [Classpath Separation]
      val runtimeClasspath =
        (LocalProject("runtime") / Compile / fullClasspath).value
          .map(_.data)
          .mkString(File.pathSeparator)
      Seq(s"-Dtruffle.class.path.append=$runtimeClasspath")
    },
    libraryDependencies ++= Seq(
      "org.graalvm.sdk"        % "polyglot-tck"     % graalMavenPackagesVersion % "provided",
      "org.graalvm.truffle"    % "truffle-api"      % graalMavenPackagesVersion % "provided",
      "com.google.flatbuffers" % "flatbuffers-java" % flatbuffersVersion,
      "org.scalatest"         %% "scalatest"        % scalatestVersion          % Test,
      "org.scalacheck"        %% "scalacheck"       % scalacheckVersion         % Test
    ),
    libraryDependencies ++= jackson,
    GenerateFlatbuffers.flatcVersion := flatbuffersVersion,
    Compile / sourceGenerators += GenerateFlatbuffers.task
  )
  .dependsOn(pkg)
  .dependsOn(`text-buffer`)
  .dependsOn(`logging-utils`)
  .dependsOn(testkit % Test)

lazy val `language-server` = (project in file("engine/language-server"))
  .settings(
    commands += WithDebugCommand.withDebug,
    frgaalJavaCompilerSetting,
    libraryDependencies ++= akka ++ circe ++ Seq(
      "org.slf4j"                   % "slf4j-api"            % slf4jVersion,
      "com.typesafe.scala-logging" %% "scala-logging"        % scalaLoggingVersion,
      "io.circe"                   %% "circe-generic-extras" % circeGenericExtrasVersion,
      "io.circe"                   %% "circe-literal"        % circeVersion,
      "dev.zio"                    %% "zio"                  % zioVersion,
      "com.beachape"               %% "enumeratum-circe"     % enumeratumCirceVersion,
      "com.google.flatbuffers"      % "flatbuffers-java"     % flatbuffersVersion,
      "commons-io"                  % "commons-io"           % commonsIoVersion,
      akkaTestkit                   % Test,
      "com.typesafe.akka"          %% "akka-http-testkit"    % akkaHTTPVersion           % Test,
      "org.scalatest"              %% "scalatest"            % scalatestVersion          % Test,
      "org.scalacheck"             %% "scalacheck"           % scalacheckVersion         % Test,
      "org.graalvm.sdk"             % "polyglot-tck"         % graalMavenPackagesVersion % "provided",
      "org.eclipse.jgit"            % "org.eclipse.jgit"     % jgitVersion
    ),
    Test / testOptions += Tests
      .Argument(TestFrameworks.ScalaCheck, "-minSuccessfulTests", "1000"),
    Test / envVars ++= distributionEnvironmentOverrides,
    GenerateFlatbuffers.flatcVersion := flatbuffersVersion,
    Compile / sourceGenerators += GenerateFlatbuffers.task
  )
  .configs(Benchmark)
  .settings(
    inConfig(Compile)(truffleRunOptionsSettings),
    inConfig(Benchmark)(Defaults.testSettings),
    bench := (Benchmark / test).value,
    libraryDependencies += "com.storm-enroute" %% "scalameter" % scalameterVersion % "bench",
    testFrameworks ++= List(
      new TestFramework("org.scalameter.ScalaMeterFramework")
    )
  )
  .settings(
    // These settings are needed by language-server tests that create a runtime context.
    Test / fork := true,
    Test / javaOptions ++= {
      // Note [Classpath Separation]
      val runtimeClasspath =
        (LocalProject("runtime") / Runtime / fullClasspath).value
          .map(_.data)
          .mkString(File.pathSeparator)
      Seq(
        s"-Dconfig.file=${sourceDirectory.value}/test/resources/application.conf",
        s"-Dtruffle.class.path.append=$runtimeClasspath",
        s"-Duser.dir=${file(".").getCanonicalPath}"
      )
    },
    Test / compile := (Test / compile)
      .dependsOn(LocalProject("enso") / updateLibraryManifests)
      .value,
    Test / envVars ++= Map(
      "ENSO_EDITION_PATH" -> file("distribution/editions").getCanonicalPath
    )
  )
  .dependsOn(`json-rpc-server-test` % Test)
  .dependsOn(`json-rpc-server`)
  .dependsOn(`task-progress-notifications`)
  .dependsOn(`library-manager`)
  .dependsOn(`connected-lock-manager`)
  .dependsOn(`edition-updater`)
  .dependsOn(`logging-utils-akka`)
  .dependsOn(`logging-service`)
  .dependsOn(`polyglot-api`)
  .dependsOn(`searcher`)
  .dependsOn(`text-buffer`)
  .dependsOn(`version-output`)
  .dependsOn(pkg)
  .dependsOn(`profiling-utils`)
  .dependsOn(filewatcher)
  .dependsOn(testkit % Test)
  .dependsOn(`logging-service-logback` % "test->test")
  .dependsOn(`library-manager-test` % Test)
  .dependsOn(`runtime-version-manager-test` % Test)

lazy val cleanInstruments = taskKey[Unit](
  "Cleans fragile class files to force a full recompilation and preserve" +
  "consistency of instrumentation configuration."
)

/** Overrides for the environment variables related to the distribution, so that
  * a local installation does not interfere with runtime tests.
  */
val distributionEnvironmentOverrides = {
  val fakeDir = file("target/fake_dir").getAbsolutePath
  Map(
    "ENSO_DATA_DIRECTORY"           -> fakeDir,
    "ENSO_CONFIG_DIRECTORY"         -> fakeDir,
    "ENSO_RUNTIME_DIRECTORY"        -> file("target/run").getAbsolutePath,
    "ENSO_LOG_DIRECTORY"            -> file("target/logs").getAbsolutePath,
    "ENSO_HOME"                     -> fakeDir,
    "ENSO_EDITION_PATH"             -> "",
    "ENSO_LIBRARY_PATH"             -> "",
    "ENSO_AUXILIARY_LIBRARY_CACHES" -> ""
  )
}

val frgaalSourceLevel = FrgaalJavaCompiler.sourceLevel

lazy val truffleDslSuppressWarnsSetting = Seq(
  Compile / javacOptions ++= Seq(
    "-Atruffle.dsl.SuppressWarnings=truffle-inlining"
  )
)

/** A setting to replace javac with Frgaal compiler, allowing to use latest Java features in the code
  * and still compile down to JDK 11
  */
lazy val frgaalJavaCompilerSetting = Seq(
  Compile / compile / compilers := FrgaalJavaCompiler.compilers(
    (Compile / dependencyClasspath).value,
    compilers.value,
    targetJavaVersion
  ),
  // This dependency is needed only so that developers don't download Frgaal manually.
  // Sadly it cannot be placed under plugins either because meta dependencies are not easily
  // accessible from the non-meta build definition.
  libraryDependencies += FrgaalJavaCompiler.frgaal,
  // Ensure that our tooling uses the right Java version for checking the code.
  Compile / javacOptions ++= Seq(
    "-source",
    frgaalSourceLevel,
    "--enable-preview"
  )
)

lazy val instrumentationSettings = frgaalJavaCompilerSetting ++ Seq(
  version := ensoVersion,
  commands += WithDebugCommand.withDebug,
  Compile / logManager :=
    sbt.internal.util.CustomLogManager
      .excludeMsg("Could not determine source for class ", Level.Warn),
  Compile / javacOptions --= Seq(
    "-source",
    frgaalSourceLevel,
    "--enable-preview"
  ),
  libraryDependencies ++= Seq(
    "org.graalvm.truffle" % "truffle-api"           % graalMavenPackagesVersion % "provided",
    "org.graalvm.truffle" % "truffle-dsl-processor" % graalMavenPackagesVersion % "provided"
  ),
  (Compile / javacOptions) ++= Seq(
    "-s",
    (Compile / sourceManaged).value.getAbsolutePath,
    "-Xlint:unchecked"
  )
)

lazy val `runtime-language-epb` =
  (project in file("engine/runtime-language-epb"))
    .settings(
      inConfig(Compile)(truffleRunOptionsSettings),
      truffleDslSuppressWarnsSetting,
      instrumentationSettings
    )
    .dependsOn(`polyglot-api`)

lazy val runtime = (project in file("engine/runtime"))
  .configs(Benchmark)
  .settings(
    frgaalJavaCompilerSetting,
    truffleDslSuppressWarnsSetting,
    Compile / logManager :=
      sbt.internal.util.CustomLogManager.excludeMsg(
        "Could not determine source for class ",
        Level.Warn
      ),
    version := ensoVersion,
    commands += WithDebugCommand.withDebug,
    inConfig(Compile)(truffleRunOptionsSettings),
    inConfig(Benchmark)(Defaults.testSettings),
    Benchmark / javacOptions --= Seq(
      "-source",
      frgaalSourceLevel,
      "--enable-preview"
    ),
    Test / parallelExecution := false,
    Test / logBuffered := false,
    Test / testOptions += Tests.Argument(
      "-oD"
    ), // show timings for individual tests
    scalacOptions += "-Ymacro-annotations",
    scalacOptions ++= Seq("-Ypatmat-exhaust-depth", "off"),
<<<<<<< HEAD
    libraryDependencies ++= jmh ++ jaxb ++ circe ++ GraalVM.langsPkgs ++ Seq(
      "org.apache.commons"   % "commons-lang3"         % commonsLangVersion,
      "org.apache.tika"      % "tika-core"             % tikaVersion,
      "org.graalvm.polyglot" % "polyglot"              % graalMavenPackagesVersion % "provided",
      "org.graalvm.sdk"      % "polyglot-tck"          % graalMavenPackagesVersion % "provided",
      "org.graalvm.truffle"  % "truffle-api"           % graalMavenPackagesVersion % "provided",
      "org.graalvm.truffle"  % "truffle-dsl-processor" % graalMavenPackagesVersion % "provided",
      "org.graalvm.truffle"  % "truffle-tck"           % graalMavenPackagesVersion % "provided",
      "org.graalvm.truffle"  % "truffle-tck-common"    % graalMavenPackagesVersion % "provided",
      "org.scalacheck"      %% "scalacheck"            % scalacheckVersion         % Test,
      "org.scalactic"       %% "scalactic"             % scalacticVersion          % Test,
      "org.scalatest"       %% "scalatest"             % scalatestVersion          % Test,
      "org.graalvm.truffle"  % "truffle-api"           % graalMavenPackagesVersion % Benchmark,
      "org.typelevel"       %% "cats-core"             % catsVersion,
      "junit"                % "junit"                 % junitVersion              % Test,
      "com.github.sbt"       % "junit-interface"       % junitIfVersion            % Test,
      "org.hamcrest"         % "hamcrest-all"          % hamcrestVersion           % Test,
      "com.lihaoyi"         %% "fansi"                 % fansiVersion
    ),
    // Dependencies with "Runtime" scope - we don't need them for compilation, just provide them
    // at runtime (in module-path).
    libraryDependencies ++= Seq(
      "org.graalvm.truffle" % "truffle-runtime"  % graalMavenPackagesVersion % Runtime,
      "org.graalvm.truffle" % "truffle-compiler" % graalMavenPackagesVersion % Runtime,
      "org.graalvm.sdk"     % "nativeimage"      % graalMavenPackagesVersion % Runtime,
      "org.graalvm.sdk"     % "word"             % graalMavenPackagesVersion % Runtime,
      "org.graalvm.sdk"     % "jniutils"         % graalMavenPackagesVersion % Runtime,
      "org.graalvm.sdk"     % "collections"      % graalMavenPackagesVersion % Runtime
=======
    libraryDependencies ++= jmh ++ jaxb ++ circe ++ Seq(
      "org.apache.commons"  % "commons-lang3"         % commonsLangVersion,
      "org.apache.tika"     % "tika-core"             % tikaVersion,
      "org.graalvm.sdk"     % "graal-sdk"             % graalMavenPackagesVersion % "provided",
      "org.graalvm.sdk"     % "polyglot-tck"          % graalMavenPackagesVersion % "provided",
      "org.graalvm.truffle" % "truffle-api"           % graalMavenPackagesVersion % "provided",
      "org.graalvm.truffle" % "truffle-dsl-processor" % graalMavenPackagesVersion % "provided",
      "org.graalvm.truffle" % "truffle-tck"           % graalMavenPackagesVersion % "provided",
      "org.graalvm.truffle" % "truffle-tck-common"    % graalMavenPackagesVersion % "provided",
      "org.scalacheck"     %% "scalacheck"            % scalacheckVersion         % Test,
      "org.scalactic"      %% "scalactic"             % scalacticVersion          % Test,
      "org.scalatest"      %% "scalatest"             % scalatestVersion          % Test,
      "org.graalvm.truffle" % "truffle-api"           % graalMavenPackagesVersion % Benchmark,
      "org.typelevel"      %% "cats-core"             % catsVersion,
      "junit"               % "junit"                 % junitVersion              % Test,
      "com.github.sbt"      % "junit-interface"       % junitIfVersion            % Test,
      "org.hamcrest"        % "hamcrest-all"          % hamcrestVersion           % Test
>>>>>>> 8bc17bd3
    ),
    Test / javaOptions ++= testLogProviderOptions ++ Seq(
      "-Dpolyglotimpl.DisableClassPathIsolation=true"
    ),
    Test / fork := true,
    Test / envVars ++= distributionEnvironmentOverrides ++ Map(
      "ENSO_TEST_DISABLE_IR_CACHE" -> "false"
    )
  )
  .settings(
    (Compile / javacOptions) ++= Seq(
      "-s",
      (Compile / sourceManaged).value.getAbsolutePath,
      "-Xlint:unchecked"
    )
  )
  .settings(
    (Compile / compile) := (Compile / compile)
      .dependsOn(Def.task { (Compile / sourceManaged).value.mkdirs })
      .value
  )
  .settings(
    (Runtime / compile) := (Runtime / compile)
      .dependsOn(`std-base` / Compile / packageBin)
      .dependsOn(`enso-test-java-helpers` / Compile / packageBin)
      .dependsOn(`benchmark-java-helpers` / Compile / packageBin)
      .dependsOn(`exploratory-benchmark-java-helpers` / Compile / packageBin)
      .dependsOn(`std-image` / Compile / packageBin)
      .dependsOn(`std-database` / Compile / packageBin)
      .dependsOn(`std-google-api` / Compile / packageBin)
      .dependsOn(`std-table` / Compile / packageBin)
      .dependsOn(`std-aws` / Compile / packageBin)
      .value
  )
  .settings(
    bench := (Benchmark / test).tag(Exclusive).value,
    benchOnly := Def.inputTaskDyn {
      import complete.Parsers.spaceDelimited
      val name = spaceDelimited("<name>").parsed match {
        case List(name) => name
        case _          => throw new IllegalArgumentException("Expected one argument.")
      }
      Def.task {
        (Benchmark / testOnly).toTask(" -- -z " + name).value
      }
    }.evaluated,
    Benchmark / parallelExecution := false
  )
  .dependsOn(`common-polyglot-core-utils`)
  .dependsOn(`edition-updater`)
  .dependsOn(`interpreter-dsl`)
  .dependsOn(`library-manager`)
  .dependsOn(`logging-truffle-connector`)
  .dependsOn(`polyglot-api`)
  .dependsOn(`text-buffer`)
  .dependsOn(`runtime-compiler`)
  .dependsOn(`connected-lock-manager`)
  .dependsOn(testkit % Test)
  .dependsOn(`logging-service-logback` % "test->test")

lazy val `runtime-parser` =
  (project in file("engine/runtime-parser"))
    .settings(
      frgaalJavaCompilerSetting,
      instrumentationSettings,
      libraryDependencies ++= Seq(
        "junit"          % "junit"           % junitVersion     % Test,
        "com.github.sbt" % "junit-interface" % junitIfVersion   % Test,
        "org.scalatest" %% "scalatest"       % scalatestVersion % Test
      )
    )
    .dependsOn(syntax)
    .dependsOn(`syntax-rust-definition`)

lazy val `runtime-compiler` =
  (project in file("engine/runtime-compiler"))
    .settings(
      frgaalJavaCompilerSetting,
      instrumentationSettings,
      libraryDependencies ++= Seq(
        "junit"          % "junit"           % junitVersion     % Test,
        "com.github.sbt" % "junit-interface" % junitIfVersion   % Test,
        "org.scalatest" %% "scalatest"       % scalatestVersion % Test,
        "com.lihaoyi"   %% "fansi"           % fansiVersion
      )
    )
    .dependsOn(`runtime-parser`)
    .dependsOn(pkg)
    .dependsOn(`polyglot-api`)
    .dependsOn(editions)

lazy val `runtime-instrument-common` =
  (project in file("engine/runtime-instrument-common"))
    .configs(Benchmark)
    .settings(
      frgaalJavaCompilerSetting,
      inConfig(Compile)(truffleRunOptionsSettings),
      inConfig(Benchmark)(Defaults.testSettings),
      instrumentationSettings,
      Test / javaOptions ++= Seq(
        "-Dpolyglotimpl.DisableClassPathIsolation=true"
      ),
      bench := (Benchmark / test).tag(Exclusive).value,
      Benchmark / parallelExecution := false,
      Test / fork := true,
      Test / envVars ++= distributionEnvironmentOverrides ++ Map(
        "ENSO_TEST_DISABLE_IR_CACHE" -> "false"
      )
    )
    .dependsOn(`refactoring-utils`)
    .dependsOn(
      runtime % "compile->compile;test->test;runtime->runtime;bench->bench"
    )

lazy val `runtime-instrument-id-execution` =
  (project in file("engine/runtime-instrument-id-execution"))
    .settings(
      frgaalJavaCompilerSetting,
      inConfig(Compile)(truffleRunOptionsSettings),
      instrumentationSettings
    )
    .dependsOn(runtime)
    .dependsOn(`runtime-instrument-common`)

lazy val `runtime-instrument-repl-debugger` =
  (project in file("engine/runtime-instrument-repl-debugger"))
    .settings(
      inConfig(Compile)(truffleRunOptionsSettings),
      instrumentationSettings
    )
    .dependsOn(runtime)
    .dependsOn(`runtime-instrument-common`)

lazy val `runtime-instrument-runtime-server` =
  (project in file("engine/runtime-instrument-runtime-server"))
    .settings(
      inConfig(Compile)(truffleRunOptionsSettings),
      instrumentationSettings
    )
    .dependsOn(runtime)
    .dependsOn(`runtime-instrument-common`)

lazy val `runtime-with-instruments` =
  (project in file("engine/runtime-with-instruments"))
    .configs(Benchmark)
    .settings(
      frgaalJavaCompilerSetting,
      inConfig(Compile)(truffleRunOptionsSettings),
      inConfig(Benchmark)(Defaults.testSettings),
      commands += WithDebugCommand.withDebug,
      Benchmark / javacOptions --= Seq(
        "-source",
        frgaalSourceLevel,
        "--enable-preview"
      ),
      Test / javaOptions ++= testLogProviderOptions ++ Seq(
        "-Dpolyglotimpl.DisableClassPathIsolation=true"
      ),
      Test / fork := true,
      Test / envVars ++= distributionEnvironmentOverrides ++ Map(
        "ENSO_TEST_DISABLE_IR_CACHE" -> "false"
      ),
      libraryDependencies ++= Seq(
        "org.scalatest"      %% "scalatest"             % scalatestVersion          % Test,
        "org.graalvm.truffle" % "truffle-api"           % graalMavenPackagesVersion % Test,
        "org.graalvm.truffle" % "truffle-dsl-processor" % graalMavenPackagesVersion % Test
      ),
      // Note [Unmanaged Classpath]
      Test / unmanagedClasspath += (baseDirectory.value / ".." / ".." / "app" / "gui" / "view" / "graph-editor" / "src" / "builtin" / "visualization" / "native" / "inc"),
      // We need to package runtime into Jar, as it should behave as an explicit JPMS
      // module.
      moduleInfos := Seq(
        JpmsModule(
          "org.enso.runtime"
        )
      ),
      // Filter module-info.java from the compilation
      excludeFilter := excludeFilter.value || "module-info.java"
    )
    /** Assembling Uber Jar */
    .settings(
      assembly := assembly
        .dependsOn(
          JPMSUtils.compileModuleInfo(
            copyDepsFilter = ScopeFilter(
              inProjects(
                LocalProject("runtime"),
                LocalProject("runtime-language-epb"),
                LocalProject("runtime-instrument-common"),
                LocalProject("runtime-instrument-id-execution"),
                LocalProject("runtime-instrument-repl-debugger"),
                LocalProject("runtime-instrument-runtime-server")
              ),
              inConfigurations(Compile)
            ),
            modulePath = JPMSUtils.componentModules
          )
        )
        .value,
      assembly / assemblyJarName := "runtime.jar",
      assembly / test := {},
      assembly / assemblyOutputPath := file("runtime.jar"),
      assembly / assemblyExcludedJars := {
        val pkgsToExclude = JPMSUtils.componentModules

        val ourFullCp = (Runtime / fullClasspath).value

        def shouldPkgBeExcluded(pkg: ModuleID): Boolean = {
          pkgsToExclude.exists { excludePkg =>
            pkg.name == excludePkg.name &&
            pkg.organization == excludePkg.organization &&
            pkg.revision == excludePkg.revision
          }
        }
        ourFullCp.filter { pkg =>
          val pkgModuleID =
            pkg.metadata.get(AttributeKey[ModuleID]("moduleID")).get
          shouldPkgBeExcluded(pkgModuleID)
        }
      },
      assembly / assemblyMergeStrategy := {
        case PathList("META-INF", file, xs @ _*) if file.endsWith(".DSA") =>
          MergeStrategy.discard
        case PathList("META-INF", file, xs @ _*) if file.endsWith(".SF") =>
          MergeStrategy.discard
        case PathList("META-INF", "MANIFEST.MF", xs @ _*) =>
          MergeStrategy.discard
        case PathList("META-INF", "services", xs @ _*) =>
          MergeStrategy.concat
        case PathList(xs @ _*) if xs.last.contains("module-info") =>
          JPMSUtils.removeAllModuleInfoExcept("runtime")
        case _ => MergeStrategy.first
      }
    )
    .dependsOn(runtime % "compile->compile;test->test;runtime->runtime")
    .dependsOn(`runtime-instrument-common`)
    .dependsOn(`runtime-instrument-id-execution`)
    .dependsOn(`runtime-instrument-repl-debugger`)
    .dependsOn(`runtime-instrument-runtime-server`)
    .dependsOn(`runtime-language-epb`)
    .dependsOn(`logging-service-logback` % "test->test")

/* runtime-with-polyglot
 * ~~~~~~~~~~~~~~~~~~~~~
 * Unlike `runtime`, this project includes the truffle language JARs on the
 * class-path.
 */

lazy val `runtime-with-polyglot` =
  (project in file("engine/runtime-with-polyglot"))
    .configs(Benchmark)
    .settings(
      frgaalJavaCompilerSetting,
      inConfig(Compile)(truffleRunOptionsNoAssertSettings),
      inConfig(Benchmark)(Defaults.testSettings),
      commands += WithDebugCommand.withDebug,
      Benchmark / javacOptions --= Seq(
        "-source",
        frgaalSourceLevel,
        "--enable-preview"
      ),
      Test / javaOptions ++= testLogProviderOptions ++ Seq(
        "-Dpolyglotimpl.DisableClassPathIsolation=true"
      ),
      Test / fork := true,
      Test / envVars ++= distributionEnvironmentOverrides ++ Map(
        "ENSO_TEST_DISABLE_IR_CACHE" -> "false"
      ),
      libraryDependencies ++= GraalVM.langsPkgs ++ Seq(
        "org.graalvm.polyglot" % "polyglot"     % graalMavenPackagesVersion % "provided",
        "org.graalvm.tools"    % "insight-tool" % graalMavenPackagesVersion % "provided",
        "org.scalatest"       %% "scalatest"    % scalatestVersion          % Test
      )
    )
    .dependsOn(runtime % "compile->compile;test->test;runtime->runtime")
    .dependsOn(`runtime-with-instruments`)

/* Note [Unmanaged Classpath]
 * ~~~~~~~~~~~~~~~~~~~~~~~~~~
 * As the definition of the core primitives in `core_definition` is achieved
 * entirely using the graph macros, this means that the IDE experience for those
 * using these primitives is very poor.
 *
 * To get around this, we want to treat the core definition as a .jar dependency
 * to force the IDE to depend on bytecode for its diagnostics, rather than the
 * source code (as this means it sees the macros expanded). A standard workflow
 * with local publishing would not recompile the definition automatically on
 * changes, so the `unmanagedClasspath` route allows us to get automatic
 * recompilation but still convince the IDE that it is a .jar dependency.
 */

lazy val `engine-runner` = project
  .in(file("engine/runner"))
  .settings(
    frgaalJavaCompilerSetting,
    truffleDslSuppressWarnsSetting,
    javaOptions ++= {
      // Note [Classpath Separation]
      val runtimeClasspath =
        (runtime / Compile / fullClasspath).value
          .map(_.data)
          .mkString(File.pathSeparator)
      Seq(s"-Dtruffle.class.path.append=$runtimeClasspath")
    },
    packageOptions := Seq(
      // The `Multi-Release: true` comes from the `org.xerial/sqlite-jdbc` dependency.
      // But the current version of sbt-assembly does not allow to merge MANIFEST.MF
      // files this way.
      Package.ManifestAttributes(("Multi-Release", "true"))
    ),
    Compile / run / mainClass := Some("org.enso.runner.Main"),
    assembly / mainClass := (Compile / run / mainClass).value,
    assembly / assemblyJarName := "runner.jar",
    assembly / test := {},
    assembly / assemblyOutputPath := file("runner.jar"),
    assembly / assemblyExcludedJars :=
      JPMSUtils.filterTruffleAndGraalArtifacts(
        (Compile / fullClasspath).value
      ),
    assembly / assemblyMergeStrategy := {
      case PathList("META-INF", file, xs @ _*) if file.endsWith(".DSA") =>
        MergeStrategy.discard
      case PathList("META-INF", file, xs @ _*) if file.endsWith(".SF") =>
        MergeStrategy.discard
      case PathList("META-INF", "MANIFEST.MF", xs @ _*) =>
        MergeStrategy.discard
      case "application.conf" =>
        MergeStrategy.concat
      case "reference.conf" =>
        MergeStrategy.concat
      case PathList(xs @ _*) if xs.last.contains("module-info") =>
        // runner.jar must not be a JPMS module
        MergeStrategy.discard
      case x =>
        MergeStrategy.first
    },
    commands += WithDebugCommand.withDebug,
    inConfig(Compile)(truffleRunOptionsSettings),
    libraryDependencies ++= Seq(
      "org.graalvm.sdk"     % "polyglot-tck" % graalMavenPackagesVersion % Provided,
      "org.graalvm.truffle" % "truffle-api"  % graalMavenPackagesVersion % Provided,
      "commons-cli"         % "commons-cli"  % commonsCliVersion,
      "com.monovore"       %% "decline"      % declineVersion,
      "org.jline"           % "jline"        % jlineVersion,
      "org.typelevel"      %% "cats-core"    % catsVersion
    ),
    run / connectInput := true
  )
  .settings(
    assembly := assembly
      .dependsOn(`runtime-with-instruments` / assembly)
      .value,
    rebuildNativeImage :=
      NativeImage
        .buildNativeImage(
          "runner",
          staticOnLinux = false,
          additionalOptions = Seq(
            "-Dorg.apache.commons.logging.Log=org.apache.commons.logging.impl.NoOpLog",
            "-H:IncludeResources=.*Main.enso$",
            // "-g",
            //          "-H:+DashboardAll",
            //          "-H:DashboardDump=runner.bgv"
            "-Dnic=nic"
          ),
          mainClass = Some("org.enso.runner.Main"),
          additionalCp = Seq(
            "runtime.jar",
            "runner.jar"
          ),
          initializeAtRuntime = Seq(
            "org.jline.nativ.JLineLibrary",
            "io.methvin.watchservice.jna.CarbonAPI",
            "org.enso.syntax2.Parser",
            "zio.internal.ZScheduler$$anon$4",
            "org.enso.runner.Main$",
            "sun.awt",
            "sun.java2d",
            "sun.font",
            "java.awt",
            "com.sun.imageio",
            "akka.http"
          )
        )
        .dependsOn(assembly)
        .value,
    buildNativeImage := NativeImage
      .incrementalNativeImageBuild(
        rebuildNativeImage,
        "runner"
      )
      .value
  )
  .dependsOn(`version-output`)
  .dependsOn(pkg)
  .dependsOn(cli)
  .dependsOn(`library-manager`)
  .dependsOn(`language-server`)
  .dependsOn(`edition-updater`)
  .dependsOn(`logging-service`)
  .dependsOn(`logging-service-logback` % Runtime)
  .dependsOn(`polyglot-api`)

lazy val launcher = project
  .in(file("engine/launcher"))
  .configs(Test)
  .settings(
    resolvers += Resolver.bintrayRepo("gn0s1s", "releases"),
    libraryDependencies ++= Seq(
      "com.typesafe.scala-logging" %% "scala-logging"    % scalaLoggingVersion,
      "org.typelevel"              %% "cats-core"        % catsVersion,
      "nl.gn0s1s"                  %% "bump"             % bumpVersion,
      "org.apache.commons"          % "commons-compress" % commonsCompressVersion,
      "org.scalatest"              %% "scalatest"        % scalatestVersion % Test,
      akkaSLF4J
    )
  )
  .settings(
    rebuildNativeImage := NativeImage
      .buildNativeImage(
        "enso",
        staticOnLinux = true,
        additionalOptions = Seq(
          "-Dorg.apache.commons.logging.Log=org.apache.commons.logging.impl.NoOpLog",
          "-H:IncludeResources=.*Main.enso$"
        )
      )
      .dependsOn(assembly)
      .dependsOn(VerifyReflectionSetup.run)
      .value,
    buildNativeImage := NativeImage
      .incrementalNativeImageBuild(
        rebuildNativeImage,
        "enso"
      )
      .value,
    assembly / test := {},
    assembly / assemblyOutputPath := file("launcher.jar"),
    assembly / assemblyMergeStrategy := {
      case PathList("META-INF", file, xs @ _*) if file.endsWith(".DSA") =>
        MergeStrategy.discard
      case PathList("META-INF", file, xs @ _*) if file.endsWith(".SF") =>
        MergeStrategy.discard
      case PathList("META-INF", "MANIFEST.MF", xs @ _*) =>
        MergeStrategy.discard
      case "application.conf" => MergeStrategy.concat
      case "reference.conf"   => MergeStrategy.concat
      case x =>
        MergeStrategy.first
    }
  )
  .settings(
    Test / fork := true,
    Test / javaOptions ++= testLogProviderOptions,
    (Test / test) := (Test / test)
      .dependsOn(buildNativeImage)
      .dependsOn(LauncherShimsForTest.prepare())
      .value,
    (Test / testOnly) := (Test / testOnly)
      .dependsOn(buildNativeImage)
      .dependsOn(LauncherShimsForTest.prepare())
      .evaluated,
    Test / fork := true,
    Test / javaOptions += s"-Dconfig.file=${sourceDirectory.value}/test/resources/application.conf"
  )
  .dependsOn(cli)
  .dependsOn(`runtime-version-manager`)
  .dependsOn(`version-output`)
  .dependsOn(pkg)
  .dependsOn(`logging-utils` % "test->test")
  .dependsOn(`logging-service`)
  .dependsOn(`logging-service-logback` % "test->test;runtime->runtime")
  .dependsOn(`distribution-manager` % Test)
  .dependsOn(`runtime-version-manager-test` % Test)

lazy val `distribution-manager` = project
  .in(file("lib/scala/distribution-manager"))
  .configs(Test)
  .settings(
    frgaalJavaCompilerSetting,
    resolvers += Resolver.bintrayRepo("gn0s1s", "releases"),
    libraryDependencies ++= Seq(
      "com.typesafe.scala-logging" %% "scala-logging" % scalaLoggingVersion,
      "io.circe"                   %% "circe-yaml"    % circeYamlVersion,
      "commons-io"                  % "commons-io"    % commonsIoVersion,
      "org.scalatest"              %% "scalatest"     % scalatestVersion % Test
    )
  )
  .dependsOn(editions)
  .dependsOn(cli)
  .dependsOn(pkg)
  .dependsOn(`logging-utils`)

lazy val `bench-processor` = (project in file("lib/scala/bench-processor"))
  .settings(
    frgaalJavaCompilerSetting,
    libraryDependencies ++= Seq(
      "jakarta.xml.bind"     % "jakarta.xml.bind-api"     % jaxbVersion,
      "com.sun.xml.bind"     % "jaxb-impl"                % jaxbVersion,
      "org.openjdk.jmh"      % "jmh-core"                 % jmhVersion                % "provided",
      "org.openjdk.jmh"      % "jmh-generator-annprocess" % jmhVersion                % "provided",
      "org.netbeans.api"     % "org-openide-util-lookup"  % netbeansApiVersion        % "provided",
      "org.graalvm.polyglot" % "polyglot"                 % graalMavenPackagesVersion % "provided",
      "junit"                % "junit"                    % junitVersion              % Test,
      "com.github.sbt"       % "junit-interface"          % junitIfVersion            % Test,
      "org.graalvm.truffle"  % "truffle-api"              % graalMavenPackagesVersion % Test
    ),
    Compile / javacOptions := ((Compile / javacOptions).value ++
    // Only run ServiceProvider processor and ignore those defined in META-INF, thus
    // fixing incremental compilation setup
    Seq(
      "-processor",
      "org.netbeans.modules.openide.util.ServiceProviderProcessor"
    )),
    commands += WithDebugCommand.withDebug,
    (Test / fork) := true,
    (Test / parallelExecution) := false,
    (Test / javaOptions) ++= {
      val runtimeJars =
        (LocalProject("runtime") / Compile / fullClasspath).value
      val jarsStr = runtimeJars.map(_.data).mkString(File.pathSeparator)
      Seq(
        s"-Dtruffle.class.path.append=${jarsStr}"
      )
    }
  )
  .dependsOn(`polyglot-api`)
  .dependsOn(runtime)

lazy val `std-benchmarks` = (project in file("std-bits/benchmarks"))
  .settings(
    frgaalJavaCompilerSetting,
    libraryDependencies ++= jmh ++ Seq(
      "org.openjdk.jmh"      % "jmh-core"                 % jmhVersion                % Benchmark,
      "org.openjdk.jmh"      % "jmh-generator-annprocess" % jmhVersion                % Benchmark,
      "org.graalvm.polyglot" % "polyglot"                 % graalMavenPackagesVersion % Benchmark
    ),
    commands += WithDebugCommand.withDebug,
    (Compile / logManager) :=
      sbt.internal.util.CustomLogManager.excludeMsg(
        "Could not determine source for class ",
        Level.Warn
      )
  )
  .configs(Benchmark)
  .settings(
    inConfig(Benchmark)(Defaults.testSettings)
  )
  .settings(
    (Benchmark / parallelExecution) := false,
    (Benchmark / run / fork) := true,
    (Benchmark / run / connectInput) := true,
    // Pass -Dtruffle.class.path.append to javac
    (Benchmark / compile / javacOptions) ++= {
      val runtimeClasspath =
        (LocalProject("runtime") / Compile / fullClasspath).value
      val runtimeInstrumentsClasspath =
        (LocalProject(
          "runtime-with-instruments"
        ) / Compile / fullClasspath).value
      val appendClasspath =
        (runtimeClasspath ++ runtimeInstrumentsClasspath)
          .map(_.data)
          .mkString(File.pathSeparator)
      Seq(
        s"-J-Dtruffle.class.path.append=$appendClasspath"
      )
    },
    (Benchmark / compile / javacOptions) ++= Seq(
      "-s",
      (Benchmark / sourceManaged).value.getAbsolutePath,
      "-Xlint:unchecked"
    ),
    (Benchmark / run / javaOptions) ++= {
      val runtimeClasspath =
        (LocalProject("runtime") / Compile / fullClasspath).value
      val runtimeInstrumentsClasspath =
        (LocalProject(
          "runtime-with-instruments"
        ) / Compile / fullClasspath).value
      val appendClasspath =
        (runtimeClasspath ++ runtimeInstrumentsClasspath)
          .map(_.data)
          .mkString(File.pathSeparator)
      Seq(
        s"-Dtruffle.class.path.append=$appendClasspath"
      )
    }
  )
  .settings(
    bench := Def
      .task {
        (Benchmark / run).toTask("").tag(Exclusive).value
      }
      .dependsOn(
        buildEngineDistribution
      )
      .value,
    benchOnly := Def.inputTaskDyn {
      import complete.Parsers.spaceDelimited
      val name = spaceDelimited("<name>").parsed match {
        case List(name) => name
        case _          => throw new IllegalArgumentException("Expected one argument.")
      }
      Def.task {
        (Benchmark / run).toTask(" " + name).value
      }
    }.evaluated
  )
  .dependsOn(`bench-processor` % Benchmark)
  .dependsOn(runtime % Benchmark)

lazy val editions = project
  .in(file("lib/scala/editions"))
  .configs(Test)
  .settings(
    frgaalJavaCompilerSetting,
    resolvers += Resolver.bintrayRepo("gn0s1s", "releases"),
    libraryDependencies ++= Seq(
      "com.typesafe.scala-logging" %% "scala-logging" % scalaLoggingVersion,
      "nl.gn0s1s"                  %% "bump"          % bumpVersion,
      "io.circe"                   %% "circe-yaml"    % circeYamlVersion,
      "org.scalatest"              %% "scalatest"     % scalatestVersion % Test
    )
  )
  .settings(
    (Compile / compile) := (Compile / compile)
      .dependsOn(
        Def.task {
          Editions.writeEditionConfig(
            editionsRoot   = file("distribution") / "editions",
            ensoVersion    = ensoVersion,
            editionName    = currentEdition,
            libraryVersion = stdLibVersion,
            log            = streams.value.log
          )
        }
      )
      .value,
    cleanFiles += baseDirectory.value / ".." / ".." / "distribution" / "editions"
  )
  .dependsOn(testkit % Test)

lazy val downloader = (project in file("lib/scala/downloader"))
  .settings(
    frgaalJavaCompilerSetting,
    version := "0.1",
    libraryDependencies ++= circe ++ Seq(
      "com.typesafe.scala-logging" %% "scala-logging"    % scalaLoggingVersion,
      "commons-io"                  % "commons-io"       % commonsIoVersion,
      "org.apache.commons"          % "commons-compress" % commonsCompressVersion,
      "org.scalatest"              %% "scalatest"        % scalatestVersion % Test,
      akkaActor,
      akkaStream,
      akkaHttp,
      akkaSLF4J
    )
  )
  .dependsOn(cli)

lazy val `edition-updater` = project
  .in(file("lib/scala/edition-updater"))
  .configs(Test)
  .settings(
    frgaalJavaCompilerSetting,
    Test / test := (Test / test).tag(simpleLibraryServerTag).value,
    libraryDependencies ++= Seq(
      "com.typesafe.scala-logging" %% "scala-logging" % scalaLoggingVersion,
      "org.scalatest"              %% "scalatest"     % scalatestVersion % Test
    )
  )
  .dependsOn(editions)
  .dependsOn(downloader)
  .dependsOn(`distribution-manager`)
  .dependsOn(`library-manager-test` % Test)

lazy val `edition-uploader` = project
  .in(file("lib/scala/edition-uploader"))
  .settings(
    frgaalJavaCompilerSetting
  )
  .dependsOn(editions)
  .dependsOn(`version-output`)

lazy val `library-manager` = project
  .in(file("lib/scala/library-manager"))
  .configs(Test)
  .settings(
    frgaalJavaCompilerSetting,
    libraryDependencies ++= Seq(
      "com.typesafe.scala-logging" %% "scala-logging" % scalaLoggingVersion,
      "org.scalatest"              %% "scalatest"     % scalatestVersion % Test
    )
  )
  .dependsOn(`version-output`) // Note [Default Editions]
  .dependsOn(editions)
  .dependsOn(cli)
  .dependsOn(`distribution-manager`)
  .dependsOn(downloader)
  .dependsOn(testkit % Test)

lazy val `library-manager-test` = project
  .in(file("lib/scala/library-manager-test"))
  .configs(Test)
  .settings(
    frgaalJavaCompilerSetting,
    Test / fork := true,
    Test / javaOptions ++= testLogProviderOptions,
    Test / test := (Test / test).tag(simpleLibraryServerTag).value,
    libraryDependencies ++= Seq(
      "com.typesafe.scala-logging" %% "scala-logging" % scalaLoggingVersion,
      "org.scalatest"              %% "scalatest"     % scalatestVersion % Test
    )
  )
  .dependsOn(`library-manager`)
  .dependsOn(`logging-utils` % "test->test")
  .dependsOn(testkit)
  .dependsOn(`logging-service-logback` % "test->test")

lazy val `connected-lock-manager` = project
  .in(file("lib/scala/connected-lock-manager"))
  .configs(Test)
  .settings(
    frgaalJavaCompilerSetting,
    libraryDependencies ++= Seq(
      "com.typesafe.scala-logging" %% "scala-logging" % scalaLoggingVersion,
      akkaActor,
      akkaTestkit      % Test,
      "org.scalatest" %% "scalatest" % scalatestVersion % Test
    )
  )
  .dependsOn(`distribution-manager`)
  .dependsOn(`polyglot-api`)
  .dependsOn(testkit % Test)

lazy val `runtime-version-manager` = project
  .in(file("lib/scala/runtime-version-manager"))
  .configs(Test)
  .settings(
    frgaalJavaCompilerSetting,
    resolvers += Resolver.bintrayRepo("gn0s1s", "releases"),
    libraryDependencies ++= Seq(
      "com.typesafe.scala-logging" %% "scala-logging"    % scalaLoggingVersion,
      "org.typelevel"              %% "cats-core"        % catsVersion,
      "nl.gn0s1s"                  %% "bump"             % bumpVersion,
      "org.apache.commons"          % "commons-compress" % commonsCompressVersion,
      "org.scalatest"              %% "scalatest"        % scalatestVersion % Test,
      akkaHttp
    )
  )
  .dependsOn(pkg)
  .dependsOn(downloader)
  .dependsOn(cli)
  .dependsOn(`version-output`)
  .dependsOn(`edition-updater`)
  .dependsOn(`distribution-manager`)

lazy val `runtime-version-manager-test` = project
  .in(file("lib/scala/runtime-version-manager-test"))
  .configs(Test)
  .settings(
    frgaalJavaCompilerSetting,
    libraryDependencies ++= Seq(
      "com.typesafe.scala-logging" %% "scala-logging" % scalaLoggingVersion,
      "org.scalatest"              %% "scalatest"     % scalatestVersion,
      "commons-io"                  % "commons-io"    % commonsIoVersion
    )
  )
  .settings(Test / parallelExecution := false)
  .settings(
    (Test / test) := (Test / test)
      .dependsOn(`locking-test-helper` / assembly)
      .value
  )
  .dependsOn(`runtime-version-manager`)
  .dependsOn(testkit)
  .dependsOn(cli)
  .dependsOn(`distribution-manager`)

lazy val `locking-test-helper` = project
  .in(file("lib/scala/locking-test-helper"))
  .settings(
    frgaalJavaCompilerSetting,
    assembly / test := {},
    assembly / assemblyOutputPath := file("locking-test-helper.jar")
  )

val `std-lib-root` = file("distribution/lib/Standard/")
def stdLibComponentRoot(name: String): File =
  `std-lib-root` / name / stdLibVersion
val `base-polyglot-root`  = stdLibComponentRoot("Base") / "polyglot" / "java"
val `table-polyglot-root` = stdLibComponentRoot("Table") / "polyglot" / "java"
val `image-polyglot-root` = stdLibComponentRoot("Image") / "polyglot" / "java"
val `google-api-polyglot-root` =
  stdLibComponentRoot("Google_Api") / "polyglot" / "java"
val `database-polyglot-root` =
  stdLibComponentRoot("Database") / "polyglot" / "java"
val `std-aws-polyglot-root` =
  stdLibComponentRoot("AWS") / "polyglot" / "java"

lazy val `std-base` = project
  .in(file("std-bits") / "base")
  .settings(
    frgaalJavaCompilerSetting,
    autoScalaLibrary := false,
    Compile / compile / compileInputs := (Compile / compile / compileInputs)
      .dependsOn(SPIHelpers.ensureSPIConsistency)
      .value,
    Compile / packageBin / artifactPath :=
      `base-polyglot-root` / "std-base.jar",
    libraryDependencies ++= Seq(
      "org.graalvm.polyglot" % "polyglot"                % graalMavenPackagesVersion % "provided",
      "org.netbeans.api"     % "org-openide-util-lookup" % netbeansApiVersion        % "provided"
    ),
    Compile / packageBin := Def.task {
      val result = (Compile / packageBin).value
      val _ensureCoreIsCompiled =
        (`common-polyglot-core-utils` / Compile / packageBin).value
      val _ = StdBits
        .copyDependencies(
          `base-polyglot-root`,
          Seq("std-base.jar", "common-polyglot-core-utils.jar"),
          ignoreScalaLibrary = true
        )
        .value
      result
    }.value
  )
  .dependsOn(`common-polyglot-core-utils`)

lazy val `common-polyglot-core-utils` = project
  .in(file("lib/scala/common-polyglot-core-utils"))
  .settings(
    frgaalJavaCompilerSetting,
    autoScalaLibrary := false,
    Compile / packageBin / artifactPath :=
      `base-polyglot-root` / "common-polyglot-core-utils.jar",
    libraryDependencies ++= Seq(
      "com.ibm.icu"          % "icu4j"    % icuVersion,
      "org.graalvm.polyglot" % "polyglot" % graalMavenPackagesVersion % "provided"
    )
  )

lazy val `enso-test-java-helpers` = project
  .in(file("test/Tests/polyglot-sources/enso-test-java-helpers"))
  .settings(
    frgaalJavaCompilerSetting,
    autoScalaLibrary := false,
    Compile / packageBin / artifactPath :=
      file("test/Tests/polyglot/java/helpers.jar"),
    libraryDependencies ++= Seq(
      "org.graalvm.polyglot" % "polyglot" % graalMavenPackagesVersion % "provided"
    ),
    Compile / packageBin := Def.task {
      val result          = (Compile / packageBin).value
      val primaryLocation = (Compile / packageBin / artifactPath).value
      val secondaryLocations = Seq(
        file("test/Table_Tests/polyglot/java/helpers.jar")
      )
      secondaryLocations.foreach { target =>
        IO.copyFile(primaryLocation, target)
      }
      result
    }.value
  )
  .dependsOn(`std-base` % "provided")
  .dependsOn(`std-table` % "provided")

lazy val `exploratory-benchmark-java-helpers` = project
  .in(
    file(
      "test/Exploratory_Benchmarks/polyglot-sources/exploratory-benchmark-java-helpers"
    )
  )
  .settings(
    frgaalJavaCompilerSetting,
    autoScalaLibrary := false,
    Compile / packageBin / artifactPath :=
      file(
        "test/Exploratory_Benchmarks/polyglot/java/exploratory-benchmark-java-helpers.jar"
      ),
    libraryDependencies ++= Seq(
      "org.graalvm.polyglot" % "polyglot" % graalMavenPackagesVersion % "provided"
    )
  )
  .dependsOn(`std-base` % "provided")
  .dependsOn(`std-table` % "provided")

lazy val `benchmark-java-helpers` = project
  .in(
    file(
      "test/Benchmarks/polyglot-sources/benchmark-java-helpers"
    )
  )
  .settings(
    frgaalJavaCompilerSetting,
    autoScalaLibrary := false,
    Compile / packageBin / artifactPath :=
      file(
        "test/Benchmarks/polyglot/java/benchmark-java-helpers.jar"
      ),
    libraryDependencies ++= Seq(
      "org.graalvm.sdk" % "graal-sdk" % graalMavenPackagesVersion % "provided"
    )
  )
  .dependsOn(`std-base` % "provided")
  .dependsOn(`std-table` % "provided")

lazy val `std-table` = project
  .in(file("std-bits") / "table")
  .enablePlugins(Antlr4Plugin)
  .settings(
    frgaalJavaCompilerSetting,
    autoScalaLibrary := false,
    Compile / compile / compileInputs := (Compile / compile / compileInputs)
      .dependsOn(SPIHelpers.ensureSPIConsistency)
      .value,
    Compile / packageBin / artifactPath :=
      `table-polyglot-root` / "std-table.jar",
    Antlr4 / antlr4PackageName := Some("org.enso.table.expressions"),
    Antlr4 / antlr4Version := antlrVersion,
    Antlr4 / antlr4GenVisitor := true,
    Antlr4 / antlr4TreatWarningsAsErrors := true,
    Compile / managedSourceDirectories += {
      (Antlr4 / sourceManaged).value / "main" / "antlr4"
    },
    libraryDependencies ++= Seq(
      "org.graalvm.polyglot"     % "polyglot"                % graalMavenPackagesVersion % "provided",
      "org.netbeans.api"         % "org-openide-util-lookup" % netbeansApiVersion        % "provided",
      "com.univocity"            % "univocity-parsers"       % univocityParsersVersion,
      "org.apache.poi"           % "poi-ooxml"               % poiOoxmlVersion,
      "org.apache.xmlbeans"      % "xmlbeans"                % xmlbeansVersion,
      "org.antlr"                % "antlr4-runtime"          % antlrVersion,
      "org.apache.logging.log4j" % "log4j-to-slf4j"          % "2.18.0" // org.apache.poi uses log4j
    ),
    Compile / packageBin := Def.task {
      val result = (Compile / packageBin).value
      val _ = StdBits
        .copyDependencies(
          `table-polyglot-root`,
          Seq("std-table.jar"),
          ignoreScalaLibrary = true
        )
        .value
      result
    }.value
  )
  .dependsOn(`std-base` % "provided")

lazy val `std-image` = project
  .in(file("std-bits") / "image")
  .settings(
    frgaalJavaCompilerSetting,
    autoScalaLibrary := false,
    Compile / compile / compileInputs := (Compile / compile / compileInputs)
      .dependsOn(SPIHelpers.ensureSPIConsistency)
      .value,
    Compile / packageBin / artifactPath :=
      `image-polyglot-root` / "std-image.jar",
    libraryDependencies ++= Seq(
      "org.graalvm.polyglot" % "polyglot"                % graalMavenPackagesVersion % "provided",
      "org.netbeans.api"     % "org-openide-util-lookup" % netbeansApiVersion        % "provided",
      "org.openpnp"          % "opencv"                  % "4.7.0-0"
    ),
    Compile / packageBin := Def.task {
      val result = (Compile / packageBin).value
      val _ = StdBits
        .copyDependencies(
          `image-polyglot-root`,
          Seq("std-image.jar"),
          ignoreScalaLibrary = true
        )
        .value
      result
    }.value
  )
  .dependsOn(`std-base` % "provided")

lazy val `std-google-api` = project
  .in(file("std-bits") / "google-api")
  .settings(
    frgaalJavaCompilerSetting,
    autoScalaLibrary := false,
    Compile / compile / compileInputs := (Compile / compile / compileInputs)
      .dependsOn(SPIHelpers.ensureSPIConsistency)
      .value,
    Compile / packageBin / artifactPath :=
      `google-api-polyglot-root` / "std-google-api.jar",
    libraryDependencies ++= Seq(
      "com.google.api-client" % "google-api-client"          % "1.35.2",
      "com.google.apis"       % "google-api-services-sheets" % "v4-rev612-1.25.0"
    ),
    Compile / packageBin := Def.task {
      val result = (Compile / packageBin).value
      val _ = StdBits
        .copyDependencies(
          `google-api-polyglot-root`,
          Seq("std-google-api.jar"),
          ignoreScalaLibrary = true
        )
        .value
      result
    }.value
  )

lazy val `std-database` = project
  .in(file("std-bits") / "database")
  .settings(
    frgaalJavaCompilerSetting,
    autoScalaLibrary := false,
    Compile / compile / compileInputs := (Compile / compile / compileInputs)
      .dependsOn(SPIHelpers.ensureSPIConsistency)
      .value,
    Compile / packageBin / artifactPath :=
      `database-polyglot-root` / "std-database.jar",
    libraryDependencies ++= Seq(
      "org.graalvm.polyglot" % "polyglot"                % graalMavenPackagesVersion % "provided",
      "org.netbeans.api"     % "org-openide-util-lookup" % netbeansApiVersion        % "provided",
      "org.xerial"           % "sqlite-jdbc"             % sqliteVersion,
      "org.postgresql"       % "postgresql"              % "42.4.0"
    ),
    Compile / packageBin := Def.task {
      val result = (Compile / packageBin).value
      val _ = StdBits
        .copyDependencies(
          `database-polyglot-root`,
          Seq("std-database.jar"),
          ignoreScalaLibrary = true
        )
        .value
      result
    }.value
  )
  .dependsOn(`std-base` % "provided")
  .dependsOn(`std-table` % "provided")

lazy val `std-aws` = project
  .in(file("std-bits") / "aws")
  .settings(
    frgaalJavaCompilerSetting,
    autoScalaLibrary := false,
    Compile / compile / compileInputs := (Compile / compile / compileInputs)
      .dependsOn(SPIHelpers.ensureSPIConsistency)
      .value,
    Compile / packageBin / artifactPath :=
      `std-aws-polyglot-root` / "std-aws.jar",
    libraryDependencies ++= Seq(
      "org.netbeans.api"       % "org-openide-util-lookup" % netbeansApiVersion % "provided",
      "com.amazon.redshift"    % "redshift-jdbc42"         % redshiftVersion,
      "com.amazonaws"          % "aws-java-sdk-core"       % awsJavaSdkV1Version,
      "com.amazonaws"          % "aws-java-sdk-redshift"   % awsJavaSdkV1Version,
      "com.amazonaws"          % "aws-java-sdk-sts"        % awsJavaSdkV1Version,
      "software.amazon.awssdk" % "auth"                    % awsJavaSdkV2Version,
      "software.amazon.awssdk" % "s3"                      % awsJavaSdkV2Version
    ),
    Compile / packageBin := Def.task {
      val result = (Compile / packageBin).value
      val _ = StdBits
        .copyDependencies(
          `std-aws-polyglot-root`,
          Seq("std-aws.jar"),
          ignoreScalaLibrary = true
        )
        .value
      result
    }.value
  )
  .dependsOn(`std-base` % "provided")
  .dependsOn(`std-table` % "provided")
  .dependsOn(`std-database` % "provided")

/* Note [Native Image Workaround for GraalVM 20.2]
 * ~~~~~~~~~~~~~~~~~~~~~~~~~~~~~~~~~~~~~~~~~~~~~~~
 * In GraalVM 20.2 the Native Image build of even simple Scala programs has
 * started to fail on a call to `Statics.releaseFence`. It has been reported as
 * a bug in the GraalVM repository: https://github.com/oracle/graal/issues/2770
 *
 * A proposed workaround for this bug is to substitute the original function
 * with a different implementation that does not use the problematic
 * MethodHandle. This is implemented in class
 * `org.enso.launcher.workarounds.ReplacementStatics` using
 * `org.enso.launcher.workarounds.Unsafe` which gives access to
 * `sun.misc.Unsafe` which contains a low-level function corresponding to the
 * required "release fence".
 *
 * To allow for that substitution, the launcher code requires annotations from
 * the `svm` module and that is why this additional dependency is needed as long
 * as that workaround is in-place. The dependency is marked as "provided"
 * because it is included within the native-image build.
 */

/* Note [WSLoggerManager Shutdown Hook]
 * ~~~~~~~~~~~~~~~~~~~~~~~~~~~~~~~~~~~~
 * As the WSLoggerManager registers a shutdown hook when its initialized to
 * ensure that logs are not lost in case of logging service initialization
 * failure, it has to be initialized at runtime, as otherwise if the
 * initialization was done at build time, the shutdown hook would actually also
 * run at build time and have no effect at runtime.
 */

lazy val engineDistributionRoot =
  settingKey[File]("Root of built engine distribution")
lazy val launcherDistributionRoot =
  settingKey[File]("Root of built launcher distribution")
lazy val projectManagerDistributionRoot =
  settingKey[File]("Root of built project manager distribution")

engineDistributionRoot :=
  packageBuilder.localArtifact("engine") / s"enso-$ensoVersion"
launcherDistributionRoot := packageBuilder.localArtifact("launcher") / "enso"
projectManagerDistributionRoot :=
  packageBuilder.localArtifact("project-manager") / "enso"

lazy val buildEngineDistribution =
  taskKey[Unit]("Builds the engine distribution")
buildEngineDistribution := {
  val _ = (`engine-runner` / assembly).value
  updateLibraryManifests.value
  val modulesToCopy = componentModulesPaths.value.map(_.data)
  val engineModules = Seq(file("runtime.jar"))
  val root          = engineDistributionRoot.value
  val log           = streams.value.log
  val cacheFactory  = streams.value.cacheStoreFactory
  DistributionPackage.createEnginePackage(
    distributionRoot    = root,
    cacheFactory        = cacheFactory,
    log                 = log,
    jarModulesToCopy    = modulesToCopy ++ engineModules,
    graalVersion        = graalMavenPackagesVersion,
    javaVersion         = javaVersion,
    ensoVersion         = ensoVersion,
    editionName         = currentEdition,
    sourceStdlibVersion = stdLibVersion,
    targetStdlibVersion = targetStdlibVersion,
    targetDir           = (`syntax-rust-definition` / rustParserTargetDirectory).value,
    generateIndex       = true
  )
  log.info(s"Engine package created at $root")
}

// This makes the buildEngineDistribution task usable as a dependency
// of other tasks.
ThisBuild / buildEngineDistribution := {
  buildEngineDistribution.result.value
}

lazy val buildEngineDistributionNoIndex =
  taskKey[Unit]("Builds the engine distribution without generating indexes")
buildEngineDistributionNoIndex := {
  val _ = (`engine-runner` / assembly).value
  updateLibraryManifests.value
  val modulesToCopy = componentModulesPaths.value.map(_.data)
  val engineModules = Seq(file("runtime.jar"))
  val root          = engineDistributionRoot.value
  val log           = streams.value.log
  val cacheFactory  = streams.value.cacheStoreFactory
  DistributionPackage.createEnginePackage(
    distributionRoot    = root,
    cacheFactory        = cacheFactory,
    log                 = log,
    jarModulesToCopy    = modulesToCopy ++ engineModules,
    graalVersion        = graalMavenPackagesVersion,
    javaVersion         = javaVersion,
    ensoVersion         = ensoVersion,
    editionName         = currentEdition,
    sourceStdlibVersion = stdLibVersion,
    targetStdlibVersion = targetStdlibVersion,
    targetDir           = (`syntax-rust-definition` / rustParserTargetDirectory).value,
    generateIndex       = false
  )
  log.info(s"Engine package created at $root")
}

lazy val runEngineDistribution =
  inputKey[Unit]("Run or --debug the engine distribution with arguments")
runEngineDistribution := {
  buildEngineDistribution.value
  val args: Seq[String] = spaceDelimited("<arg>").parsed
  DistributionPackage.runEnginePackage(
    engineDistributionRoot.value,
    args,
    streams.value.log
  )
}

lazy val runProjectManagerDistribution =
  inputKey[Unit](
    "Run or --debug the project manager distribution with arguments"
  )
runProjectManagerDistribution := {
  buildEngineDistribution.value
  buildProjectManagerDistribution.value
  val args: Seq[String] = spaceDelimited("<arg>").parsed
  DistributionPackage.runProjectManagerPackage(
    engineDistributionRoot.value,
    projectManagerDistributionRoot.value,
    args,
    streams.value.log
  )
}

val allStdBitsSuffix = List("All", "AllWithIndex")
val stdBitsProjects =
  List(
    "AWS",
    "Base",
    "Database",
    "Google_Api",
    "Image",
    "Table"
  ) ++ allStdBitsSuffix
val allStdBits: Parser[String] =
  stdBitsProjects.map(v => v: Parser[String]).reduce(_ | _)

lazy val `simple-httpbin` = project
  .in(file("tools") / "simple-httpbin")
  .settings(
    frgaalJavaCompilerSetting,
    Compile / javacOptions ++= Seq("-XDignore.symbol.file", "-Xlint:all"),
    libraryDependencies ++= Seq(
      "org.apache.commons" % "commons-text" % commonsTextVersion
    )
  )
  .configs(Test)

lazy val buildStdLib =
  inputKey[Unit]("Build an individual standard library package")
buildStdLib := Def.inputTaskDyn {
  val cmd: String = allStdBits.parsed
  val root: File  = engineDistributionRoot.value
  // Ensure that a complete distribution was built at least once.
  // Because of `if` in the sbt task definition and usage of `streams.value` one has to
  // delegate to another task definition (sbt restriction).
  if ((root / "manifest.yaml").exists) {
    pkgStdLibInternal.toTask(cmd)
  } else buildEngineDistribution
}.evaluated

lazy val pkgStdLibInternal = inputKey[Unit]("Use `buildStdLib`")
pkgStdLibInternal := Def.inputTask {
  val cmd               = allStdBits.parsed
  val root              = engineDistributionRoot.value
  val log: sbt.Logger   = streams.value.log
  val cacheFactory      = streams.value.cacheStoreFactory
  val standardNamespace = "Standard"
  val buildAllCmd       = allStdBitsSuffix.contains(cmd)
  cmd match {
    case "Base" =>
      (`std-base` / Compile / packageBin).value
    case "Database" =>
      (`std-database` / Compile / packageBin).value
    case "Google_Api" =>
      (`std-google-api` / Compile / packageBin).value
    case "Image" =>
      (`std-image` / Compile / packageBin).value
    case "Table" =>
      (`std-table` / Compile / packageBin).value
    case "TestHelpers" =>
      (`enso-test-java-helpers` / Compile / packageBin).value
      (`exploratory-benchmark-java-helpers` / Compile / packageBin).value
      (`benchmark-java-helpers` / Compile / packageBin).value
    case "AWS" =>
      (`std-aws` / Compile / packageBin).value
    case _ if buildAllCmd =>
      (`std-base` / Compile / packageBin).value
      (`enso-test-java-helpers` / Compile / packageBin).value
      (`exploratory-benchmark-java-helpers` / Compile / packageBin).value
      (`benchmark-java-helpers` / Compile / packageBin).value
      (`std-table` / Compile / packageBin).value
      (`std-database` / Compile / packageBin).value
      (`std-image` / Compile / packageBin).value
      (`std-google-api` / Compile / packageBin).value
      (`std-aws` / Compile / packageBin).value
    case _ =>
  }
  val libs =
    if (!buildAllCmd) Seq(cmd)
    else {
      val prefix = s"$standardNamespace."
      Editions.standardLibraries
        .filter(_.startsWith(prefix))
        .map(_.stripPrefix(prefix))
    }
  val generateIndex = cmd.endsWith("WithIndex")
  libs.foreach { lib =>
    StdBits.buildStdLibPackage(
      lib,
      root,
      cacheFactory,
      log,
      defaultDevEnsoVersion
    )
    if (generateIndex) {
      val stdlibStandardRoot = root / "lib" / standardNamespace
      DistributionPackage.indexStdLib(
        libMajor       = stdlibStandardRoot,
        libName        = stdlibStandardRoot / lib,
        stdLibVersion  = defaultDevEnsoVersion,
        ensoVersion    = defaultDevEnsoVersion,
        ensoExecutable = root / "bin" / "enso",
        cacheFactory   = cacheFactory.sub("stdlib"),
        log            = log
      )
    }
  }
}.evaluated

lazy val buildLauncherDistribution =
  taskKey[Unit]("Builds the launcher distribution")
buildLauncherDistribution := {
  val _            = (launcher / buildNativeImage).value
  val root         = launcherDistributionRoot.value
  val log          = streams.value.log
  val cacheFactory = streams.value.cacheStoreFactory
  DistributionPackage.createLauncherPackage(root, cacheFactory)
  log.info(s"Launcher package created at $root")
}

lazy val buildProjectManagerDistribution =
  taskKey[Unit]("Builds the project manager distribution")
buildProjectManagerDistribution := {
  val _            = (`project-manager` / buildNativeImage).value
  val root         = projectManagerDistributionRoot.value
  val log          = streams.value.log
  val cacheFactory = streams.value.cacheStoreFactory
  DistributionPackage.createProjectManagerPackage(root, cacheFactory)
  log.info(s"Project Manager package created at $root")
}

lazy val buildGraalDistribution =
  taskKey[Unit]("Builds the GraalVM distribution")
buildGraalDistribution := {
  val log    = streams.value.log
  val distOs = "DIST_OS"
  val osName = "os.name"
  val distName = sys.env.get(distOs).getOrElse {
    val name = sys.props(osName).takeWhile(!_.isWhitespace)
    if (sys.env.contains("CI")) {
      log.warn(
        s"$distOs env var is empty. Fallback to system property $osName=$name."
      )
    }
    name
  }
  val os = DistributionPackage.OS(distName).getOrElse {
    throw new RuntimeException(s"Failed to determine OS: $distName.")
  }
  packageBuilder.createGraalPackage(
    log,
    os,
    DistributionPackage.Architecture.X64
  )
}

lazy val updateLibraryManifests =
  taskKey[Unit](
    "Recomputes dependencies to update manifests bundled with libraries."
  )
updateLibraryManifests := {
  val _            = (`engine-runner` / assembly).value
  val log          = streams.value.log
  val cacheFactory = streams.value.cacheStoreFactory
  val libraries = Editions.standardLibraries.map(libName =>
    BundledLibrary(libName, stdLibVersion)
  )
  val runnerCp  = (LocalProject("engine-runner") / Compile / fullClasspath).value
  val runtimeCp = (LocalProject("runtime") / Compile / fullClasspath).value
  val fullCp    = (runnerCp ++ runtimeCp).distinct
  val modulesOnModulePath =
    JPMSUtils
      .filterModulesFromClasspath(fullCp, JPMSUtils.componentModules, log)
      .map(_.data)
  val modulePath = modulesOnModulePath ++ Seq(file("runtime.jar"))
  val runnerJar  = (LocalProject("engine-runner") / assembly).value
  val javaOpts = Seq(
    "-Denso.runner=" + runnerJar.getAbsolutePath,
    "--module-path",
    modulePath.map(_.getAbsolutePath).mkString(File.pathSeparator),
    "-m",
    "org.enso.runtime/org.enso.EngineRunnerBootLoader"
  )
  LibraryManifestGenerator.generateManifests(
    libraries,
    file("distribution"),
    log,
    javaOpts,
    cacheFactory
  )
}<|MERGE_RESOLUTION|>--- conflicted
+++ resolved
@@ -1343,7 +1343,6 @@
     ), // show timings for individual tests
     scalacOptions += "-Ymacro-annotations",
     scalacOptions ++= Seq("-Ypatmat-exhaust-depth", "off"),
-<<<<<<< HEAD
     libraryDependencies ++= jmh ++ jaxb ++ circe ++ GraalVM.langsPkgs ++ Seq(
       "org.apache.commons"   % "commons-lang3"         % commonsLangVersion,
       "org.apache.tika"      % "tika-core"             % tikaVersion,
@@ -1360,8 +1359,7 @@
       "org.typelevel"       %% "cats-core"             % catsVersion,
       "junit"                % "junit"                 % junitVersion              % Test,
       "com.github.sbt"       % "junit-interface"       % junitIfVersion            % Test,
-      "org.hamcrest"         % "hamcrest-all"          % hamcrestVersion           % Test,
-      "com.lihaoyi"         %% "fansi"                 % fansiVersion
+      "org.hamcrest"         % "hamcrest-all"          % hamcrestVersion           % Test
     ),
     // Dependencies with "Runtime" scope - we don't need them for compilation, just provide them
     // at runtime (in module-path).
@@ -1372,25 +1370,6 @@
       "org.graalvm.sdk"     % "word"             % graalMavenPackagesVersion % Runtime,
       "org.graalvm.sdk"     % "jniutils"         % graalMavenPackagesVersion % Runtime,
       "org.graalvm.sdk"     % "collections"      % graalMavenPackagesVersion % Runtime
-=======
-    libraryDependencies ++= jmh ++ jaxb ++ circe ++ Seq(
-      "org.apache.commons"  % "commons-lang3"         % commonsLangVersion,
-      "org.apache.tika"     % "tika-core"             % tikaVersion,
-      "org.graalvm.sdk"     % "graal-sdk"             % graalMavenPackagesVersion % "provided",
-      "org.graalvm.sdk"     % "polyglot-tck"          % graalMavenPackagesVersion % "provided",
-      "org.graalvm.truffle" % "truffle-api"           % graalMavenPackagesVersion % "provided",
-      "org.graalvm.truffle" % "truffle-dsl-processor" % graalMavenPackagesVersion % "provided",
-      "org.graalvm.truffle" % "truffle-tck"           % graalMavenPackagesVersion % "provided",
-      "org.graalvm.truffle" % "truffle-tck-common"    % graalMavenPackagesVersion % "provided",
-      "org.scalacheck"     %% "scalacheck"            % scalacheckVersion         % Test,
-      "org.scalactic"      %% "scalactic"             % scalacticVersion          % Test,
-      "org.scalatest"      %% "scalatest"             % scalatestVersion          % Test,
-      "org.graalvm.truffle" % "truffle-api"           % graalMavenPackagesVersion % Benchmark,
-      "org.typelevel"      %% "cats-core"             % catsVersion,
-      "junit"               % "junit"                 % junitVersion              % Test,
-      "com.github.sbt"      % "junit-interface"       % junitIfVersion            % Test,
-      "org.hamcrest"        % "hamcrest-all"          % hamcrestVersion           % Test
->>>>>>> 8bc17bd3
     ),
     Test / javaOptions ++= testLogProviderOptions ++ Seq(
       "-Dpolyglotimpl.DisableClassPathIsolation=true"
