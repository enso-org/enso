--- conflicted
+++ resolved
@@ -1603,15 +1603,7 @@
       )
     )
 
-<<<<<<< HEAD
-<<<<<<< HEAD
-=======
->>>>>>> b2f9b82c
 lazy val runtime: Project = (project in file("engine/runtime"))
-  .configs(Benchmark)
-=======
-lazy val runtime = (project in file("engine/runtime"))
->>>>>>> origin/develop
   .enablePlugins(JPMSPlugin)
   .settings(
     frgaalJavaCompilerSetting,
