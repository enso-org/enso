import LibraryManifestGenerator.BundledLibrary
import org.enso.build.BenchTasks.*
import org.enso.build.WithDebugCommand
import org.apache.commons.io.FileUtils
import sbt.Keys.{libraryDependencies, scalacOptions}
import sbt.addCompilerPlugin
import sbt.complete.DefaultParsers.*
import sbt.complete.Parser
import sbt.nio.file.FileTreeView
import sbt.internal.util.ManagedLogger
import src.main.scala.licenses.{DistributionDescription, SBTDistributionComponent}
import com.sandinh.javamodule.moduleinfo.{AutomaticModule, JpmsModule}

import java.io.File

// ============================================================================
// === Global Configuration ===================================================
// ============================================================================

val scalacVersion = "2.13.11"
<<<<<<< HEAD
// Since the release of GraalVM 23.0.0, the versioning is the same for Graal and OpenJDK.
val graalVersion = "21"
=======
val graalVersion  = "17.0.7"
>>>>>>> 1114a9bc
// Version used for the Graal/Truffle related Maven packages
val graalMavenPackagesVersion = "23.1.0"
val targetJavaVersion         = "17"
val defaultDevEnsoVersion     = "0.0.0-dev"
val ensoVersion = sys.env.getOrElse(
  "ENSO_VERSION",
  defaultDevEnsoVersion
) // Note [Engine And Launcher Version]
val currentEdition = sys.env.getOrElse(
  "ENSO_EDITION",
  defaultDevEnsoVersion
) // Note [Default Editions]

// Note [Stdlib Version]
val stdLibVersion       = defaultDevEnsoVersion
val targetStdlibVersion = ensoVersion

/* Note [Engine And Launcher Version]
 * ~~~~~~~~~~~~~~~~~~~~~~~~~~~~~~~~~~
 * Currently both Engine and Launcher versions are tied to each other - each new
 * releases contains the Engine and the Launcher and thus the version number is
 * shared. If the version numbers ever diverge, make sure to update the build
 * scripts at .github/workflows accordingly.
 */

/* Note [Default Editions]
 * ~~~~~~~~~~~~~~~~~~~~~~~
 * Currently, the default edition to use is inferred based on the engine
 * version. Each Enso version has an associated default edition name and the
 * `currentEdition` field specifies the default edition name for the upcoming
 * release.
 *
 * Thus the `library-manager` needs to depend on the `version-output` to get
 * this defaults from the build metadata.
 *
 * In the future we may automate generating this edition number when cutting a
 * release.
 */

/* Note [Stdlib Version]
 * ~~~~~~~~~~~~~~~~~~~~~
 * The `stdlibVersion` variable stores the version at which standard library is
 * stored within the source tree, which is currently set to a constant of
 * `0.0.0-dev`.
 *
 * When distributions are built, the library versions are updated to match the
 * current Enso version.
 */

ThisBuild / organization := "org.enso"
ThisBuild / scalaVersion := scalacVersion

/* Tag limiting the concurrent access to tools/simple-library-server in tests.
 */
val simpleLibraryServerTag = Tags.Tag("simple-library-server")
Global / concurrentRestrictions += Tags.limit(simpleLibraryServerTag, 1)

lazy val gatherLicenses =
  taskKey[Unit]("Gathers licensing information for relevant dependencies")
gatherLicenses := {
  val _ = GatherLicenses.run.value
}
lazy val verifyLicensePackages =
  taskKey[Unit](
    "Verifies if the license package has been generated, " +
    "has no warnings and is up-to-date with dependencies."
  )
verifyLicensePackages := GatherLicenses.verifyReports.value
lazy val verifyGeneratedPackage =
  inputKey[Unit](
    "Verifies if the license package in a generated distribution is " +
    "up-to-date with the one from the report."
  )
verifyGeneratedPackage := GatherLicenses.verifyGeneratedPackage.evaluated

def makeStdLibDistribution(
  name: String,
  components: Seq[SBTDistributionComponent]
): DistributionDescription =
  Distribution(
    name,
    file(s"distribution/lib/Standard/$name/$stdLibVersion/THIRD-PARTY"),
    components
  )

GatherLicenses.distributions := Seq(
  Distribution(
    "launcher",
    file("distribution/launcher/THIRD-PARTY"),
    Distribution.sbtProjects(launcher)
  ),
  Distribution(
    "engine",
    file("distribution/engine/THIRD-PARTY"),
    Distribution.sbtProjects(
      runtime,
      `engine-runner`,
      `language-server`
    )
  ),
  Distribution(
    "project-manager",
    file("distribution/project-manager/THIRD-PARTY"),
    Distribution.sbtProjects(`project-manager`)
  ),
  makeStdLibDistribution("Base", Distribution.sbtProjects(`std-base`)),
  makeStdLibDistribution(
    "Google_Api",
    Distribution.sbtProjects(`std-google-api`)
  ),
  makeStdLibDistribution("Table", Distribution.sbtProjects(`std-table`)),
  makeStdLibDistribution("Database", Distribution.sbtProjects(`std-database`)),
  makeStdLibDistribution("Image", Distribution.sbtProjects(`std-image`)),
  makeStdLibDistribution("AWS", Distribution.sbtProjects(`std-aws`))
)

GatherLicenses.licenseConfigurations := Set("compile")
GatherLicenses.configurationRoot := file("tools/legal-review")

lazy val openLegalReviewReport =
  taskKey[Unit](
    "Gathers licensing information for relevant dependencies and opens the " +
    "report in review mode in the browser."
  )
openLegalReviewReport := {
  val _ = gatherLicenses.value
  GatherLicenses.runReportServer()
}

lazy val analyzeDependency = inputKey[Unit]("...")
analyzeDependency := GatherLicenses.analyzeDependency.evaluated

val packageBuilder = new DistributionPackage.Builder(
  ensoVersion      = ensoVersion,
  graalVersion     = graalMavenPackagesVersion,
  graalJavaVersion = graalVersion,
  artifactRoot     = file("built-distribution")
)

Global / onChangedBuildSource := ReloadOnSourceChanges
Global / excludeLintKeys += logManager

// ============================================================================
// === Compiler Options =======================================================
// ============================================================================

ThisBuild / javacOptions ++= Seq(
  "-encoding",       // Provide explicit encoding (the next line)
  "UTF-8",           // Specify character encoding used by Java source files
  "-deprecation",    // Shows a description of each use or override of a deprecated member or class
  "-g",              // Include debugging information
  "-Xlint:unchecked" // Enable additional warnings
)

ThisBuild / scalacOptions ++= Seq(
  "-deprecation",                       // Emit warning and location for usages of deprecated APIs.
  "-encoding",                          // Provide explicit encoding (the next line)
  "utf-8",                              // Specify character encoding used by Scala source files.
  "-explaintypes",                      // Explain type errors in more detail.
  "-feature",                           // Emit warning and location for usages of features that should be imported explicitly.
  "-language:existentials",             // Existential types (besides wildcard types) can be written and inferred
  "-language:experimental.macros",      // Allow macro definition (besides implementation and application)
  "-language:higherKinds",              // Allow higher-kinded types
  "-language:implicitConversions",      // Allow definition of implicit functions called views
  "-unchecked",                         // Enable additional warnings where generated code depends on assumptions.
  "-Vimplicits",                        // Prints implicit resolution chains when no implicit can be found.
  "-Vtype-diffs",                       // Prints type errors as coloured diffs between types.
  "-Xcheckinit",                        // Wrap field accessors to throw an exception on uninitialized access.
  "-Xfatal-warnings",                   // Make warnings fatal so they don't make it onto main (use @nowarn for local suppression)
  "-Xlint:adapted-args",                // Warn if an argument list is modified to match the receiver.
  "-Xlint:constant",                    // Evaluation of a constant arithmetic expression results in an error.
  "-Xlint:delayedinit-select",          // Selecting member of DelayedInit.
  "-Xlint:doc-detached",                // A Scaladoc comment appears to be detached from its element.
  "-Xlint:inaccessible",                // Warn about inaccessible types in method signatures.
  "-Xlint:infer-any",                   // Warn when a type argument is inferred to be `Any`.
  "-Xlint:missing-interpolator",        // A string literal appears to be missing an interpolator id.
  "-Xlint:nullary-unit",                // Warn when nullary methods return Unit.
  "-Xlint:option-implicit",             // Option.apply used implicit view.
  "-Xlint:package-object-classes",      // Class or object defined in package object.
  "-Xlint:poly-implicit-overload",      // Parameterized overloaded implicit methods are not visible as view bounds.
  "-Xlint:private-shadow",              // A private field (or class parameter) shadows a superclass field.
  "-Xlint:stars-align",                 // Pattern sequence wildcard must align with sequence component.
  "-Xlint:type-parameter-shadow",       // A local type parameter shadows a type already in scope.
  "-Xmacro-settings:-logging@org.enso", // Disable the debug logging globally.
  "-Ywarn-dead-code",                   // Warn when dead code is identified.
  "-Ywarn-extra-implicit",              // Warn when more than one implicit parameter section is defined.
  "-Ywarn-numeric-widen",               // Warn when numerics are widened.
  "-Ywarn-unused:implicits",            // Warn if an implicit parameter is unused.
  "-Ywarn-unused:imports",              // Warn if an import selector is not referenced.
  "-Ywarn-unused:locals",               // Warn if a local definition is unused.
  "-Ywarn-unused:params",               // Warn if a value parameter is unused.
  "-Ywarn-unused:patvars",              // Warn if a variable bound in a pattern is unused.
  "-Ywarn-unused:privates"              // Warn if a private member is unused.
)

ThisBuild / Test / testOptions ++=
  Seq(Tests.Argument("-oI")) ++
  sys.env
    .get("ENSO_TEST_JUNIT_DIR")
    .map { junitDir =>
      Tests.Argument(TestFrameworks.ScalaTest, "-u", junitDir)
    }

Compile / console / scalacOptions ~= (_ filterNot (_ == "-Xfatal-warnings"))

// ============================================================================
// === Benchmark Configuration ================================================
// ============================================================================

lazy val Benchmark = config("bench") extend sbt.Test

// Native Image Generation
lazy val rebuildNativeImage = taskKey[Unit]("Force to rebuild native image")
lazy val buildNativeImage =
  taskKey[Unit]("Ensure that the Native Image is built.")

// ============================================================================
// === Global Project =========================================================
// ============================================================================

lazy val enso = (project in file("."))
  .settings(version := "0.1")
  .aggregate(
    `interpreter-dsl`,
    `interpreter-dsl-test`,
    `json-rpc-server-test`,
    `json-rpc-server`,
    `language-server`,
    `polyglot-api`,
    `project-manager`,
    `syntax-definition`,
    `syntax-rust-definition`,
    `text-buffer`,
    logger,
    pkg,
    cli,
    `task-progress-notifications`,
    `profiling-utils`,
    `logging-utils`,
    `logging-config`,
    `logging-service`,
    `logging-service-logback`,
    `logging-utils-akka`,
    filewatcher,
    `logging-truffle-connector`,
    `locking-test-helper`,
    `akka-native`,
    `version-output`,
    `refactoring-utils`,
    `engine-runner`,
    runtime,
    searcher,
    launcher,
    downloader,
    `runtime-parser`,
    `runtime-language-epb`,
    `runtime-instrument-common`,
    `runtime-instrument-id-execution`,
    `runtime-instrument-repl-debugger`,
    `runtime-instrument-runtime-server`,
    `runtime-with-instruments`,
    `runtime-with-polyglot`,
    `runtime-version-manager`,
    `runtime-version-manager-test`,
    editions,
    `distribution-manager`,
    `edition-updater`,
    `edition-uploader`,
    `library-manager`,
    `library-manager-test`,
    `connected-lock-manager`,
    syntax,
    testkit,
    `common-polyglot-core-utils`,
    `std-base`,
    `std-database`,
    `std-google-api`,
    `std-image`,
    `std-table`,
    `std-aws`,
    `simple-httpbin`,
    `enso-test-java-helpers`,
    `exploratory-benchmark-java-helpers`,
    `benchmark-java-helpers`
  )
  .settings(Global / concurrentRestrictions += Tags.exclusive(Exclusive))
  .settings(
    commands ++= Seq(packageBuilder.makePackages, packageBuilder.makeBundles)
  )

// ============================================================================
// === Dependency Versions ====================================================
// ============================================================================

/* Note [Dependency Versions]
 * ~~~~~~~~~~~~~~~~~~~~~~~~~~
 * Please maintain the following section in alphabetical order for the bundles
 * of dependencies. Additionally, please keep the 'Other' subsection in
 * alphabetical order.
 *
 * Furthermore, please keep the following in mind:
 * - Wherever possible, we should use the same version of a dependency
 *   throughout the project.
 * - If you need to include a new dependency, please define its version in this
 *   section.
 * - If that version is not the latest, please include a note explaining why
 *   this is the case.
 * - If, for some reason, you need to use a dependency version other than the
 *   global one, please include a note explaining why this is the case, and the
 *   circumstances under which the dependency could be upgraded to use the
 *   global version
 */

// === Akka ===================================================================

def akkaPkg(name: String)     = akkaURL %% s"akka-$name" % akkaVersion
def akkaHTTPPkg(name: String) = akkaURL %% s"akka-$name" % akkaHTTPVersion
val akkaURL                   = "com.typesafe.akka"
val akkaVersion               = "2.6.20"
val akkaHTTPVersion           = "10.2.10"
val akkaMockSchedulerVersion  = "0.5.5"
val logbackClassicVersion     = "1.3.7"
val logbackPkg = Seq(
  "ch.qos.logback" % "logback-classic" % logbackClassicVersion,
  "ch.qos.logback" % "logback-core"    % logbackClassicVersion
)
val akkaActor        = akkaPkg("actor")
val akkaStream       = akkaPkg("stream")
val akkaTyped        = akkaPkg("actor-typed")
val akkaTestkit      = akkaPkg("testkit")
val akkaSLF4J        = akkaPkg("slf4j")
val akkaTestkitTyped = akkaPkg("actor-testkit-typed") % Test
val akkaHttp         = akkaHTTPPkg("http")
val akkaSpray        = akkaHTTPPkg("http-spray-json")
val logbackTest      = logbackPkg.map(_ % Test)
val akka =
  Seq(
    akkaActor,
    akkaStream,
    akkaHttp,
    akkaSpray,
    akkaTyped
  )

// === Cats ===================================================================

val catsVersion = "2.9.0"

// === Circe ==================================================================

val circeVersion              = "0.14.5"
val circeYamlVersion          = "0.14.2"
val enumeratumCirceVersion    = "1.7.2"
val circeGenericExtrasVersion = "0.14.2"
val circe = Seq("circe-core", "circe-generic", "circe-parser")
  .map("io.circe" %% _ % circeVersion)

// === Commons ================================================================

val commonsCollectionsVersion = "4.4"
val commonsLangVersion        = "3.12.0"
val commonsIoVersion          = "2.12.0"
val commonsTextVersion        = "1.10.0"
val commonsMathVersion        = "3.6.1"
val commonsCompressVersion    = "1.23.0"
val commonsCliVersion         = "1.5.0"
val commons = Seq(
  "org.apache.commons" % "commons-collections4" % commonsCollectionsVersion,
  "org.apache.commons" % "commons-lang3"        % commonsLangVersion,
  "commons-io"         % "commons-io"           % commonsIoVersion,
  "org.apache.commons" % "commons-text"         % commonsTextVersion,
  "org.apache.commons" % "commons-math3"        % commonsMathVersion,
  "commons-cli"        % "commons-cli"          % commonsCliVersion
)

// === Jackson ================================================================

val jacksonVersion = "2.15.2"
val jackson = Seq(
  "com.fasterxml.jackson.dataformat" % "jackson-dataformat-cbor" % jacksonVersion,
  "com.fasterxml.jackson.core"       % "jackson-databind"        % jacksonVersion,
  "com.fasterxml.jackson.module"    %% "jackson-module-scala"    % jacksonVersion
)

// === JAXB ================================================================

val jaxbVersion = "4.0.0"
val jaxb = Seq(
  "jakarta.xml.bind" % "jakarta.xml.bind-api" % jaxbVersion % Benchmark,
  "com.sun.xml.bind" % "jaxb-impl"            % jaxbVersion % Benchmark
)

// === JMH ====================================================================

val jmhVersion = "1.36"
val jmh = Seq(
  "org.openjdk.jmh" % "jmh-core"                 % jmhVersion % Benchmark,
  "org.openjdk.jmh" % "jmh-generator-annprocess" % jmhVersion % Benchmark
)

// === Scala Compiler =========================================================

val scalaCompiler = Seq(
  "org.scala-lang" % "scala-reflect"  % scalacVersion,
  "org.scala-lang" % "scala-compiler" % scalacVersion
)

// === std-lib ================================================================

val antlrVersion            = "4.13.0"
val awsJavaSdkV1Version     = "1.12.480"
val awsJavaSdkV2Version     = "2.20.78"
val icuVersion              = "73.1"
val poiOoxmlVersion         = "5.2.3"
val redshiftVersion         = "2.1.0.15"
val univocityParsersVersion = "2.9.1"
val xmlbeansVersion         = "5.1.1"

// === ZIO ====================================================================

val zioVersion            = "2.0.14"
val zioInteropCatsVersion = "23.0.0.6"
val zio = Seq(
  "dev.zio" %% "zio"              % zioVersion,
  "dev.zio" %% "zio-interop-cats" % zioInteropCatsVersion
)

// === Other ==================================================================

val bcpkixJdk15Version      = "1.70"
val bumpVersion             = "0.1.3"
val declineVersion          = "2.4.1"
val directoryWatcherVersion = "0.9.10"
val flatbuffersVersion      = "1.12.0"
val guavaVersion            = "32.0.0-jre"
val jlineVersion            = "3.23.0"
val jgitVersion             = "6.7.0.202309050840-r"
val diffsonVersion          = "4.4.0"
val kindProjectorVersion    = "0.13.2"
val mockitoScalaVersion     = "1.17.14"
val newtypeVersion          = "0.4.4"
val pprintVersion           = "0.8.1"
val pureconfigVersion       = "0.17.4"
val scalacheckVersion       = "1.17.0"
val scalacticVersion        = "3.3.0-SNAP4"
val scalaLoggingVersion     = "3.9.4"
val scalameterVersion       = "0.19"
val scalatestVersion        = "3.3.0-SNAP4"
val shapelessVersion        = "2.3.10"
val slf4jVersion            = "2.0.9"
val slickVersion            = "3.4.1"
val sqliteVersion           = "3.42.0.0"
val tikaVersion             = "2.4.1"
val typesafeConfigVersion   = "1.4.2"
val junitVersion            = "4.13.2"
val junitIfVersion          = "0.13.2"
val hamcrestVersion         = "1.3"
val netbeansApiVersion      = "RELEASE180"
val fansiVersion            = "0.4.0"
val httpComponentsVersion   = "4.4.1"

// ============================================================================
// === Internal Libraries =====================================================
// ============================================================================

lazy val logger = (project in file("lib/scala/logger"))
  .settings(
    frgaalJavaCompilerSetting,
    version := "0.1",
    libraryDependencies ++= scalaCompiler
  )

lazy val `syntax-definition` =
  project in file("lib/scala/syntax/definition")

lazy val syntax = (project in file("lib/scala/syntax/specialization"))
  .dependsOn(`syntax-definition`)
  .settings(
    commands += WithDebugCommand.withDebug,
    testFrameworks := Nil,
    scalacOptions ++= Seq("-Ypatmat-exhaust-depth", "off"),
    Compile / run / mainClass := Some("org.enso.syntax.text.Main"),
    version := "0.1",
    logBuffered := false,
    libraryDependencies ++= Seq(
      "org.scalatest" %% "scalatest" % scalatestVersion % Test
    ),
    (Compile / compile) := (Compile / compile)
      .dependsOn(RecompileParser.run(`syntax-definition`))
      .value
  )

lazy val `text-buffer` = project
  .in(file("lib/scala/text-buffer"))
  .configs(Test)
  .settings(
    frgaalJavaCompilerSetting,
    libraryDependencies ++= Seq(
      "org.typelevel"   %% "cats-core"      % catsVersion,
      "org.bouncycastle" % "bcpkix-jdk15on" % bcpkixJdk15Version,
      "org.scalatest"   %% "scalatest"      % scalatestVersion  % Test,
      "org.scalacheck"  %% "scalacheck"     % scalacheckVersion % Test
    )
  )

lazy val rustParserTargetDirectory =
  SettingKey[File]("target directory for the Rust parser")

(`syntax-rust-definition` / rustParserTargetDirectory) := {
  // setting "debug" for release, because it isn't yet safely integrated into
  // the parser definition
  val versionName = if (BuildInfo.isReleaseMode) "debug" else "debug"
  target.value / "rust" / versionName
}

val generateRustParserLib =
  TaskKey[Seq[File]]("generateRustParserLib", "Generates parser native library")
`syntax-rust-definition` / generateRustParserLib := {
  val log = state.value.log
  val libGlob =
    (`syntax-rust-definition` / rustParserTargetDirectory).value.toGlob / "libenso_parser.so"

  val allLibs = FileTreeView.default.list(Seq(libGlob)).map(_._1)
  if (
    sys.env.get("CI").isDefined ||
    allLibs.isEmpty ||
    (`syntax-rust-definition` / generateRustParserLib).inputFileChanges.hasChanges
  ) {
    val os = System.getProperty("os.name")
    val baseArguments = Seq(
      "build",
      "-p",
      "enso-parser-jni",
      "-Z",
      "unstable-options",
      "--out-dir",
      (`syntax-rust-definition` / rustParserTargetDirectory).value.toString
    )
    val adjustedArguments = baseArguments ++
      (if (BuildInfo.isReleaseMode)
         Seq("--release")
       else Seq())
    Cargo.run(adjustedArguments, log)
  }
  FileTreeView.default.list(Seq(libGlob)).map(_._1.toFile)
}

`syntax-rust-definition` / generateRustParserLib / fileInputs +=
  (`syntax-rust-definition` / baseDirectory).value.toGlob / "jni" / "src" / "*.rs"

val generateParserJavaSources = TaskKey[Seq[File]](
  "generateParserJavaSources",
  "Generates Java sources for Rust parser"
)
`syntax-rust-definition` / generateParserJavaSources := {
  generateRustParser(
    (`syntax-rust-definition` / Compile / sourceManaged).value,
    (`syntax-rust-definition` / generateParserJavaSources).inputFileChanges,
    state.value.log
  )
}
`syntax-rust-definition` / generateParserJavaSources / fileInputs +=
  (`syntax-rust-definition` / baseDirectory).value.toGlob / "generate-java" / "src" / ** / "*.rs"
`syntax-rust-definition` / generateParserJavaSources / fileInputs +=
  (`syntax-rust-definition` / baseDirectory).value.toGlob / "src" / ** / "*.rs"

def generateRustParser(
  base: File,
  changes: sbt.nio.FileChanges,
  log: ManagedLogger
): Seq[File] = {
  import scala.jdk.CollectionConverters._
  import java.nio.file.Paths

  val syntaxPkgs = Paths.get("org", "enso", "syntax2").toString
  val fullPkg    = Paths.get(base.toString, syntaxPkgs).toFile
  if (!fullPkg.exists()) {
    fullPkg.mkdirs()
  }
  if (changes.hasChanges) {
    val args = Seq(
      "run",
      "-p",
      "enso-parser-generate-java",
      "--bin",
      "enso-parser-generate-java",
      fullPkg.toString
    )
    Cargo.run(args, log)
  }
  FileUtils.listFiles(fullPkg, Array("scala", "java"), true).asScala.toSeq
}

lazy val `syntax-rust-definition` = project
  .in(file("lib/rust/parser"))
  .configs(Test)
  .settings(
    Compile / sourceGenerators += generateParserJavaSources,
    Compile / resourceGenerators += generateRustParserLib,
    Compile / javaSource := baseDirectory.value / "generate-java" / "java",
    frgaalJavaCompilerSetting
  )

lazy val pkg = (project in file("lib/scala/pkg"))
  .settings(
    Compile / run / mainClass := Some("org.enso.pkg.Main"),
    frgaalJavaCompilerSetting,
    version := "0.1",
    libraryDependencies ++= circe ++ Seq(
      "org.graalvm.truffle" % "truffle-api"           % graalMavenPackagesVersion,
      "org.scalatest"     %% "scalatest"        % scalatestVersion % Test,
      "io.circe"          %% "circe-yaml"       % circeYamlVersion,
      "org.apache.commons" % "commons-compress" % commonsCompressVersion,
      "commons-io"         % "commons-io"       % commonsIoVersion
    )
  )
  .dependsOn(editions)

lazy val `akka-native` = project
  .in(file("lib/scala/akka-native"))
  .configs(Test)
  .settings(
    frgaalJavaCompilerSetting,
    version := "0.1",
    libraryDependencies ++= Seq(
      akkaActor
    ),
    // Note [Native Image Workaround for GraalVM 20.2]
    libraryDependencies += "org.graalvm.nativeimage" % "svm" % graalMavenPackagesVersion % "provided"
  )

lazy val `profiling-utils` = project
  .in(file("lib/scala/profiling-utils"))
  .configs(Test)
  .settings(
    frgaalJavaCompilerSetting,
    version := "0.1",
    libraryDependencies ++= Seq(
      "org.netbeans.api" % "org-netbeans-modules-sampler" % netbeansApiVersion
      exclude ("org.netbeans.api", "org-openide-loaders")
      exclude ("org.netbeans.api", "org-openide-nodes")
      exclude ("org.netbeans.api", "org-netbeans-api-progress-nb")
      exclude ("org.netbeans.api", "org-netbeans-api-progress")
      exclude ("org.netbeans.api", "org-openide-util-lookup")
      exclude ("org.netbeans.api", "org-openide-util")
      exclude ("org.netbeans.api", "org-openide-dialogs")
      exclude ("org.netbeans.api", "org-openide-filesystems")
      exclude ("org.netbeans.api", "org-openide-util-ui")
      exclude ("org.netbeans.api", "org-openide-awt")
      exclude ("org.netbeans.api", "org-openide-modules")
      exclude ("org.netbeans.api", "org-netbeans-api-annotations-common")
    )
  )

lazy val `logging-utils` = project
  .in(file("lib/scala/logging-utils"))
  .configs(Test)
  .settings(
    frgaalJavaCompilerSetting,
    version := "0.1",
    libraryDependencies ++= Seq(
      "org.scalatest" %% "scalatest" % scalatestVersion % Test,
      "org.slf4j"      % "slf4j-api" % slf4jVersion
    ) ++ logbackTest
  )

lazy val `logging-service` = project
  .in(file("lib/scala/logging-service"))
  .configs(Test)
  .settings(
    frgaalJavaCompilerSetting,
    version := "0.1",
    libraryDependencies ++= Seq(
      "org.slf4j"      % "slf4j-api" % slf4jVersion,
      "com.typesafe"   % "config"    % typesafeConfigVersion,
      "org.scalatest" %% "scalatest" % scalatestVersion % Test,
      akkaHttp
    )
  )
  .dependsOn(`logging-utils`)
  .dependsOn(`logging-config`)

lazy val `logging-config` = project
  .in(file("lib/scala/logging-config"))
  .configs(Test)
  .settings(
    frgaalJavaCompilerSetting,
    version := "0.1",
    libraryDependencies ++= Seq(
      "com.typesafe" % "config"    % typesafeConfigVersion,
      "org.slf4j"    % "slf4j-api" % slf4jVersion
    )
  )

lazy val `logging-service-logback` = project
  .in(file("lib/scala/logging-service-logback"))
  .configs(Test)
  .settings(
    frgaalJavaCompilerSetting,
    version := "0.1",
    libraryDependencies ++= Seq(
      "org.slf4j"        % "slf4j-api"               % slf4jVersion,
      "io.sentry"        % "sentry-logback"          % "6.28.0",
      "io.sentry"        % "sentry"                  % "6.28.0",
      "org.netbeans.api" % "org-openide-util-lookup" % netbeansApiVersion % "provided"
    ) ++ logbackPkg
  )
  .dependsOn(`logging-config`)
  .dependsOn(`logging-service`)

lazy val `logging-utils-akka` = project
  .in(file("lib/scala/logging-utils-akka"))
  .configs(Test)
  .settings(
    frgaalJavaCompilerSetting,
    version := "0.1",
    libraryDependencies ++= Seq(
      "org.slf4j"          % "slf4j-api"  % slf4jVersion,
      "com.typesafe.akka" %% "akka-actor" % akkaVersion
    )
  )

lazy val filewatcher = project
  .in(file("lib/scala/filewatcher"))
  .configs(Test)
  .settings(
    frgaalJavaCompilerSetting,
    version := "0.1",
    libraryDependencies ++= Seq(
      "io.methvin"     % "directory-watcher" % directoryWatcherVersion,
      "commons-io"     % "commons-io"        % commonsIoVersion,
      "org.scalatest" %% "scalatest"         % scalatestVersion % Test
    ),
    Test / fork := true,
    Test / javaOptions ++= testLogProviderOptions
  )
  .dependsOn(testkit % Test)
  .dependsOn(`logging-service-logback` % "test->test")

lazy val `logging-truffle-connector` = project
  .in(file("lib/scala/logging-truffle-connector"))
  .settings(
    frgaalJavaCompilerSetting,
    version := "0.1",
    libraryDependencies ++= Seq(
      "org.slf4j"           % "slf4j-api"               % slf4jVersion,
      "org.graalvm.truffle" % "truffle-api"             % graalMavenPackagesVersion % "provided",
      "org.netbeans.api"    % "org-openide-util-lookup" % netbeansApiVersion        % "provided"
    )
  )
  .dependsOn(`logging-utils`)
  .dependsOn(`polyglot-api`)

lazy val cli = project
  .in(file("lib/scala/cli"))
  .configs(Test)
  .settings(
    frgaalJavaCompilerSetting,
    version := "0.1",
    libraryDependencies ++= circe ++ Seq(
      "com.typesafe.scala-logging" %% "scala-logging" % scalaLoggingVersion,
      "org.scalatest"              %% "scalatest"     % scalatestVersion % Test,
      "org.typelevel"              %% "cats-core"     % catsVersion
    ),
    Test / parallelExecution := false
  )

lazy val `task-progress-notifications` = project
  .in(file("lib/scala/task-progress-notifications"))
  .configs(Test)
  .settings(
    version := "0.1",
    libraryDependencies ++= Seq(
      "com.beachape"  %% "enumeratum-circe" % enumeratumCirceVersion,
      "org.scalatest" %% "scalatest"        % scalatestVersion % Test
    ),
    Test / parallelExecution := false
  )
  .dependsOn(cli)
  .dependsOn(`json-rpc-server`)

lazy val `version-output` = (project in file("lib/scala/version-output"))
  .settings(
    version := "0.1"
  )
  .settings(
    frgaalJavaCompilerSetting,
    Compile / sourceGenerators += Def.task {
      val file = (Compile / sourceManaged).value / "buildinfo" / "Info.scala"
      BuildInfo
        .writeBuildInfoFile(
          file                  = file,
          log                   = state.value.log,
          defaultDevEnsoVersion = defaultDevEnsoVersion,
          ensoVersion           = ensoVersion,
          scalacVersion         = scalacVersion,
          graalVersion          = graalVersion,
          currentEdition        = currentEdition
        )
    }.taskValue
  )

lazy val `refactoring-utils` = project
  .in(file("lib/scala/refactoring-utils"))
  .configs(Test)
  .settings(
    frgaalJavaCompilerSetting,
    commands += WithDebugCommand.withDebug,
    version := "0.1",
    libraryDependencies ++= Seq(
      "junit"          % "junit"           % junitVersion   % Test,
      "com.github.sbt" % "junit-interface" % junitIfVersion % Test
    )
  )
  .dependsOn(`runtime-parser`)
  .dependsOn(`text-buffer`)
  .dependsOn(testkit % Test)

lazy val `project-manager` = (project in file("lib/scala/project-manager"))
  .settings(
    (Compile / mainClass) := Some("org.enso.projectmanager.boot.ProjectManager")
  )
  .settings(
    frgaalJavaCompilerSetting,
    (Compile / run / fork) := true,
    (Test / fork) := true,
    (Compile / run / connectInput) := true,
    commands += WithDebugCommand.withDebug,
    libraryDependencies ++= akka ++ Seq(akkaTestkit % Test),
    libraryDependencies ++= circe,
    libraryDependencies ++= Seq(
      "com.typesafe"                % "config"              % typesafeConfigVersion,
      "com.github.pureconfig"      %% "pureconfig"          % pureconfigVersion,
      "com.typesafe.scala-logging" %% "scala-logging"       % scalaLoggingVersion,
      "dev.zio"                    %% "zio"                 % zioVersion,
      "dev.zio"                    %% "zio-interop-cats"    % zioInteropCatsVersion,
      "commons-cli"                 % "commons-cli"         % commonsCliVersion,
      "commons-io"                  % "commons-io"          % commonsIoVersion,
      "org.apache.commons"          % "commons-lang3"       % commonsLangVersion,
      "com.beachape"               %% "enumeratum-circe"    % enumeratumCirceVersion,
      "com.miguno.akka"            %% "akka-mock-scheduler" % akkaMockSchedulerVersion % Test,
      "org.mockito"                %% "mockito-scala"       % mockitoScalaVersion      % Test
    ),
    addCompilerPlugin(
      "org.typelevel" %% "kind-projector" % kindProjectorVersion cross CrossVersion.full
    )
  )
  .settings(
    assembly / assemblyJarName := "project-manager.jar",
    assembly / test := {},
    assembly / assemblyOutputPath := file("project-manager.jar"),
    assembly / assemblyMergeStrategy := {
      case PathList("META-INF", file, xs @ _*) if file.endsWith(".DSA") =>
        MergeStrategy.discard
      case PathList("META-INF", file, xs @ _*) if file.endsWith(".SF") =>
        MergeStrategy.discard
      case PathList("META-INF", "MANIFEST.MF", xs @ _*) =>
        MergeStrategy.discard
      case "application.conf" => MergeStrategy.concat
      case "reference.conf"   => MergeStrategy.concat
      case _                  => MergeStrategy.first
    },
    (Test / test) := (Test / test).dependsOn(`engine-runner` / assembly).value,
    Test / javaOptions += s"-Dconfig.file=${sourceDirectory.value}/test/resources/application.conf",
    rebuildNativeImage := NativeImage
      .buildNativeImage(
        "project-manager",
        staticOnLinux = true,
        initializeAtRuntime = Seq(
          "scala.util.Random",
          "zio.internal.ZScheduler$$anon$4",
          "zio.Runtime$",
          "zio.FiberRef$"
        )
      )
      .dependsOn(VerifyReflectionSetup.run)
      .dependsOn(assembly)
      .value,
    buildNativeImage := NativeImage
      .incrementalNativeImageBuild(
        rebuildNativeImage,
        "project-manager"
      )
      .value
  )
  .dependsOn(`akka-native`)
  .dependsOn(`version-output`)
  .dependsOn(editions)
  .dependsOn(`edition-updater`)
  .dependsOn(cli)
  .dependsOn(`task-progress-notifications`)
  .dependsOn(`polyglot-api`)
  .dependsOn(`runtime-version-manager`)
  .dependsOn(`library-manager`)
  .dependsOn(`logging-utils-akka`)
  .dependsOn(`logging-service`)
  .dependsOn(pkg)
  .dependsOn(`json-rpc-server`)
  .dependsOn(`logging-service-logback` % Runtime)
  .dependsOn(`json-rpc-server-test` % Test)
  .dependsOn(testkit % Test)
  .dependsOn(`runtime-version-manager-test` % Test)

/* Note [Classpath Separation]
 * ~~~~~~~~~~~~~~~~~~~~~~~~~~
 * Projects using the language runtime do not depend on it directly, but instead
 * the language runtime is put on the Truffle classpath, rather than the
 * standard classpath. This is the recommended way of handling this and we
 * strive to use such structure everywhere.
 * See
 * https://www.graalvm.org/docs/graalvm-as-a-platform/implement-language#graalvm
 *
 * Currently the only exception to this are the tests of the runtime project
 * which have classpath separation disabled, because they need direct access to
 * the runtime's instruments.
 *
 * To ensure correct handling of dependencies by sbt, the classpath appended to
 * Java options, should be based on `(runtime / Compile / fullClasspath).value`
 * wherever possible. Using a key from the runtime project enables sbt to see
 * the dependency.
 *
 * Assembly tasks that build JAR files which need `runtime.jar` to run should
 * also add a dependency on `runtime / assembly`.
 */

lazy val `json-rpc-server` = project
  .in(file("lib/scala/json-rpc-server"))
  .settings(
    frgaalJavaCompilerSetting,
    libraryDependencies ++= akka ++ logbackTest,
    libraryDependencies ++= circe,
    libraryDependencies ++= Seq(
      "io.circe"                   %% "circe-literal"   % circeVersion,
      "com.typesafe.scala-logging" %% "scala-logging"   % scalaLoggingVersion,
      akkaTestkit                   % Test,
      "org.scalatest"              %% "scalatest"       % scalatestVersion      % Test,
      "junit"                       % "junit"           % junitVersion          % Test,
      "com.github.sbt"              % "junit-interface" % junitIfVersion        % Test,
      "org.apache.httpcomponents"   % "httpclient"      % httpComponentsVersion % Test,
      "org.apache.httpcomponents"   % "httpcore"        % httpComponentsVersion % Test,
      "commons-io"                  % "commons-io"      % commonsIoVersion      % Test
    )
  )

lazy val `json-rpc-server-test` = project
  .in(file("lib/scala/json-rpc-server-test"))
  .settings(
    libraryDependencies ++= akka,
    libraryDependencies ++= circe,
    libraryDependencies ++= Seq(
      "io.circe" %% "circe-literal" % circeVersion,
      akkaTestkit,
      "org.scalatest" %% "scalatest"     % scalatestVersion,
      "org.gnieh"     %% "diffson-circe" % diffsonVersion
    )
  )
  .dependsOn(`json-rpc-server`)

lazy val testkit = project
  .in(file("lib/scala/testkit"))
  .settings(
    frgaalJavaCompilerSetting,
    libraryDependencies ++= Seq(
      "org.apache.commons" % "commons-lang3" % commonsLangVersion,
      "commons-io"         % "commons-io"    % commonsIoVersion,
      "org.scalatest"     %% "scalatest"     % scalatestVersion
    )
  )

lazy val searcher = project
  .in(file("lib/scala/searcher"))
  .configs(Test)
  .settings(
    frgaalJavaCompilerSetting,
    libraryDependencies ++= jmh ++ Seq(
      "com.typesafe.slick" %% "slick"       % slickVersion,
      "org.xerial"          % "sqlite-jdbc" % sqliteVersion,
      "org.scalatest"      %% "scalatest"   % scalatestVersion % Test
    ) ++ logbackTest
  )
  .configs(Benchmark)
  .settings(
    inConfig(Benchmark)(Defaults.testSettings),
    Benchmark / fork := true
  )
  .dependsOn(testkit % Test)
  .dependsOn(`polyglot-api`)

lazy val `interpreter-dsl` = (project in file("lib/scala/interpreter-dsl"))
  .settings(
    version := "0.1",
    frgaalJavaCompilerSetting,
    Compile / javacOptions := ((Compile / javacOptions).value ++
      // Only run ServiceProvider processor and ignore those defined in META-INF, thus
      // fixing incremental compilation setup
      Seq(
        "-processor",
        "org.netbeans.modules.openide.util.ServiceProviderProcessor"
      )
    ),
    libraryDependencies ++= Seq(
      "org.apache.commons" % "commons-lang3"           % commonsLangVersion,
      "org.netbeans.api"   % "org-openide-util-lookup" % netbeansApiVersion,
      "com.google.guava"   % "guava"                   % guavaVersion exclude ("com.google.code.findbugs", "jsr305")
    )
  )

lazy val `interpreter-dsl-test` =
  (project in file("engine/interpreter-dsl-test"))
    .configs(Test)
    .settings(
      version := "0.1",
      frgaalJavaCompilerSetting,
      Test / fork := true,
      Test / javaOptions ++= Seq(
        "-Dgraalvm.locatorDisabled=true",
        s"--upgrade-module-path=${file("engine/runtime/build-cache/truffle-api.jar").absolutePath}"
      ),
      Test / javacOptions ++= Seq(
        "-s",
        (Test / sourceManaged).value.getAbsolutePath
      ),
      Compile / logManager :=
        sbt.internal.util.CustomLogManager.excludeMsg(
          "Could not determine source for class ",
          Level.Warn
        ),
      commands += WithDebugCommand.withDebug,
      libraryDependencies ++= Seq(
        "org.graalvm.truffle" % "truffle-api"           % graalMavenPackagesVersion % "provided",
        "org.graalvm.truffle" % "truffle-dsl-processor" % graalMavenPackagesVersion % "provided",
        "junit"               % "junit"                 % junitVersion              % Test,
        "com.github.sbt"      % "junit-interface"       % junitIfVersion            % Test
      )
    )
    .dependsOn(`interpreter-dsl`)
    .dependsOn(`runtime`)

// ============================================================================
// === Sub-Projects ===========================================================
// ============================================================================

val truffleRunOptionsNoAssert =
  if (java.lang.Boolean.getBoolean("bench.compileOnly")) {
    Seq(
      "-Dpolyglot.engine.IterativePartialEscape=true",
      "-Dpolyglot.engine.BackgroundCompilation=false",
      "-Dbench.compileOnly=true"
    )
  } else {
    Seq(
      "-Dpolyglot.engine.IterativePartialEscape=true",
      "-Dpolyglot.engine.BackgroundCompilation=false"
    )
  }
val truffleRunOptions = "-ea" +: truffleRunOptionsNoAssert

val truffleRunOptionsNoAssertSettings = Seq(
  fork := true,
  javaOptions ++= truffleRunOptionsNoAssert
)

val truffleRunOptionsSettings = Seq(
  fork := true,
  javaOptions ++= truffleRunOptions
)

val testLogProviderOptions = Seq(
  "-Dslf4j.provider=org.enso.logger.TestLogProvider"
)

lazy val `polyglot-api` = project
  .in(file("engine/polyglot-api"))
  .settings(
    frgaalJavaCompilerSetting,
    Test / fork := true,
    commands += WithDebugCommand.withDebug,
    Test / envVars ++= distributionEnvironmentOverrides,
    Test / javaOptions ++= {
      // Note [Classpath Separation]
      val runtimeClasspath =
        (LocalProject("runtime") / Compile / fullClasspath).value
          .map(_.data)
          .mkString(File.pathSeparator)
      Seq(s"-Dtruffle.class.path.append=$runtimeClasspath")
    },
    libraryDependencies ++= Seq(
      "org.graalvm.sdk"        % "polyglot-tck"     % graalMavenPackagesVersion % "provided",
      "org.graalvm.truffle"    % "truffle-api"      % graalMavenPackagesVersion % "provided",
      "com.google.flatbuffers" % "flatbuffers-java" % flatbuffersVersion,
      "org.scalatest"         %% "scalatest"        % scalatestVersion          % Test,
      "org.scalacheck"        %% "scalacheck"       % scalacheckVersion         % Test
    ),
    libraryDependencies ++= jackson,
    GenerateFlatbuffers.flatcVersion := flatbuffersVersion,
    Compile / sourceGenerators += GenerateFlatbuffers.task
  )
  .dependsOn(pkg)
  .dependsOn(`text-buffer`)
  .dependsOn(`logging-utils`)
  .dependsOn(testkit % Test)

lazy val `language-server` = (project in file("engine/language-server"))
  .settings(
    commands += WithDebugCommand.withDebug,
    frgaalJavaCompilerSetting,
    libraryDependencies ++= akka ++ circe ++ Seq(
      "org.slf4j"                   % "slf4j-api"            % slf4jVersion,
      "com.typesafe.scala-logging" %% "scala-logging"        % scalaLoggingVersion,
      "io.circe"                   %% "circe-generic-extras" % circeGenericExtrasVersion,
      "io.circe"                   %% "circe-literal"        % circeVersion,
      "dev.zio"                    %% "zio"                  % zioVersion,
      "com.beachape"               %% "enumeratum-circe"     % enumeratumCirceVersion,
      "com.google.flatbuffers"      % "flatbuffers-java"     % flatbuffersVersion,
      "commons-io"                  % "commons-io"           % commonsIoVersion,
      akkaTestkit                   % Test,
      "com.typesafe.akka"          %% "akka-http-testkit"    % akkaHTTPVersion           % Test,
      "org.scalatest"              %% "scalatest"            % scalatestVersion          % Test,
      "org.scalacheck"             %% "scalacheck"           % scalacheckVersion         % Test,
      "org.graalvm.sdk"             % "polyglot-tck"         % graalMavenPackagesVersion % "provided",
      "org.eclipse.jgit"            % "org.eclipse.jgit"     % jgitVersion
    ),
    Test / testOptions += Tests
      .Argument(TestFrameworks.ScalaCheck, "-minSuccessfulTests", "1000"),
    Test / envVars ++= distributionEnvironmentOverrides,
    GenerateFlatbuffers.flatcVersion := flatbuffersVersion,
    Compile / sourceGenerators += GenerateFlatbuffers.task
  )
  .configs(Benchmark)
  .settings(
    inConfig(Compile)(truffleRunOptionsSettings),
    inConfig(Benchmark)(Defaults.testSettings),
    bench := (Benchmark / test).value,
    libraryDependencies += "com.storm-enroute" %% "scalameter" % scalameterVersion % "bench",
    testFrameworks ++= List(
      new TestFramework("org.scalameter.ScalaMeterFramework")
    )
  )
  .settings(
    // These settings are needed by language-server tests that create a runtime context.
    Test / fork := true,
    Test / javaOptions ++= {
      // Note [Classpath Separation]
      val runtimeClasspath =
        (LocalProject("runtime") / Runtime / fullClasspath).value
          .map(_.data)
          .mkString(File.pathSeparator)
      Seq(
        s"-Dconfig.file=${sourceDirectory.value}/test/resources/application.conf",
        s"-Dtruffle.class.path.append=$runtimeClasspath",
        s"-Duser.dir=${file(".").getCanonicalPath}"
      )
    },
    Test / compile := (Test / compile)
      .dependsOn(LocalProject("enso") / updateLibraryManifests)
      .value,
    Test / envVars ++= Map(
      "ENSO_EDITION_PATH" -> file("distribution/editions").getCanonicalPath
    )
  )
  .dependsOn(`json-rpc-server-test` % Test)
  .dependsOn(`json-rpc-server`)
  .dependsOn(`task-progress-notifications`)
  .dependsOn(`library-manager`)
  .dependsOn(`connected-lock-manager`)
  .dependsOn(`edition-updater`)
  .dependsOn(`logging-utils-akka`)
  .dependsOn(`logging-service`)
  .dependsOn(`polyglot-api`)
  .dependsOn(`searcher`)
  .dependsOn(`text-buffer`)
  .dependsOn(`version-output`)
  .dependsOn(pkg)
  .dependsOn(`profiling-utils`)
  .dependsOn(filewatcher)
  .dependsOn(testkit % Test)
  .dependsOn(`logging-service-logback` % "test->test")
  .dependsOn(`library-manager-test` % Test)
  .dependsOn(`runtime-version-manager-test` % Test)

lazy val cleanInstruments = taskKey[Unit](
  "Cleans fragile class files to force a full recompilation and preserve" +
  "consistency of instrumentation configuration."
)

/** Overrides for the environment variables related to the distribution, so that
  * a local installation does not interfere with runtime tests.
  */
val distributionEnvironmentOverrides = {
  val fakeDir = file("target/fake_dir").getAbsolutePath
  Map(
    "ENSO_DATA_DIRECTORY"           -> fakeDir,
    "ENSO_CONFIG_DIRECTORY"         -> fakeDir,
    "ENSO_RUNTIME_DIRECTORY"        -> file("target/run").getAbsolutePath,
    "ENSO_LOG_DIRECTORY"            -> file("target/logs").getAbsolutePath,
    "ENSO_HOME"                     -> fakeDir,
    "ENSO_EDITION_PATH"             -> "",
    "ENSO_LIBRARY_PATH"             -> "",
    "ENSO_AUXILIARY_LIBRARY_CACHES" -> ""
  )
}

val frgaalSourceLevel = FrgaalJavaCompiler.sourceLevel

lazy val truffleDslSuppressWarnsSetting = Seq(
  Compile / javacOptions ++= Seq(
    "-Atruffle.dsl.SuppressWarnings=truffle-inlining"
  )
)

/** A setting to replace javac with Frgaal compiler, allowing to use latest Java features in the code
  * and still compile down to JDK 11
  */
lazy val frgaalJavaCompilerSetting = Seq(
  Compile / compile / compilers := FrgaalJavaCompiler.compilers(
    (Compile / dependencyClasspath).value,
    compilers.value,
    targetJavaVersion
  ),
  // This dependency is needed only so that developers don't download Frgaal manually.
  // Sadly it cannot be placed under plugins either because meta dependencies are not easily
  // accessible from the non-meta build definition.
  libraryDependencies += FrgaalJavaCompiler.frgaal,
  // Ensure that our tooling uses the right Java version for checking the code.
  Compile / javacOptions ++= Seq(
    "-source",
    frgaalSourceLevel,
    "--enable-preview"
  )
)

lazy val instrumentationSettings = frgaalJavaCompilerSetting ++ Seq(
  version := ensoVersion,
  commands += WithDebugCommand.withDebug,
  Compile / logManager :=
    sbt.internal.util.CustomLogManager
      .excludeMsg("Could not determine source for class ", Level.Warn),
  Compile / javacOptions --= Seq(
    "-source",
    frgaalSourceLevel,
    "--enable-preview"
  ),
  libraryDependencies ++= Seq(
    "org.graalvm.truffle" % "truffle-api"           % graalMavenPackagesVersion % "provided",
    "org.graalvm.truffle" % "truffle-dsl-processor" % graalMavenPackagesVersion % "provided"
  ),
  (Compile / javacOptions) ++= Seq(
    "-s",
    (Compile / sourceManaged).value.getAbsolutePath,
    "-Xlint:unchecked"
  )
)

lazy val `runtime-language-epb` =
  (project in file("engine/runtime-language-epb"))
    .settings(
      inConfig(Compile)(truffleRunOptionsSettings),
      truffleDslSuppressWarnsSetting,
      instrumentationSettings
    )
    .dependsOn(`polyglot-api`)

lazy val runtime = (project in file("engine/runtime"))
  .configs(Benchmark)
  .settings(
    frgaalJavaCompilerSetting,
    truffleDslSuppressWarnsSetting,
    Compile / logManager :=
      sbt.internal.util.CustomLogManager.excludeMsg(
        "Could not determine source for class ",
        Level.Warn
      ),
    version := ensoVersion,
    commands += WithDebugCommand.withDebug,
    inConfig(Compile)(truffleRunOptionsSettings),
    inConfig(Benchmark)(Defaults.testSettings),
    Benchmark / javacOptions --= Seq(
      "-source",
      frgaalSourceLevel,
      "--enable-preview"
    ),
    Test / parallelExecution := false,
    Test / logBuffered := false,
    Test / testOptions += Tests.Argument(
      "-oD"
    ), // show timings for individual tests
    scalacOptions += "-Ymacro-annotations",
    scalacOptions ++= Seq("-Ypatmat-exhaust-depth", "off"),
    libraryDependencies ++= jmh ++ jaxb ++ circe ++ Seq(
      "org.apache.commons"  % "commons-lang3"         % commonsLangVersion,
      "org.apache.tika"     % "tika-core"             % tikaVersion,
      "org.graalvm.polyglot"     % "polyglot"             % graalMavenPackagesVersion % "provided",
      "org.graalvm.sdk"     % "polyglot-tck"          % graalMavenPackagesVersion % "provided",
      "org.graalvm.truffle" % "truffle-api"           % graalMavenPackagesVersion % "provided",
      "org.graalvm.truffle" % "truffle-dsl-processor" % graalMavenPackagesVersion % "provided",
      "org.graalvm.truffle" % "truffle-tck"           % graalMavenPackagesVersion % "provided",
      "org.graalvm.truffle" % "truffle-tck-common"    % graalMavenPackagesVersion % "provided",
      "org.scalacheck"     %% "scalacheck"            % scalacheckVersion         % Test,
      "org.scalactic"      %% "scalactic"             % scalacticVersion          % Test,
      "org.scalatest"      %% "scalatest"             % scalatestVersion          % Test,
      "org.graalvm.truffle" % "truffle-api"           % graalMavenPackagesVersion % Benchmark,
      "org.typelevel"      %% "cats-core"             % catsVersion,
      "junit"               % "junit"                 % junitVersion              % Test,
      "com.github.sbt"      % "junit-interface"       % junitIfVersion            % Test,
      "org.hamcrest"        % "hamcrest-all"          % hamcrestVersion           % Test,
      "com.lihaoyi"        %% "fansi"                 % fansiVersion
    ),
    // Note [Classpath Separation]
    Test / javaOptions ++= testLogProviderOptions ++ Seq(
      "-Dgraalvm.locatorDisabled=true",
      s"--upgrade-module-path=${file("engine/runtime/build-cache/truffle-api.jar").absolutePath}"
    ),
    Test / fork := true,
    Test / envVars ++= distributionEnvironmentOverrides ++ Map(
      "ENSO_TEST_DISABLE_IR_CACHE" -> "false"
    ),
  )
  .settings(
    (Compile / javacOptions) ++= Seq(
      "-s",
      (Compile / sourceManaged).value.getAbsolutePath,
      "-Xlint:unchecked"
    )
  )
  .settings(
    (Compile / compile) := (Compile / compile)
      .dependsOn(Def.task { (Compile / sourceManaged).value.mkdirs })
      .value
  )
  .settings(
    (Runtime / compile) := (Runtime / compile)
      .dependsOn(`std-base` / Compile / packageBin)
      .dependsOn(`enso-test-java-helpers` / Compile / packageBin)
      .dependsOn(`benchmark-java-helpers` / Compile / packageBin)
      .dependsOn(`exploratory-benchmark-java-helpers` / Compile / packageBin)
      .dependsOn(`std-image` / Compile / packageBin)
      .dependsOn(`std-database` / Compile / packageBin)
      .dependsOn(`std-google-api` / Compile / packageBin)
      .dependsOn(`std-table` / Compile / packageBin)
      .dependsOn(`std-aws` / Compile / packageBin)
      .value
  )
  .settings(
    bench := (Benchmark / test).tag(Exclusive).value,
    benchOnly := Def.inputTaskDyn {
      import complete.Parsers.spaceDelimited
      val name = spaceDelimited("<name>").parsed match {
        case List(name) => name
        case _          => throw new IllegalArgumentException("Expected one argument.")
      }
      Def.task {
        (Benchmark / testOnly).toTask(" -- -z " + name).value
      }
    }.evaluated,
    Benchmark / parallelExecution := false
  )
  .dependsOn(`common-polyglot-core-utils`)
  .dependsOn(`edition-updater`)
  .dependsOn(`interpreter-dsl`)
  .dependsOn(`library-manager`)
  .dependsOn(`logging-truffle-connector`)
  .dependsOn(`polyglot-api`)
  .dependsOn(`text-buffer`)
  .dependsOn(`runtime-parser`)
  .dependsOn(pkg)
  .dependsOn(`connected-lock-manager`)
  .dependsOn(testkit % Test)
  .dependsOn(`logging-service-logback` % "test->test")

lazy val `runtime-parser` =
  (project in file("engine/runtime-parser"))
    .settings(
      frgaalJavaCompilerSetting,
      instrumentationSettings,
      libraryDependencies ++= Seq(
        "junit"          % "junit"           % junitVersion     % Test,
        "com.github.sbt" % "junit-interface" % junitIfVersion   % Test,
        "org.scalatest" %% "scalatest"       % scalatestVersion % Test
      )
    )
    .dependsOn(syntax)
    .dependsOn(`syntax-rust-definition`)

lazy val `runtime-instrument-common` =
  (project in file("engine/runtime-instrument-common"))
    .configs(Benchmark)
    .settings(
      frgaalJavaCompilerSetting,
      inConfig(Compile)(truffleRunOptionsSettings),
      inConfig(Benchmark)(Defaults.testSettings),
      instrumentationSettings,
      Test / javaOptions ++= Seq(
        "-Dgraalvm.locatorDisabled=true",
        s"--upgrade-module-path=${file("engine/runtime/build-cache/truffle-api.jar").absolutePath}"
      ),
      bench := (Benchmark / test).tag(Exclusive).value,
      Benchmark / parallelExecution := false,
      Test / fork := true,
      Test / envVars ++= distributionEnvironmentOverrides ++ Map(
        "ENSO_TEST_DISABLE_IR_CACHE" -> "false"
      )
    )
    .dependsOn(`refactoring-utils`)
    .dependsOn(
      runtime % "compile->compile;test->test;runtime->runtime;bench->bench"
    )

lazy val `runtime-instrument-id-execution` =
  (project in file("engine/runtime-instrument-id-execution"))
    .settings(
      frgaalJavaCompilerSetting,
      inConfig(Compile)(truffleRunOptionsSettings),
      instrumentationSettings
    )
    .dependsOn(runtime)
    .dependsOn(`runtime-instrument-common`)

lazy val `runtime-instrument-repl-debugger` =
  (project in file("engine/runtime-instrument-repl-debugger"))
    .settings(
      inConfig(Compile)(truffleRunOptionsSettings),
      instrumentationSettings
    )
    .dependsOn(runtime)
    .dependsOn(`runtime-instrument-common`)

lazy val `runtime-instrument-runtime-server` =
  (project in file("engine/runtime-instrument-runtime-server"))
    .settings(
      inConfig(Compile)(truffleRunOptionsSettings),
      instrumentationSettings
    )
    .dependsOn(runtime)
    .dependsOn(`runtime-instrument-common`)

lazy val `runtime-with-instruments` =
  (project in file("engine/runtime-with-instruments"))
    .configs(Benchmark)
    .settings(
      frgaalJavaCompilerSetting,
      inConfig(Compile)(truffleRunOptionsSettings),
      inConfig(Benchmark)(Defaults.testSettings),
      commands += WithDebugCommand.withDebug,
      Benchmark / javacOptions --= Seq(
        "-source",
        frgaalSourceLevel,
        "--enable-preview"
      ),
      Test / javaOptions ++= testLogProviderOptions ++ Seq(
        "-Dgraalvm.locatorDisabled=true",
        s"--upgrade-module-path=${file("engine/runtime/build-cache/truffle-api.jar").absolutePath}"
      ),
      Test / fork := true,
      Test / envVars ++= distributionEnvironmentOverrides ++ Map(
        "ENSO_TEST_DISABLE_IR_CACHE" -> "false"
      ),
      libraryDependencies ++= Seq(
        "org.scalatest"      %% "scalatest"             % scalatestVersion          % Test,
        "org.graalvm.truffle" % "truffle-api"           % graalMavenPackagesVersion % Test,
        "org.graalvm.truffle" % "truffle-dsl-processor" % graalMavenPackagesVersion % Test
      ),
      // Note [Unmanaged Classpath]
      Test / unmanagedClasspath += (baseDirectory.value / ".." / ".." / "app" / "gui" / "view" / "graph-editor" / "src" / "builtin" / "visualization" / "native" / "inc"),
      // We need to package runtime into Jar, as it should behave as an explicit JPMS
      // module.
      moduleInfos := Seq(
        JpmsModule(
          "org.enso.runtime"
        )
      ),
      // Filter module-info.java from the compilation
      excludeFilter := excludeFilter.value || "module-info.java",
    )
    /** Assembling Uber Jar */
    .settings(
      assembly := assembly
        .dependsOn(JPMSUtils.compileModuleInfo(
          ScopeFilter(
            inProjects(
              LocalProject("runtime"),
              LocalProject("runtime-language-epb"),
            ),
            inConfigurations(Compile)
          )
        ))
        .value,
      assembly / assemblyJarName := "runtime.jar",
      assembly / test := {},
      assembly / assemblyOutputPath := file("runtime.jar"),
      assembly / assemblyExcludedJars :=
        JPMSUtils.filterTruffleAndGraalArtifacts(
          (Compile / fullClasspath).value
        ),
      assembly / assemblyMergeStrategy := {
        case PathList("META-INF", file, xs @ _*) if file.endsWith(".DSA") =>
          MergeStrategy.discard
        case PathList("META-INF", file, xs @ _*) if file.endsWith(".SF") =>
          MergeStrategy.discard
        case PathList("META-INF", "MANIFEST.MF", xs @ _*) =>
          MergeStrategy.discard
        case PathList("META-INF", "services", xs @ _*) =>
          MergeStrategy.concat
        case PathList(xs @ _*) if xs.last.contains("module-info") =>
          JPMSUtils.removeAllModuleInfoExcept("runtime")
        case _ => MergeStrategy.first
      }
    )
    .dependsOn(runtime % "compile->compile;test->test;runtime->runtime")
    .dependsOn(`runtime-instrument-common`)
    .dependsOn(`runtime-instrument-id-execution`)
    .dependsOn(`runtime-instrument-repl-debugger`)
    .dependsOn(`runtime-instrument-runtime-server`)
    .dependsOn(`runtime-language-epb`)
    .dependsOn(`logging-service-logback` % "test->test")

/* runtime-with-polyglot
 * ~~~~~~~~~~~~~~~~~~~~~
 * A project that allows loading polyglot languages by not disabling
 * the GraalVM locator explicitly with `-Dgraalvm.locatorDisabled=true` like the
 * `runtime-with-instruments` project does. It means that the test classes and
 * runtime classes are loaded using different classloaders, and the test code
 * cannot access the `EnsoContext`.
 */

lazy val `runtime-with-polyglot` =
  (project in file("engine/runtime-with-polyglot"))
    .configs(Benchmark)
    .settings(
      frgaalJavaCompilerSetting,
      inConfig(Compile)(truffleRunOptionsNoAssertSettings),
      inConfig(Benchmark)(Defaults.testSettings),
      commands += WithDebugCommand.withDebug,
      Benchmark / javacOptions --= Seq(
        "-source",
        frgaalSourceLevel,
        "--enable-preview"
      ),
      Test / javaOptions ++= {
        // Note [Classpath Separation]
        val runtimeClasspath =
          (LocalProject("runtime") / Compile / fullClasspath).value
        val runtimeInstrumentsClasspath =
          (LocalProject(
            "runtime-with-instruments"
          ) / Compile / fullClasspath).value
        val appendClasspath =
          (runtimeClasspath ++ runtimeInstrumentsClasspath)
            .map(_.data)
            .mkString(File.pathSeparator)
        Seq(
          s"-Dtruffle.class.path.append=$appendClasspath"
        )
      },
      Test / fork := true,
      Test / envVars ++= distributionEnvironmentOverrides ++ Map(
        "ENSO_TEST_DISABLE_IR_CACHE" -> "false"
      ),
      libraryDependencies ++= Seq(
        "org.graalvm.polyglot" % "polyglot" % graalMavenPackagesVersion % "provided",
        "org.scalatest"  %% "scalatest" % scalatestVersion          % Test
      )
    )
    .dependsOn(runtime % "compile->compile;test->test;runtime->runtime")
    .dependsOn(`runtime-with-instruments`)

/* Note [Unmanaged Classpath]
 * ~~~~~~~~~~~~~~~~~~~~~~~~~~
 * As the definition of the core primitives in `core_definition` is achieved
 * entirely using the graph macros, this means that the IDE experience for those
 * using these primitives is very poor.
 *
 * To get around this, we want to treat the core definition as a .jar dependency
 * to force the IDE to depend on bytecode for its diagnostics, rather than the
 * source code (as this means it sees the macros expanded). A standard workflow
 * with local publishing would not recompile the definition automatically on
 * changes, so the `unmanagedClasspath` route allows us to get automatic
 * recompilation but still convince the IDE that it is a .jar dependency.
 */

lazy val `engine-runner` = project
  .in(file("engine/runner"))
  .settings(
    frgaalJavaCompilerSetting,
<<<<<<< HEAD
    truffleDslSuppressWarnsSetting,
    // Needed for the JPMS to work
    compileOrder := CompileOrder.JavaThenScala,
    moduleInfos := Seq(
      JpmsModule(
        "org.enso.runner"
      )
    ),
    (Compile / javacOptions) ++= {
      val truffleStuff =
        JPMSUtils.filterTruffleAndGraalArtifacts((Compile / managedClasspath).value)
          .map(_.data)
      val runtimeWithInstrClasses =
        (LocalProject("runtime-with-instruments") / Compile / classDirectory).value
      val mp = (truffleStuff.map(_.getAbsolutePath) :+ runtimeWithInstrClasses.getAbsolutePath)
        .mkString(File.pathSeparator)
      Seq(
        "--module-path",
        mp
      )
    },
=======
>>>>>>> 1114a9bc
    javaOptions ++= {
      // Note [Classpath Separation]
      val runtimeClasspath =
        (runtime / Compile / fullClasspath).value
          .map(_.data)
          .mkString(File.pathSeparator)
      Seq(s"-Dtruffle.class.path.append=$runtimeClasspath")
    },
    packageOptions := Seq(
      // The `Multi-Release: true` comes from the `org.xerial/sqlite-jdbc` dependency.
      // But the current version of sbt-assembly does not allow to merge MANIFEST.MF
      // files this way.
      Package.ManifestAttributes(("Multi-Release", "true"))
    ),
    Compile / run / mainClass := Some("org.enso.runner.Main"),
    assembly / mainClass := (Compile / run / mainClass).value,
    assembly / assemblyJarName := "runner.jar",
    assembly / test := {},
    assembly / assemblyOutputPath := file("runner.jar"),
    assembly / assemblyExcludedJars :=
      JPMSUtils.filterTruffleAndGraalArtifacts(
        (Compile / fullClasspath).value
      ),
    assembly / assemblyMergeStrategy := {
      case PathList("META-INF", file, xs @ _*) if file.endsWith(".DSA") =>
        MergeStrategy.discard
      case PathList("META-INF", file, xs @ _*) if file.endsWith(".SF") =>
        MergeStrategy.discard
      case PathList("META-INF", "MANIFEST.MF", xs @ _*) =>
        MergeStrategy.discard
      case "application.conf" =>
        MergeStrategy.concat
      case "reference.conf" =>
        MergeStrategy.concat
      case PathList(xs @ _*) if xs.last.contains("module-info") =>
        JPMSUtils.removeAllModuleInfoExcept("runner")
      case x =>
        MergeStrategy.first
    },
    commands += WithDebugCommand.withDebug,
    inConfig(Compile)(truffleRunOptionsSettings),
    libraryDependencies ++= Seq(
      "org.graalvm.sdk"     % "polyglot-tck" % graalMavenPackagesVersion % Provided,
      "org.graalvm.truffle" % "truffle-api"  % graalMavenPackagesVersion % Provided,
      "commons-cli"         % "commons-cli"  % commonsCliVersion,
      "com.monovore"       %% "decline"      % declineVersion,
      "org.jline"           % "jline"        % jlineVersion,
      "org.typelevel"      %% "cats-core"    % catsVersion
    ),
    run / connectInput := true
  )
  .settings(
    assembly := assembly
      .dependsOn(`runtime-with-instruments` / assembly)
      .value,
    rebuildNativeImage := NativeImage
      .buildNativeImage(
        "runner",
        staticOnLinux = false,
        additionalOptions = Seq(
          "-Dorg.apache.commons.logging.Log=org.apache.commons.logging.impl.NoOpLog",
          "-H:IncludeResources=.*Main.enso$",
          "--macro:truffle",
          "--language:js",
          // "-g",
          //          "-H:+DashboardAll",
          //          "-H:DashboardDump=runner.bgv"
          "-Dnic=nic"
        ),
        mainClass = Option("org.enso.runner.Main"),
        cp        = Option("runtime.jar"),
        initializeAtRuntime = Seq(
          "org.jline.nativ.JLineLibrary",
          "io.methvin.watchservice.jna.CarbonAPI",
          "org.enso.syntax2.Parser",
          "zio.internal.ZScheduler$$anon$4",
          "org.enso.runner.Main$",
          "sun.awt",
          "sun.java2d",
          "sun.font",
          "java.awt",
          "com.sun.imageio",
          "akka.http"
        )
      )
      .dependsOn(assembly)
      .value,
    buildNativeImage := NativeImage
      .incrementalNativeImageBuild(
        rebuildNativeImage,
        "runner"
      )
      .value
  )
  .dependsOn(`version-output`)
  .dependsOn(pkg)
  .dependsOn(cli)
  .dependsOn(`library-manager`)
  .dependsOn(`language-server`)
  .dependsOn(`edition-updater`)
  .dependsOn(`logging-service`)
  .dependsOn(`logging-service-logback` % Runtime)
  .dependsOn(`polyglot-api`)

lazy val launcher = project
  .in(file("engine/launcher"))
  .configs(Test)
  .settings(
    resolvers += Resolver.bintrayRepo("gn0s1s", "releases"),
    libraryDependencies ++= Seq(
      "com.typesafe.scala-logging" %% "scala-logging"    % scalaLoggingVersion,
      "org.typelevel"              %% "cats-core"        % catsVersion,
      "nl.gn0s1s"                  %% "bump"             % bumpVersion,
      "org.apache.commons"          % "commons-compress" % commonsCompressVersion,
      "org.scalatest"              %% "scalatest"        % scalatestVersion % Test,
      akkaSLF4J
    )
  )
  .settings(
    rebuildNativeImage := NativeImage
      .buildNativeImage(
        "enso",
        staticOnLinux = true,
        additionalOptions = Seq(
          "-Dorg.apache.commons.logging.Log=org.apache.commons.logging.impl.NoOpLog",
          "-H:IncludeResources=.*Main.enso$"
        )
      )
      .dependsOn(assembly)
      .dependsOn(VerifyReflectionSetup.run)
      .value,
    buildNativeImage := NativeImage
      .incrementalNativeImageBuild(
        rebuildNativeImage,
        "enso"
      )
      .value,
    assembly / test := {},
    assembly / assemblyOutputPath := file("launcher.jar"),
    assembly / assemblyMergeStrategy := {
      case PathList("META-INF", file, xs @ _*) if file.endsWith(".DSA") =>
        MergeStrategy.discard
      case PathList("META-INF", file, xs @ _*) if file.endsWith(".SF") =>
        MergeStrategy.discard
      case PathList("META-INF", "MANIFEST.MF", xs @ _*) =>
        MergeStrategy.discard
      case "application.conf" => MergeStrategy.concat
      case "reference.conf"   => MergeStrategy.concat
      case x =>
        MergeStrategy.first
    }
  )
  .settings(
    Test / fork := true,
    Test / javaOptions ++= testLogProviderOptions,
    (Test / test) := (Test / test)
      .dependsOn(buildNativeImage)
      .dependsOn(LauncherShimsForTest.prepare())
      .value,
    (Test / testOnly) := (Test / testOnly)
      .dependsOn(buildNativeImage)
      .dependsOn(LauncherShimsForTest.prepare())
      .evaluated,
    Test / fork := true,
    Test / javaOptions += s"-Dconfig.file=${sourceDirectory.value}/test/resources/application.conf"
  )
  .dependsOn(cli)
  .dependsOn(`runtime-version-manager`)
  .dependsOn(`version-output`)
  .dependsOn(pkg)
  .dependsOn(`logging-utils` % "test->test")
  .dependsOn(`logging-service`)
  .dependsOn(`logging-service-logback` % "test->test;runtime->runtime")
  .dependsOn(`distribution-manager` % Test)
  .dependsOn(`runtime-version-manager-test` % Test)

lazy val `distribution-manager` = project
  .in(file("lib/scala/distribution-manager"))
  .configs(Test)
  .settings(
    frgaalJavaCompilerSetting,
    resolvers += Resolver.bintrayRepo("gn0s1s", "releases"),
    libraryDependencies ++= Seq(
      "com.typesafe.scala-logging" %% "scala-logging" % scalaLoggingVersion,
      "io.circe"                   %% "circe-yaml"    % circeYamlVersion,
      "commons-io"                  % "commons-io"    % commonsIoVersion,
      "org.scalatest"              %% "scalatest"     % scalatestVersion % Test
    )
  )
  .dependsOn(editions)
  .dependsOn(cli)
  .dependsOn(pkg)
  .dependsOn(`logging-utils`)

lazy val `bench-processor` = (project in file("lib/scala/bench-processor"))
  .settings(
    frgaalJavaCompilerSetting,
    libraryDependencies ++= Seq(
      "jakarta.xml.bind"    % "jakarta.xml.bind-api"     % jaxbVersion,
      "com.sun.xml.bind"    % "jaxb-impl"                % jaxbVersion,
      "org.openjdk.jmh"     % "jmh-core"                 % jmhVersion                % "provided",
      "org.openjdk.jmh"     % "jmh-generator-annprocess" % jmhVersion                % "provided",
      "org.netbeans.api"    % "org-openide-util-lookup"  % netbeansApiVersion        % "provided",
      "org.graalvm.polyglot"     % "polyglot"                % graalMavenPackagesVersion % "provided",
      "junit"               % "junit"                    % junitVersion              % Test,
      "com.github.sbt"      % "junit-interface"          % junitIfVersion            % Test,
      "org.graalvm.truffle" % "truffle-api"              % graalMavenPackagesVersion % Test
    ),
    Compile / javacOptions := ((Compile / javacOptions).value ++
    // Only run ServiceProvider processor and ignore those defined in META-INF, thus
    // fixing incremental compilation setup
    Seq(
      "-processor",
      "org.netbeans.modules.openide.util.ServiceProviderProcessor"
    )),
    commands += WithDebugCommand.withDebug,
    (Test / fork) := true,
    (Test / parallelExecution) := false,
    (Test / javaOptions) ++= {
      val runtimeJars =
        (LocalProject("runtime") / Compile / fullClasspath).value
      val jarsStr = runtimeJars.map(_.data).mkString(File.pathSeparator)
      Seq(
        s"-Dtruffle.class.path.append=${jarsStr}"
      )
    }
  )
  .dependsOn(`polyglot-api`)
  .dependsOn(runtime)

lazy val `std-benchmarks` = (project in file("std-bits/benchmarks"))
  .settings(
    frgaalJavaCompilerSetting,
    libraryDependencies ++= jmh ++ Seq(
      "org.openjdk.jmh" % "jmh-core"                 % jmhVersion                % Benchmark,
      "org.openjdk.jmh" % "jmh-generator-annprocess" % jmhVersion                % Benchmark,
      "org.graalvm.polyglot" % "polyglot"                % graalMavenPackagesVersion % Benchmark
    ),
    commands += WithDebugCommand.withDebug,
    (Compile / logManager) :=
      sbt.internal.util.CustomLogManager.excludeMsg(
        "Could not determine source for class ",
        Level.Warn
      )
  )
  .configs(Benchmark)
  .settings(
    inConfig(Benchmark)(Defaults.testSettings)
  )
  .settings(
    (Benchmark / parallelExecution) := false,
    (Benchmark / run / fork) := true,
    (Benchmark / run / connectInput) := true,
    // Pass -Dtruffle.class.path.append to javac
    (Benchmark / compile / javacOptions) ++= {
      val runtimeClasspath =
        (LocalProject("runtime") / Compile / fullClasspath).value
      val runtimeInstrumentsClasspath =
        (LocalProject(
          "runtime-with-instruments"
        ) / Compile / fullClasspath).value
      val appendClasspath =
        (runtimeClasspath ++ runtimeInstrumentsClasspath)
          .map(_.data)
          .mkString(File.pathSeparator)
      Seq(
        s"-J-Dtruffle.class.path.append=$appendClasspath"
      )
    },
    (Benchmark / compile / javacOptions) ++= Seq(
      "-s",
      (Benchmark / sourceManaged).value.getAbsolutePath,
      "-Xlint:unchecked"
    ),
    (Benchmark / run / javaOptions) ++= {
      val runtimeClasspath =
        (LocalProject("runtime") / Compile / fullClasspath).value
      val runtimeInstrumentsClasspath =
        (LocalProject(
          "runtime-with-instruments"
        ) / Compile / fullClasspath).value
      val appendClasspath =
        (runtimeClasspath ++ runtimeInstrumentsClasspath)
          .map(_.data)
          .mkString(File.pathSeparator)
      Seq(
        s"-Dtruffle.class.path.append=$appendClasspath"
      )
    }
  )
  .settings(
    bench := Def
      .task {
        (Benchmark / run).toTask("").tag(Exclusive).value
      }
      .dependsOn(
        buildEngineDistribution
      )
      .value,
    benchOnly := Def.inputTaskDyn {
      import complete.Parsers.spaceDelimited
      val name = spaceDelimited("<name>").parsed match {
        case List(name) => name
        case _          => throw new IllegalArgumentException("Expected one argument.")
      }
      Def.task {
        (Benchmark / run).toTask(" " + name).value
      }
    }.evaluated
  )
  .dependsOn(`bench-processor` % Benchmark)
  .dependsOn(runtime % Benchmark)

lazy val editions = project
  .in(file("lib/scala/editions"))
  .configs(Test)
  .settings(
    frgaalJavaCompilerSetting,
    resolvers += Resolver.bintrayRepo("gn0s1s", "releases"),
    libraryDependencies ++= Seq(
      "com.typesafe.scala-logging" %% "scala-logging" % scalaLoggingVersion,
      "nl.gn0s1s"                  %% "bump"          % bumpVersion,
      "io.circe"                   %% "circe-yaml"    % circeYamlVersion,
      "org.scalatest"              %% "scalatest"     % scalatestVersion % Test
    )
  )
  .settings(
    (Compile / compile) := (Compile / compile)
      .dependsOn(
        Def.task {
          Editions.writeEditionConfig(
            editionsRoot   = file("distribution") / "editions",
            ensoVersion    = ensoVersion,
            editionName    = currentEdition,
            libraryVersion = stdLibVersion,
            log            = streams.value.log
          )
        }
      )
      .value,
    cleanFiles += baseDirectory.value / ".." / ".." / "distribution" / "editions"
  )
  .dependsOn(testkit % Test)

lazy val downloader = (project in file("lib/scala/downloader"))
  .settings(
    frgaalJavaCompilerSetting,
    version := "0.1",
    libraryDependencies ++= circe ++ Seq(
      "com.typesafe.scala-logging" %% "scala-logging"    % scalaLoggingVersion,
      "commons-io"                  % "commons-io"       % commonsIoVersion,
      "org.apache.commons"          % "commons-compress" % commonsCompressVersion,
      "org.scalatest"              %% "scalatest"        % scalatestVersion % Test,
      akkaActor,
      akkaStream,
      akkaHttp,
      akkaSLF4J
    )
  )
  .dependsOn(cli)

lazy val `edition-updater` = project
  .in(file("lib/scala/edition-updater"))
  .configs(Test)
  .settings(
    frgaalJavaCompilerSetting,
    Test / test := (Test / test).tag(simpleLibraryServerTag).value,
    libraryDependencies ++= Seq(
      "com.typesafe.scala-logging" %% "scala-logging" % scalaLoggingVersion,
      "org.scalatest"              %% "scalatest"     % scalatestVersion % Test
    )
  )
  .dependsOn(editions)
  .dependsOn(downloader)
  .dependsOn(`distribution-manager`)
  .dependsOn(`library-manager-test` % Test)

lazy val `edition-uploader` = project
  .in(file("lib/scala/edition-uploader"))
  .settings(
    frgaalJavaCompilerSetting
  )
  .dependsOn(editions)
  .dependsOn(`version-output`)

lazy val `library-manager` = project
  .in(file("lib/scala/library-manager"))
  .configs(Test)
  .settings(
    frgaalJavaCompilerSetting,
    libraryDependencies ++= Seq(
      "com.typesafe.scala-logging" %% "scala-logging" % scalaLoggingVersion,
      "org.scalatest"              %% "scalatest"     % scalatestVersion % Test
    )
  )
  .dependsOn(`version-output`) // Note [Default Editions]
  .dependsOn(editions)
  .dependsOn(cli)
  .dependsOn(`distribution-manager`)
  .dependsOn(downloader)
  .dependsOn(testkit % Test)

lazy val `library-manager-test` = project
  .in(file("lib/scala/library-manager-test"))
  .configs(Test)
  .settings(
    frgaalJavaCompilerSetting,
    Test / fork := true,
    Test / javaOptions ++= testLogProviderOptions,
    Test / test := (Test / test).tag(simpleLibraryServerTag).value,
    libraryDependencies ++= Seq(
      "com.typesafe.scala-logging" %% "scala-logging" % scalaLoggingVersion,
      "org.scalatest"              %% "scalatest"     % scalatestVersion % Test
    )
  )
  .dependsOn(`library-manager`)
  .dependsOn(`logging-utils` % "test->test")
  .dependsOn(testkit)
  .dependsOn(`logging-service-logback` % "test->test")

lazy val `connected-lock-manager` = project
  .in(file("lib/scala/connected-lock-manager"))
  .configs(Test)
  .settings(
    frgaalJavaCompilerSetting,
    libraryDependencies ++= Seq(
      "com.typesafe.scala-logging" %% "scala-logging" % scalaLoggingVersion,
      akkaActor,
      akkaTestkit      % Test,
      "org.scalatest" %% "scalatest" % scalatestVersion % Test
    )
  )
  .dependsOn(`distribution-manager`)
  .dependsOn(`polyglot-api`)
  .dependsOn(testkit % Test)

lazy val `runtime-version-manager` = project
  .in(file("lib/scala/runtime-version-manager"))
  .configs(Test)
  .settings(
    frgaalJavaCompilerSetting,
    resolvers += Resolver.bintrayRepo("gn0s1s", "releases"),
    libraryDependencies ++= Seq(
      "com.typesafe.scala-logging" %% "scala-logging"    % scalaLoggingVersion,
      "org.typelevel"              %% "cats-core"        % catsVersion,
      "nl.gn0s1s"                  %% "bump"             % bumpVersion,
      "org.apache.commons"          % "commons-compress" % commonsCompressVersion,
      "org.scalatest"              %% "scalatest"        % scalatestVersion % Test,
      akkaHttp
    )
  )
  .dependsOn(pkg)
  .dependsOn(downloader)
  .dependsOn(cli)
  .dependsOn(`version-output`)
  .dependsOn(`edition-updater`)
  .dependsOn(`distribution-manager`)

lazy val `runtime-version-manager-test` = project
  .in(file("lib/scala/runtime-version-manager-test"))
  .configs(Test)
  .settings(
    frgaalJavaCompilerSetting,
    libraryDependencies ++= Seq(
      "com.typesafe.scala-logging" %% "scala-logging" % scalaLoggingVersion,
      "org.scalatest"              %% "scalatest"     % scalatestVersion,
      "commons-io"                  % "commons-io"    % commonsIoVersion
    )
  )
  .settings(Test / parallelExecution := false)
  .settings(
    (Test / test) := (Test / test)
      .dependsOn(`locking-test-helper` / assembly)
      .value
  )
  .dependsOn(`runtime-version-manager`)
  .dependsOn(testkit)
  .dependsOn(cli)
  .dependsOn(`distribution-manager`)

lazy val `locking-test-helper` = project
  .in(file("lib/scala/locking-test-helper"))
  .settings(
    frgaalJavaCompilerSetting,
    assembly / test := {},
    assembly / assemblyOutputPath := file("locking-test-helper.jar")
  )

val `std-lib-root` = file("distribution/lib/Standard/")
def stdLibComponentRoot(name: String): File =
  `std-lib-root` / name / stdLibVersion
val `base-polyglot-root`  = stdLibComponentRoot("Base") / "polyglot" / "java"
val `table-polyglot-root` = stdLibComponentRoot("Table") / "polyglot" / "java"
val `image-polyglot-root` = stdLibComponentRoot("Image") / "polyglot" / "java"
val `google-api-polyglot-root` =
  stdLibComponentRoot("Google_Api") / "polyglot" / "java"
val `database-polyglot-root` =
  stdLibComponentRoot("Database") / "polyglot" / "java"
val `std-aws-polyglot-root` =
  stdLibComponentRoot("AWS") / "polyglot" / "java"

lazy val `std-base` = project
  .in(file("std-bits") / "base")
  .settings(
    frgaalJavaCompilerSetting,
    autoScalaLibrary := false,
    Compile / compile / compileInputs := (Compile / compile / compileInputs)
      .dependsOn(SPIHelpers.ensureSPIConsistency)
      .value,
    Compile / packageBin / artifactPath :=
      `base-polyglot-root` / "std-base.jar",
    libraryDependencies ++= Seq(
      "org.graalvm.polyglot"  % "polyglot"               % graalMavenPackagesVersion,
      "org.netbeans.api" % "org-openide-util-lookup" % netbeansApiVersion        % "provided"
    ),
    Compile / packageBin := Def.task {
      val result = (Compile / packageBin).value
      val _ensureCoreIsCompiled =
        (`common-polyglot-core-utils` / Compile / packageBin).value
      val _ = StdBits
        .copyDependencies(
          `base-polyglot-root`,
          Seq("std-base.jar", "common-polyglot-core-utils.jar"),
          ignoreScalaLibrary = true
        )
        .value
      result
    }.value
  )
  .dependsOn(`common-polyglot-core-utils`)

lazy val `common-polyglot-core-utils` = project
  .in(file("lib/scala/common-polyglot-core-utils"))
  .settings(
    frgaalJavaCompilerSetting,
    autoScalaLibrary := false,
    Compile / packageBin / artifactPath :=
      `base-polyglot-root` / "common-polyglot-core-utils.jar",
    libraryDependencies ++= Seq(
      "com.ibm.icu"     % "icu4j"     % icuVersion,
      "org.graalvm.polyglot" % "polyglot" % graalMavenPackagesVersion % "provided"
    )
  )

lazy val `enso-test-java-helpers` = project
  .in(file("test/Tests/polyglot-sources/enso-test-java-helpers"))
  .settings(
    frgaalJavaCompilerSetting,
    autoScalaLibrary := false,
    Compile / packageBin / artifactPath :=
      file("test/Tests/polyglot/java/helpers.jar"),
    libraryDependencies ++= Seq(
      "org.graalvm.polyglot" % "polyglot" % graalMavenPackagesVersion % "provided"
    ),
    Compile / packageBin := Def.task {
      val result          = (Compile / packageBin).value
      val primaryLocation = (Compile / packageBin / artifactPath).value
      val secondaryLocations = Seq(
        file("test/Table_Tests/polyglot/java/helpers.jar")
      )
      secondaryLocations.foreach { target =>
        IO.copyFile(primaryLocation, target)
      }
      result
    }.value
  )
  .dependsOn(`std-base` % "provided")
  .dependsOn(`std-table` % "provided")

lazy val `exploratory-benchmark-java-helpers` = project
  .in(
    file(
      "test/Exploratory_Benchmarks/polyglot-sources/exploratory-benchmark-java-helpers"
    )
  )
  .settings(
    frgaalJavaCompilerSetting,
    autoScalaLibrary := false,
    Compile / packageBin / artifactPath :=
      file(
        "test/Exploratory_Benchmarks/polyglot/java/exploratory-benchmark-java-helpers.jar"
      ),
    libraryDependencies ++= Seq(
      "org.graalvm.polyglot" % "polyglot" % graalMavenPackagesVersion % "provided"
    )
  )
  .dependsOn(`std-base` % "provided")
  .dependsOn(`std-table` % "provided")

lazy val `benchmark-java-helpers` = project
  .in(
    file(
      "test/Benchmarks/polyglot-sources/benchmark-java-helpers"
    )
  )
  .settings(
    frgaalJavaCompilerSetting,
    autoScalaLibrary := false,
    Compile / packageBin / artifactPath :=
      file(
        "test/Benchmarks/polyglot/java/benchmark-java-helpers.jar"
      ),
    libraryDependencies ++= Seq(
      "org.graalvm.sdk" % "graal-sdk" % graalMavenPackagesVersion % "provided"
    )
  )
  .dependsOn(`std-base` % "provided")
  .dependsOn(`std-table` % "provided")

lazy val `std-table` = project
  .in(file("std-bits") / "table")
  .enablePlugins(Antlr4Plugin)
  .settings(
    frgaalJavaCompilerSetting,
    autoScalaLibrary := false,
    Compile / compile / compileInputs := (Compile / compile / compileInputs)
      .dependsOn(SPIHelpers.ensureSPIConsistency)
      .value,
    Compile / packageBin / artifactPath :=
      `table-polyglot-root` / "std-table.jar",
    Antlr4 / antlr4PackageName := Some("org.enso.table.expressions"),
    Antlr4 / antlr4Version := antlrVersion,
    Antlr4 / antlr4GenVisitor := true,
    Antlr4 / antlr4TreatWarningsAsErrors := true,
    Compile / managedSourceDirectories += {
      (Antlr4 / sourceManaged).value / "main" / "antlr4"
    },
    libraryDependencies ++= Seq(
      "org.graalvm.polyglot"          % "polyglot"               % graalMavenPackagesVersion % "provided",
      "org.netbeans.api"         % "org-openide-util-lookup" % netbeansApiVersion        % "provided",
      "com.univocity"            % "univocity-parsers"       % univocityParsersVersion,
      "org.apache.poi"           % "poi-ooxml"               % poiOoxmlVersion,
      "org.apache.xmlbeans"      % "xmlbeans"                % xmlbeansVersion,
      "org.antlr"                % "antlr4-runtime"          % antlrVersion,
      "org.apache.logging.log4j" % "log4j-to-slf4j"          % "2.18.0" // org.apache.poi uses log4j
    ),
    Compile / packageBin := Def.task {
      val result = (Compile / packageBin).value
      val _ = StdBits
        .copyDependencies(
          `table-polyglot-root`,
          Seq("std-table.jar"),
          ignoreScalaLibrary = true
        )
        .value
      result
    }.value
  )
  .dependsOn(`std-base` % "provided")

lazy val `std-image` = project
  .in(file("std-bits") / "image")
  .settings(
    frgaalJavaCompilerSetting,
    autoScalaLibrary := false,
    Compile / compile / compileInputs := (Compile / compile / compileInputs)
      .dependsOn(SPIHelpers.ensureSPIConsistency)
      .value,
    Compile / packageBin / artifactPath :=
      `image-polyglot-root` / "std-image.jar",
    libraryDependencies ++= Seq(
      "org.graalvm.polyglot"  % "polyglot"               % graalMavenPackagesVersion % "provided",
      "org.netbeans.api" % "org-openide-util-lookup" % netbeansApiVersion        % "provided",
      "org.openpnp"      % "opencv"                  % "4.7.0-0"
    ),
    Compile / packageBin := Def.task {
      val result = (Compile / packageBin).value
      val _ = StdBits
        .copyDependencies(
          `image-polyglot-root`,
          Seq("std-image.jar"),
          ignoreScalaLibrary = true
        )
        .value
      result
    }.value
  )
  .dependsOn(`std-base` % "provided")

lazy val `std-google-api` = project
  .in(file("std-bits") / "google-api")
  .settings(
    frgaalJavaCompilerSetting,
    autoScalaLibrary := false,
    Compile / compile / compileInputs := (Compile / compile / compileInputs)
      .dependsOn(SPIHelpers.ensureSPIConsistency)
      .value,
    Compile / packageBin / artifactPath :=
      `google-api-polyglot-root` / "std-google-api.jar",
    libraryDependencies ++= Seq(
      "com.google.api-client" % "google-api-client"          % "1.35.2",
      "com.google.apis"       % "google-api-services-sheets" % "v4-rev612-1.25.0"
    ),
    Compile / packageBin := Def.task {
      val result = (Compile / packageBin).value
      val _ = StdBits
        .copyDependencies(
          `google-api-polyglot-root`,
          Seq("std-google-api.jar"),
          ignoreScalaLibrary = true
        )
        .value
      result
    }.value
  )

lazy val `std-database` = project
  .in(file("std-bits") / "database")
  .settings(
    frgaalJavaCompilerSetting,
    autoScalaLibrary := false,
    Compile / compile / compileInputs := (Compile / compile / compileInputs)
      .dependsOn(SPIHelpers.ensureSPIConsistency)
      .value,
    Compile / packageBin / artifactPath :=
      `database-polyglot-root` / "std-database.jar",
    libraryDependencies ++= Seq(
      "org.graalvm.polyglot"  % "polyglot"               % graalMavenPackagesVersion % "provided",
      "org.netbeans.api" % "org-openide-util-lookup" % netbeansApiVersion        % "provided",
      "org.xerial"       % "sqlite-jdbc"             % sqliteVersion,
      "org.postgresql"   % "postgresql"              % "42.4.0"
    ),
    Compile / packageBin := Def.task {
      val result = (Compile / packageBin).value
      val _ = StdBits
        .copyDependencies(
          `database-polyglot-root`,
          Seq("std-database.jar"),
          ignoreScalaLibrary = true
        )
        .value
      result
    }.value
  )
  .dependsOn(`std-base` % "provided")
  .dependsOn(`std-table` % "provided")

lazy val `std-aws` = project
  .in(file("std-bits") / "aws")
  .settings(
    frgaalJavaCompilerSetting,
    autoScalaLibrary := false,
    Compile / compile / compileInputs := (Compile / compile / compileInputs)
      .dependsOn(SPIHelpers.ensureSPIConsistency)
      .value,
    Compile / packageBin / artifactPath :=
      `std-aws-polyglot-root` / "std-aws.jar",
    libraryDependencies ++= Seq(
      "org.netbeans.api"       % "org-openide-util-lookup" % netbeansApiVersion % "provided",
      "com.amazon.redshift"    % "redshift-jdbc42"         % redshiftVersion,
      "com.amazonaws"          % "aws-java-sdk-core"       % awsJavaSdkV1Version,
      "com.amazonaws"          % "aws-java-sdk-redshift"   % awsJavaSdkV1Version,
      "com.amazonaws"          % "aws-java-sdk-sts"        % awsJavaSdkV1Version,
      "software.amazon.awssdk" % "auth"                    % awsJavaSdkV2Version,
      "software.amazon.awssdk" % "s3"                      % awsJavaSdkV2Version
    ),
    Compile / packageBin := Def.task {
      val result = (Compile / packageBin).value
      val _ = StdBits
        .copyDependencies(
          `std-aws-polyglot-root`,
          Seq("std-aws.jar"),
          ignoreScalaLibrary = true
        )
        .value
      result
    }.value
  )
  .dependsOn(`std-base` % "provided")
  .dependsOn(`std-table` % "provided")
  .dependsOn(`std-database` % "provided")

/* Note [Native Image Workaround for GraalVM 20.2]
 * ~~~~~~~~~~~~~~~~~~~~~~~~~~~~~~~~~~~~~~~~~~~~~~~
 * In GraalVM 20.2 the Native Image build of even simple Scala programs has
 * started to fail on a call to `Statics.releaseFence`. It has been reported as
 * a bug in the GraalVM repository: https://github.com/oracle/graal/issues/2770
 *
 * A proposed workaround for this bug is to substitute the original function
 * with a different implementation that does not use the problematic
 * MethodHandle. This is implemented in class
 * `org.enso.launcher.workarounds.ReplacementStatics` using
 * `org.enso.launcher.workarounds.Unsafe` which gives access to
 * `sun.misc.Unsafe` which contains a low-level function corresponding to the
 * required "release fence".
 *
 * To allow for that substitution, the launcher code requires annotations from
 * the `svm` module and that is why this additional dependency is needed as long
 * as that workaround is in-place. The dependency is marked as "provided"
 * because it is included within the native-image build.
 */

/* Note [WSLoggerManager Shutdown Hook]
 * ~~~~~~~~~~~~~~~~~~~~~~~~~~~~~~~~~~~~
 * As the WSLoggerManager registers a shutdown hook when its initialized to
 * ensure that logs are not lost in case of logging service initialization
 * failure, it has to be initialized at runtime, as otherwise if the
 * initialization was done at build time, the shutdown hook would actually also
 * run at build time and have no effect at runtime.
 */

lazy val engineDistributionRoot =
  settingKey[File]("Root of built engine distribution")
lazy val launcherDistributionRoot =
  settingKey[File]("Root of built launcher distribution")
lazy val projectManagerDistributionRoot =
  settingKey[File]("Root of built project manager distribution")

engineDistributionRoot :=
  packageBuilder.localArtifact("engine") / s"enso-$ensoVersion"
launcherDistributionRoot := packageBuilder.localArtifact("launcher") / "enso"
projectManagerDistributionRoot :=
  packageBuilder.localArtifact("project-manager") / "enso"

lazy val buildEngineDistribution =
  taskKey[Unit]("Builds the engine distribution")
buildEngineDistribution := {
  val _ = (`engine-runner` / assembly).value
  updateLibraryManifests.value
  val root         = engineDistributionRoot.value
  val log          = streams.value.log
  val cacheFactory = streams.value.cacheStoreFactory
  DistributionPackage.createEnginePackage(
    distributionRoot    = root,
    cacheFactory        = cacheFactory,
    log                 = log,
    graalVersion        = graalMavenPackagesVersion,
    javaVersion         = graalVersion,
    ensoVersion         = ensoVersion,
    editionName         = currentEdition,
    sourceStdlibVersion = stdLibVersion,
    targetStdlibVersion = targetStdlibVersion,
    targetDir           = (`syntax-rust-definition` / rustParserTargetDirectory).value,
    generateIndex       = true
  )
  log.info(s"Engine package created at $root")
}

// This makes the buildEngineDistribution task usable as a dependency
// of other tasks.
ThisBuild / buildEngineDistribution := {
  buildEngineDistribution.result.value
}

lazy val buildEngineDistributionNoIndex =
  taskKey[Unit]("Builds the engine distribution without generating indexes")
buildEngineDistributionNoIndex := {
  val _ = (`engine-runner` / assembly).value
  updateLibraryManifests.value
  val root         = engineDistributionRoot.value
  val log          = streams.value.log
  val cacheFactory = streams.value.cacheStoreFactory
  DistributionPackage.createEnginePackage(
    distributionRoot    = root,
    cacheFactory        = cacheFactory,
    log                 = log,
    graalVersion        = graalMavenPackagesVersion,
    javaVersion         = graalVersion,
    ensoVersion         = ensoVersion,
    editionName         = currentEdition,
    sourceStdlibVersion = stdLibVersion,
    targetStdlibVersion = targetStdlibVersion,
    targetDir           = (`syntax-rust-definition` / rustParserTargetDirectory).value,
    generateIndex       = false
  )
  log.info(s"Engine package created at $root")
}

lazy val runEngineDistribution =
  inputKey[Unit]("Run or --debug the engine distribution with arguments")
runEngineDistribution := {
  buildEngineDistribution.value
  val args: Seq[String] = spaceDelimited("<arg>").parsed
  DistributionPackage.runEnginePackage(
    engineDistributionRoot.value,
    args,
    streams.value.log
  )
}

lazy val runProjectManagerDistribution =
  inputKey[Unit](
    "Run or --debug the project manager distribution with arguments"
  )
runProjectManagerDistribution := {
  buildEngineDistribution.value
  buildProjectManagerDistribution.value
  val args: Seq[String] = spaceDelimited("<arg>").parsed
  DistributionPackage.runProjectManagerPackage(
    engineDistributionRoot.value,
    projectManagerDistributionRoot.value,
    args,
    streams.value.log
  )
}

val allStdBitsSuffix = List("All", "AllWithIndex")
val stdBitsProjects =
  List(
    "AWS",
    "Base",
    "Database",
    "Google_Api",
    "Image",
    "Table"
  ) ++ allStdBitsSuffix
val allStdBits: Parser[String] =
  stdBitsProjects.map(v => v: Parser[String]).reduce(_ | _)

lazy val `simple-httpbin` = project
  .in(file("tools") / "simple-httpbin")
  .settings(
    frgaalJavaCompilerSetting,
    Compile / javacOptions ++= Seq("-XDignore.symbol.file", "-Xlint:all"),
    libraryDependencies ++= Seq(
      "org.apache.commons" % "commons-text" % commonsTextVersion
    )
  )
  .configs(Test)

lazy val buildStdLib =
  inputKey[Unit]("Build an individual standard library package")
buildStdLib := Def.inputTaskDyn {
  val cmd: String = allStdBits.parsed
  val root: File  = engineDistributionRoot.value
  // Ensure that a complete distribution was built at least once.
  // Because of `if` in the sbt task definition and usage of `streams.value` one has to
  // delegate to another task definition (sbt restriction).
  if ((root / "manifest.yaml").exists) {
    pkgStdLibInternal.toTask(cmd)
  } else buildEngineDistribution
}.evaluated

lazy val pkgStdLibInternal = inputKey[Unit]("Use `buildStdLib`")
pkgStdLibInternal := Def.inputTask {
  val cmd               = allStdBits.parsed
  val root              = engineDistributionRoot.value
  val log: sbt.Logger   = streams.value.log
  val cacheFactory      = streams.value.cacheStoreFactory
  val standardNamespace = "Standard"
  val buildAllCmd       = allStdBitsSuffix.contains(cmd)
  cmd match {
    case "Base" =>
      (`std-base` / Compile / packageBin).value
    case "Database" =>
      (`std-database` / Compile / packageBin).value
    case "Google_Api" =>
      (`std-google-api` / Compile / packageBin).value
    case "Image" =>
      (`std-image` / Compile / packageBin).value
    case "Table" =>
      (`std-table` / Compile / packageBin).value
    case "TestHelpers" =>
      (`enso-test-java-helpers` / Compile / packageBin).value
      (`exploratory-benchmark-java-helpers` / Compile / packageBin).value
      (`benchmark-java-helpers` / Compile / packageBin).value
    case "AWS" =>
      (`std-aws` / Compile / packageBin).value
    case _ if buildAllCmd =>
      (`std-base` / Compile / packageBin).value
      (`enso-test-java-helpers` / Compile / packageBin).value
      (`exploratory-benchmark-java-helpers` / Compile / packageBin).value
      (`benchmark-java-helpers` / Compile / packageBin).value
      (`std-table` / Compile / packageBin).value
      (`std-database` / Compile / packageBin).value
      (`std-image` / Compile / packageBin).value
      (`std-google-api` / Compile / packageBin).value
      (`std-aws` / Compile / packageBin).value
    case _ =>
  }
  val libs =
    if (!buildAllCmd) Seq(cmd)
    else {
      val prefix = s"$standardNamespace."
      Editions.standardLibraries
        .filter(_.startsWith(prefix))
        .map(_.stripPrefix(prefix))
    }
  val generateIndex = cmd.endsWith("WithIndex")
  libs.foreach { lib =>
    StdBits.buildStdLibPackage(
      lib,
      root,
      cacheFactory,
      log,
      defaultDevEnsoVersion
    )
    if (generateIndex) {
      val stdlibStandardRoot = root / "lib" / standardNamespace
      DistributionPackage.indexStdLib(
        libMajor       = stdlibStandardRoot,
        libName        = stdlibStandardRoot / lib,
        stdLibVersion  = defaultDevEnsoVersion,
        ensoVersion    = defaultDevEnsoVersion,
        ensoExecutable = root / "bin" / "enso",
        cacheFactory   = cacheFactory.sub("stdlib"),
        log            = log
      )
    }
  }
}.evaluated

lazy val buildLauncherDistribution =
  taskKey[Unit]("Builds the launcher distribution")
buildLauncherDistribution := {
  val _            = (launcher / buildNativeImage).value
  val root         = launcherDistributionRoot.value
  val log          = streams.value.log
  val cacheFactory = streams.value.cacheStoreFactory
  DistributionPackage.createLauncherPackage(root, cacheFactory)
  log.info(s"Launcher package created at $root")
}

lazy val buildProjectManagerDistribution =
  taskKey[Unit]("Builds the project manager distribution")
buildProjectManagerDistribution := {
  val _            = (`project-manager` / buildNativeImage).value
  val root         = projectManagerDistributionRoot.value
  val log          = streams.value.log
  val cacheFactory = streams.value.cacheStoreFactory
  DistributionPackage.createProjectManagerPackage(root, cacheFactory)
  log.info(s"Project Manager package created at $root")
}

lazy val buildGraalDistribution =
  taskKey[Unit]("Builds the GraalVM distribution")
buildGraalDistribution := {
  val log    = streams.value.log
  val distOs = "DIST_OS"
  val osName = "os.name"
  val distName = sys.env.get(distOs).getOrElse {
    val name = sys.props(osName).takeWhile(!_.isWhitespace)
    if (sys.env.contains("CI")) {
      log.warn(
        s"$distOs env var is empty. Fallback to system property $osName=$name."
      )
    }
    name
  }
  val os = DistributionPackage.OS(distName).getOrElse {
    throw new RuntimeException(s"Failed to determine OS: $distName.")
  }
  packageBuilder.createGraalPackage(
    log,
    os,
    DistributionPackage.Architecture.X64
  )
}

lazy val updateLibraryManifests =
  taskKey[Unit](
    "Recomputes dependencies to update manifests bundled with libraries."
  )
updateLibraryManifests := {
  val _            = (`engine-runner` / assembly).value
  val log          = streams.value.log
  val cacheFactory = streams.value.cacheStoreFactory
  val libraries = Editions.standardLibraries.map(libName =>
    BundledLibrary(libName, stdLibVersion)
  )

  LibraryManifestGenerator.generateManifests(
    libraries,
    file("distribution"),
    log,
    cacheFactory
  )
}<|MERGE_RESOLUTION|>--- conflicted
+++ resolved
@@ -18,12 +18,7 @@
 // ============================================================================
 
 val scalacVersion = "2.13.11"
-<<<<<<< HEAD
-// Since the release of GraalVM 23.0.0, the versioning is the same for Graal and OpenJDK.
-val graalVersion = "21"
-=======
-val graalVersion  = "17.0.7"
->>>>>>> 1114a9bc
+val graalVersion  = "21"
 // Version used for the Graal/Truffle related Maven packages
 val graalMavenPackagesVersion = "23.1.0"
 val targetJavaVersion         = "17"
@@ -1607,7 +1602,6 @@
   .in(file("engine/runner"))
   .settings(
     frgaalJavaCompilerSetting,
-<<<<<<< HEAD
     truffleDslSuppressWarnsSetting,
     // Needed for the JPMS to work
     compileOrder := CompileOrder.JavaThenScala,
@@ -1629,8 +1623,6 @@
         mp
       )
     },
-=======
->>>>>>> 1114a9bc
     javaOptions ++= {
       // Note [Classpath Separation]
       val runtimeClasspath =
