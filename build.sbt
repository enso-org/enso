--- conflicted
+++ resolved
@@ -1862,77 +1862,6 @@
   .dependsOn(testkit % Test)
   .dependsOn(`polyglot-api`)
 
-lazy val `helidon-test` = project
-  .in(file("lib/java/helidon-test"))
-  .enablePlugins(JPMSPlugin)
-  .settings(
-    javaModuleName := "org.enso.ht",
-    Compile / exportJars := true,
-    crossPaths := false,
-    autoScalaLibrary := false,
-    // GraalVM and helidon modules (3rd party modules)
-    modulePath := {
-      JPMSUtils.filterModulesFromUpdate(
-        update.value,
-        GraalVM.modules ++ GraalVM.jsPkgs ++ helidon,
-        streams.value.log,
-        shouldContainAll = true
-      )
-    },
-    libraryDependencies ++= Seq(
-      "org.graalvm.truffle"  % "truffle-api"                 % graalMavenPackagesVersion % "provided",
-      "org.graalvm.polyglot" % "js-community"                % graalMavenPackagesVersion % "runtime",
-      "io.helidon.webclient" % "helidon-webclient-websocket" % helidonVersion,
-      "io.helidon.webserver" % "helidon-webserver-websocket" % helidonVersion
-    )
-  )
-  // `Compile/run` settings are necessary for the `run` task to work.
-  .settings(
-    Compile / run / fork := true,
-    Compile / run / connectInput := true,
-    Compile / run / javaOptions := Seq(
-      "-ea"
-      //"-agentlib:native-image-agent=config-merge-dir=/home/dbushev/projects/luna/enso/lib/java/ydoc-server/src/main/resources/META-INF/native-image/org/enso/ydoc"
-    ),
-    // We need to assembly the cmd line options here manually, because we need
-    // to add path to this module, and adding that directly to the `modulePath` setting
-    // would result in an sbt caught in an infinite recursion.
-    //
-    Compile / run / javaOptions ++= {
-      val mp        = modulePath.value
-      val jar       = (Compile / exportedProductJars).value.head
-      val modName   = javaModuleName.value
-      val allMp     = mp ++ Seq(jar.data.absolutePath)
-      val mainKlazz = (Compile / mainClass).value.get
-      val args = Seq(
-        "--module-path",
-        allMp.mkString(File.pathSeparator),
-        "--module",
-        modName + "/" + mainKlazz
-      )
-      args
-    }
-  )
-  .settings(
-    NativeImage.smallJdk := None,
-    NativeImage.additionalCp := Seq.empty,
-    rebuildNativeImage := NativeImage
-      .buildNativeImage(
-        "ht",
-        staticOnLinux     = false,
-        includeRuntime    = false,
-        mainClass         = Some("org.enso.ht.Main"),
-        additionalOptions = Seq("--enable-preview")
-      )
-      .value,
-    buildNativeImage := NativeImage
-      .incrementalNativeImageBuild(
-        rebuildNativeImage,
-        "ht"
-      )
-      .value
-  )
-
 lazy val `ydoc-server` = project
   .in(file("lib/java/ydoc-server"))
   .enablePlugins(JPMSPlugin)
@@ -1963,17 +1892,12 @@
       "io.helidon.webserver"       % "helidon-webserver-websocket" % helidonVersion,
       "junit"                      % "junit"                       % junitVersion              % Test,
       "com.github.sbt"             % "junit-interface"             % junitIfVersion            % Test,
-<<<<<<< HEAD
       "com.fasterxml.jackson.core" % "jackson-databind"            % jacksonVersion            % Test,
       "org.graalvm.sdk"            % "nativeimage"                 % graalMavenPackagesVersion % "provided"
-    )
-=======
-      "com.fasterxml.jackson.core" % "jackson-databind"            % jacksonVersion            % Test
     ),
     libraryDependencies ++= {
       GraalVM.modules ++ GraalVM.jsPkgs ++ GraalVM.chromeInspectorPkgs ++ helidon
     }
->>>>>>> fd72ab70
   )
   // `Compile/run` settings are necessary for the `run` task to work.
   // We add it here for convenience so that one can start ydoc-server directly
