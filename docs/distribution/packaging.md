--- conflicted
+++ resolved
@@ -19,6 +19,7 @@
   - [The `src` Directory](#the-src-directory)
   - [The `polyglot` Directory](#the-polyglot-directory)
   - [The `package.yaml` File](#the-packageyaml-file)
+  - [The `visualization` Directory](#the-visualization-directory)
 - [Build Reproducibility](#build-reproducibility)
 
 <!-- /MarkdownTOC -->
@@ -35,11 +36,14 @@
 │   │   └── jar.jar
 │   └── js
 │       └── library.js
-└── src
-    ├── Main.enso
-    └── Sub_Module
-        ├── Helper.enso
-        └── Util.enso
+├── src
+│   ├── Main.enso
+│   └── Sub_Module
+│       ├── Helper.enso
+│       └── Util.enso
+├── visualization (optional)
+│   └── ...
+└── data (optional)
 ```
 
 ### The `src` Directory
@@ -81,6 +85,12 @@
 specified on a per-language basis, in the
 [polyglot documentation](../polyglot/README.md).
 
+### The `data` Directory
+
+The `data` directory contains any data files and resources that the user needs
+quick access to. Allows referring to resource files in a location-independent
+way, by using the `Enso_Project.data` method.
+
 ### The `package.yaml` File
 
 `package.yaml` describes certain package metadata, such as its name, authors and
@@ -92,10 +102,6 @@
 license: MIT
 name: My_Package
 version: 1.0.1
-<<<<<<< HEAD
-author: "John Doe <john.doe@example.com>"
-maintainer: "Jane Doe <jane.doe@example.com>"
-=======
 enso-version: 0.2.0
 authors:
   - name: John Doe
@@ -103,7 +109,6 @@
 maintainers:
   - name: Jane Doe
     email: jane.doe@example.com
->>>>>>> cc24b6f3
 resolver: lts-1.2.0
 extra-dependencies:
   - name: Base
@@ -124,6 +129,13 @@
 package. Defaults to `None`, meaning the package is not safe for use by third
 parties.
 
+#### enso-version
+
+**Optional (required for publishing)** _String_: Specifies the Enso version that
+should be used for this project. If not set or set to `default`, the default
+locally installed Enso version will be used. The version should not be `default`
+if the package is to be published.
+
 #### version
 
 **Optional (required for publishing)** _String_: The
@@ -131,16 +143,25 @@
 format. If not set, it defaults to `dev` (which can be used for development, but
 is not a valid version for publishing).
 
-#### author
-
-**Optional** _String_ or _List of Strings_: The name(s) and contact info(s) of
-the author(s) of this library, in the `Name <contact>` or `Name` format.
-
-#### maintainer
-
-**Optional** _String_ or _List of Strings_: The name(s) and contact info(s) of
-the current maintainer(s) of this library, in the `Name <contact>` or `Name`
-format.
+#### authors
+
+**Optional** _List of contacts_: The name(s) and contact info(s) of the
+author(s) of this library.
+
+A contact is of the form:
+
+```yaml
+name: Contact Name
+email: email@example.com
+```
+
+Both `name` and `email` fields are optional, but at least one of them has to be
+present.
+
+#### maintainers
+
+**Optional** _List of contacts_: The name(s) and contact info(s) of the current
+maintainer(s) of this library, in the same format as `authors` above.
 
 #### resolver
 
@@ -168,6 +189,18 @@
 > The actionables for this section are:
 >
 > - Extend the library version field to handle version bounds.
+
+### The `visualization` Directory
+
+As Enso is a visual language, a package may contain a specification of how data
+can be displayed in various tools, for example
+[Enso IDE](https://github.com/enso-org/ide). The Enso package structure may
+optionally contain a `visualization` directory which may contain visualization
+definitions.
+
+For more information on how visualization definitions should work with the Enso
+IDE, see
+[this example](https://dev.enso.org/docs/ide/product/visualizations.html#custom-visualization-example).
 
 ## Build Reproducibility
 
