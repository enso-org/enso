--- conflicted
+++ resolved
@@ -57,14 +57,9 @@
     # creates the project in the current directory, using the 2.0.1 version
 ```
 
-<<<<<<< HEAD
-### `install`
-
-Installs a specific version of Enso.
-=======
 ### `install engine`
+
 Installs a specific version of the Enso engine.
->>>>>>> 1a38f7c3
 
 Examples:
 
@@ -72,14 +67,9 @@
 > enso install engine 2.0.1
 ```
 
-<<<<<<< HEAD
-### `uninstall`
-
-Uninstalls a specific version of Enso.
-=======
 ### `uninstall engine`
+
 Uninstalls a specific version of the Enso engine.
->>>>>>> 1a38f7c3
 
 Examples:
 
@@ -88,13 +78,15 @@
 ```
 
 ### `install distribution`
+
 Installs a portable Enso distribution into system-defined directories, as
 explained in
 [Installed Enso Distribution Layout](./distribution.md#installed-enso-distribution-layout).
-By default, it asks the user for confirmation, but this can be skipped by
-adding a `--yes` flag.
-
-Examples:
+By default, it asks the user for confirmation, but this can be skipped by adding
+a `--yes` flag.
+
+Examples:
+
 ```
 > extraction-location/bin/enso install distribution
 This will install Enso to ~/.local/share/enso/.
@@ -104,6 +96,7 @@
 ```
 
 ### `uninstall distribution`
+
 Uninstalls an installed Enso distribution from the installation location
 described in
 [Installed Enso Distribution Layout](./distribution.md#installed-enso-distribution-layout).
@@ -111,6 +104,7 @@
 user for confirmation, but this can be skipped by adding a `--yes` flag.
 
 Examples:
+
 ```
 > enso uninstall distribution
 This will completely uninstall Enso from ~/.local/share/enso/,
@@ -267,6 +261,7 @@
 managed one. Will not work if the set-up JVM version is not GraalVM.
 
 ## JVM Options
+
 For commands that launch an Enso component inside a JVM (`repl`, `run` and
 `language-server`), additional parameters are passed to the launcher components.
 Moreover, it is possible to pass parameters to the JVM that is used to launch
