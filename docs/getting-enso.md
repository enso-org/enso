---
layout: developer-doc
title: Getting Enso
category: summary
tags: [contributing, installation]
order: 5
---

# Getting Enso

Enso packages can currently be obtained from the per-commit CI builds. See
<<<<<<< HEAD
[the build workflow on GitHub Actions](https://github.com/enso-org/enso/actions?query=workflow%3A%22Engine+CI%22).
The artifact of interest is `enso-<version>` (currently `enso-0.0.1`).
=======
[the build workflow on GitHub Actions](https://github.com/enso-org/enso/actions?query=workflow%3A%22Engine+CI%22+branch%3Amain),
which should show a list of recent CI builds. The workflow of interest is
`Engine CI`. You can navigate to the most recent build, which will display a
list of attached artifacts. The artifact of interest is `enso-engine-<version>`
(currently `enso-engine-0.2.0-SNAPSHOT`).
>>>>>>> cc24b6f3

<!-- MarkdownTOC levels="2,3" autolink="true" -->

- [Dependencies](#dependencies)
- [Running Enso](#running-enso)
- [Troubleshooting](#troubleshooting)

<!-- /MarkdownTOC -->

## Dependencies

The Enso distribution requires to be run with the appropriate version of
GraalVM. You can get the Community Edition pre-built distributions from
[the GitHub releases site](https://github.com/graalvm/graalvm-ce-builds/releases).
It is important to run Enso with exactly the version specified here. Given that
Graal is still a relatively young project, even the minor version changes
introduce breaking API changes. The current version of GraalVM required for Enso
is `20.1.0`, and it must be the Java 11 build.

Before running the Enso packages, make sure that the `JAVA_HOME` environment
variable points to the correct home location of the Graal distribution.

## Running Enso

The distribution contains two main executables of interest:

1. The project manager. This executable is currently used for testing the IDE,
   though in the future it will rarely be run directly and rather will be
   launched automatically by the IDE. To run the project manager, run the
   `bin/project-manager` script (Linux and MacOS) or the
   `bin/project-manager.bat` script (Windows).
2. The Enso CLI. This allows to create and run Enso projects from the command
   line. To launch the Enso CLI, run the `bin/enso` script (Linux and MacOS) or
   the `bin/enso.bat` script (Windows).

Again, it is necessary for you to set the `JAVA_HOME` variable correctly.

## Troubleshooting

This section lists the most common failures and their probable causes.

1. The exception
   `java.lang.IllegalArgumentException: Could not find option with name enso-runtime-server.enable.`
   It can contain a different option name. This exception signals problems with
   the Graal distribution. Make sure you're running Enso with the correct
   version of GraalVM. You can verify the version of JDK used by running
   `bin/enso --version`. Take note of the version displayed in the `Running on`
   section. It should be similar to:

   ```
   Running on: OpenJDK 64-Bit Server VM, GraalVM Community, JDK 11.0.7+10-jvmci-20.1-b02
               Linux 4.15.0-106-generic (amd64)
   ```

   It could also be caused by not using the launcher scripts and trying to run
   the component `.jar` files via `java -jar` without setting the necessary
   options. Use the launcher scripts.<|MERGE_RESOLUTION|>--- conflicted
+++ resolved
@@ -9,16 +9,11 @@
 # Getting Enso
 
 Enso packages can currently be obtained from the per-commit CI builds. See
-<<<<<<< HEAD
-[the build workflow on GitHub Actions](https://github.com/enso-org/enso/actions?query=workflow%3A%22Engine+CI%22).
-The artifact of interest is `enso-<version>` (currently `enso-0.0.1`).
-=======
 [the build workflow on GitHub Actions](https://github.com/enso-org/enso/actions?query=workflow%3A%22Engine+CI%22+branch%3Amain),
 which should show a list of recent CI builds. The workflow of interest is
 `Engine CI`. You can navigate to the most recent build, which will display a
 list of attached artifacts. The artifact of interest is `enso-engine-<version>`
 (currently `enso-engine-0.2.0-SNAPSHOT`).
->>>>>>> cc24b6f3
 
 <!-- MarkdownTOC levels="2,3" autolink="true" -->
 
@@ -36,23 +31,16 @@
 It is important to run Enso with exactly the version specified here. Given that
 Graal is still a relatively young project, even the minor version changes
 introduce breaking API changes. The current version of GraalVM required for Enso
-is `20.1.0`, and it must be the Java 11 build.
+is `20.2.0`, and it must be the Java 11 build.
 
 Before running the Enso packages, make sure that the `JAVA_HOME` environment
 variable points to the correct home location of the Graal distribution.
 
 ## Running Enso
 
-The distribution contains two main executables of interest:
-
-1. The project manager. This executable is currently used for testing the IDE,
-   though in the future it will rarely be run directly and rather will be
-   launched automatically by the IDE. To run the project manager, run the
-   `bin/project-manager` script (Linux and MacOS) or the
-   `bin/project-manager.bat` script (Windows).
-2. The Enso CLI. This allows to create and run Enso projects from the command
-   line. To launch the Enso CLI, run the `bin/enso` script (Linux and MacOS) or
-   the `bin/enso.bat` script (Windows).
+The distribution contains the Enso CLI. It allows to create and run Enso
+projects from the command line. To launch the Enso CLI, run the `bin/enso`
+script (Linux and MacOS) or the `bin/enso.bat` script (Windows).
 
 Again, it is necessary for you to set the `JAVA_HOME` variable correctly.
 
@@ -69,8 +57,8 @@
    section. It should be similar to:
 
    ```
-   Running on: OpenJDK 64-Bit Server VM, GraalVM Community, JDK 11.0.7+10-jvmci-20.1-b02
-               Linux 4.15.0-106-generic (amd64)
+   Running on: OpenJDK 64-Bit Server VM, GraalVM Community, JDK 11.0.8+10-jvmci-20.2-b03
+               Linux 4.15.0-112-generic (amd64)
    ```
 
    It could also be caused by not using the launcher scripts and trying to run
