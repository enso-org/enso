package org.enso.searcher.sql

import org.enso.jsonrpc.test.RetrySpec
import org.enso.searcher.Suggestion
import org.scalatest.{BeforeAndAfter, BeforeAndAfterAll}
import org.scalatest.matchers.should.Matchers
import org.scalatest.wordspec.AnyWordSpec
import slick.jdbc.SQLiteProfile.api._

import scala.concurrent.{Await, Future}
import scala.concurrent.ExecutionContext.Implicits.global
import scala.concurrent.duration._

class SuggestionsRepoTest
    extends AnyWordSpec
    with RetrySpec
    with Matchers
    with BeforeAndAfter
    with BeforeAndAfterAll {

  val Timeout: FiniteDuration = 10.seconds

  val db   = new SqlDatabase()
  val repo = new SqlSuggestionsRepo()

  def clean: Future[Unit] =
    for {
      _ <- db.run(Suggestions.delete >> Arguments.delete >> Versions.delete)
    } yield ()

  override def beforeAll(): Unit = {
    Await.ready(db.run(repo.init), Timeout)
  }

  override def afterAll(): Unit = {
    db.close()
  }

  before {
    Await.ready(clean, Timeout)
  }

  "SuggestionsRepo" should {

    "get all suggestions" in {
      val action =
        for {
          _   <- db.run(repo.insert(suggestion.atom))
          _   <- db.run(repo.insert(suggestion.method))
          _   <- db.run(repo.insert(suggestion.function))
          _   <- db.run(repo.insert(suggestion.local))
          all <- db.run(repo.getAll)
        } yield all

      val suggestions = Await.result(action, Timeout).map(_.suggestion)
      suggestions should contain theSameElementsAs Seq(
        suggestion.atom,
        suggestion.method,
        suggestion.function,
        suggestion.local
      )
    }

<<<<<<< HEAD
    "fail to insert duplicate suggestion" in {
=======
    "find suggestion by returnType" taggedAs Retry() in {
>>>>>>> c3a0d249
      val action =
        for {
          id1 <- db.run(repo.insert(suggestion.atom))
          id2 <- db.run(repo.insert(suggestion.atom))
          _   <- db.run(repo.insert(suggestion.method))
          _   <- db.run(repo.insert(suggestion.method))
          _   <- db.run(repo.insert(suggestion.function))
          _   <- db.run(repo.insert(suggestion.function))
          _   <- db.run(repo.insert(suggestion.local))
          _   <- db.run(repo.insert(suggestion.local))
          all <- db.run(repo.getAll)
        } yield (id1, id2, all)

      val (id1, id2, all) = Await.result(action, Timeout)
      id1 shouldBe a[Some[_]]
      id2 shouldBe a[None.type]
      all.map(_.suggestion) should contain theSameElementsAs Seq(
        suggestion.atom,
        suggestion.method,
        suggestion.function,
        suggestion.local
      )
    }

    "fail to insertAll duplicate suggestion" in {
      val action =
        for {
          ids <- db.run(repo.insertAll(Seq(suggestion.local, suggestion.local)))
          all <- db.run(repo.getAll)
        } yield (ids, all)

      val (ids, all) = Await.result(action, Timeout)
      ids.flatten.length shouldEqual 1
      all.map(_.suggestion) should contain theSameElementsAs Seq(
        suggestion.local
      )
    }

    "select suggestion by id" in {
      val action =
        for {
          Some(id) <- db.run(repo.insert(suggestion.atom))
          res      <- db.run(repo.select(id))
        } yield res

      Await.result(action, Timeout) shouldEqual Some(suggestion.atom)
    }

    "remove suggestion" in {
      val action =
        for {
          id1 <- db.run(repo.insert(suggestion.atom))
          id2 <- db.run(repo.remove(suggestion.atom))
        } yield (id1, id2)

      val (id1, id2) = Await.result(action, Timeout)
      id1 shouldEqual id2
    }

    "get version" in {
      val action =
        db.run(repo.currentVersion)

      Await.result(action, Timeout) shouldEqual 0L
    }

    "change version after insert" in {
      val action = for {
        v1 <- db.run(repo.currentVersion)
        _  <- db.run(repo.insert(suggestion.atom))
        v2 <- db.run(repo.currentVersion)
      } yield (v1, v2)

      val (v1, v2) = Await.result(action, Timeout)
      v1 should not equal v2
    }

    "not change version after failed insert" in {
      val action = for {
        v1 <- db.run(repo.currentVersion)
        _  <- db.run(repo.insert(suggestion.atom))
        v2 <- db.run(repo.currentVersion)
        _  <- db.run(repo.insert(suggestion.atom))
        v3 <- db.run(repo.currentVersion)
      } yield (v1, v2, v3)

      val (v1, v2, v3) = Await.result(action, Timeout)
      v1 should not equal v2
      v2 shouldEqual v3
    }

    "change version after remove" in {
      val action = for {
        v1 <- db.run(repo.currentVersion)
        _  <- db.run(repo.insert(suggestion.local))
        v2 <- db.run(repo.currentVersion)
        _  <- db.run(repo.remove(suggestion.local))
        v3 <- db.run(repo.currentVersion)
      } yield (v1, v2, v3)

      val (v1, v2, v3) = Await.result(action, Timeout)
      v1 should not equal v2
      v2 should not equal v3
    }

    "not change version after failed remove" in {
      val action = for {
        v1 <- db.run(repo.currentVersion)
        _  <- db.run(repo.insert(suggestion.local))
        v2 <- db.run(repo.currentVersion)
        _  <- db.run(repo.remove(suggestion.local))
        v3 <- db.run(repo.currentVersion)
        _  <- db.run(repo.remove(suggestion.local))
        v4 <- db.run(repo.currentVersion)
      } yield (v1, v2, v3, v4)

      val (v1, v2, v3, v4) = Await.result(action, Timeout)
      v1 should not equal v2
      v2 should not equal v3
      v3 shouldEqual v4
    }

    "search suggestion by empty query" in {
      val action = for {
        _   <- db.run(repo.insert(suggestion.atom))
        _   <- db.run(repo.insert(suggestion.method))
        _   <- db.run(repo.insert(suggestion.function))
        _   <- db.run(repo.insert(suggestion.local))
        res <- db.run(repo.search(None, None, None))
      } yield res

      val res = Await.result(action, Timeout)
      res.isEmpty shouldEqual true
    }

    "search suggestion by self type" in {
      val action = for {
        _   <- db.run(repo.insert(suggestion.atom))
        id2 <- db.run(repo.insert(suggestion.method))
        _   <- db.run(repo.insert(suggestion.function))
        _   <- db.run(repo.insert(suggestion.local))
        res <- db.run(repo.search(Some("Main"), None, None))
      } yield (id2, res)

      val (id, res) = Await.result(action, Timeout)
      res should contain theSameElementsAs Seq(id).flatten
    }

    "search suggestion by return type" in {
      val action = for {
        _   <- db.run(repo.insert(suggestion.atom))
        _   <- db.run(repo.insert(suggestion.method))
        id3 <- db.run(repo.insert(suggestion.function))
        id4 <- db.run(repo.insert(suggestion.local))
        res <- db.run(repo.search(None, Some("MyType"), None))
      } yield (id3, id4, res)

      val (id1, id2, res) = Await.result(action, Timeout)
      res should contain theSameElementsAs Seq(id1, id2).flatten
    }

    "search suggestion by kind" in {
      val kinds = Seq(Suggestion.Kind.Atom, Suggestion.Kind.Local)
      val action = for {
        id1 <- db.run(repo.insert(suggestion.atom))
        _   <- db.run(repo.insert(suggestion.method))
        _   <- db.run(repo.insert(suggestion.function))
        id4 <- db.run(repo.insert(suggestion.local))
        res <- db.run(repo.search(None, None, Some(kinds)))
      } yield (id1, id4, res)

      val (id1, id2, res) = Await.result(action, Timeout)
      res should contain theSameElementsAs Seq(id1, id2).flatten
    }

    "search suggestion by return type and kind" in {
      val kinds = Seq(Suggestion.Kind.Atom, Suggestion.Kind.Local)
      val action = for {
        _   <- db.run(repo.insert(suggestion.atom))
        _   <- db.run(repo.insert(suggestion.method))
        _   <- db.run(repo.insert(suggestion.function))
        id4 <- db.run(repo.insert(suggestion.local))
        res <- db.run(repo.search(None, Some("MyType"), Some(kinds)))
      } yield (id4, res)

      val (id, res) = Await.result(action, Timeout)
      res should contain theSameElementsAs Seq(id).flatten
    }

    "search suggestion by self and return types" in {
      val action = for {
        _   <- db.run(repo.insert(suggestion.atom))
        _   <- db.run(repo.insert(suggestion.method))
        _   <- db.run(repo.insert(suggestion.function))
        _   <- db.run(repo.insert(suggestion.local))
        res <- db.run(repo.search(Some("Main"), Some("MyType"), None))
      } yield res

      val res = Await.result(action, Timeout)
      res.isEmpty shouldEqual true
    }
  }

  object suggestion {

    val atom: Suggestion.Atom =
      Suggestion.Atom(
        name = "Pair",
        arguments = Seq(
          Suggestion.Argument("a", "Any", false, false, None),
          Suggestion.Argument("b", "Any", false, false, None)
        ),
        returnType    = "Pair",
        documentation = Some("Awesome")
      )

    val method: Suggestion.Method =
      Suggestion.Method(
        name          = "main",
        arguments     = Seq(),
        selfType      = "Main",
        returnType    = "IO",
        documentation = None
      )

    val function: Suggestion.Function =
      Suggestion.Function(
        name = "bar",
        arguments = Seq(
          Suggestion.Argument("x", "Number", false, true, Some("0"))
        ),
        returnType = "MyType",
        scope      = Suggestion.Scope(5, 9)
      )

    val local: Suggestion.Local =
      Suggestion.Local(
        name       = "bazz",
        returnType = "MyType",
        scope      = Suggestion.Scope(37, 84)
      )
  }
}<|MERGE_RESOLUTION|>--- conflicted
+++ resolved
@@ -61,11 +61,7 @@
       )
     }
 
-<<<<<<< HEAD
     "fail to insert duplicate suggestion" in {
-=======
-    "find suggestion by returnType" taggedAs Retry() in {
->>>>>>> c3a0d249
       val action =
         for {
           id1 <- db.run(repo.insert(suggestion.atom))
