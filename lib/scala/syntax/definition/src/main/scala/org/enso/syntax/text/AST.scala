--- conflicted
+++ resolved
@@ -1,12 +1,9 @@
 package org.enso.syntax.text
 
-<<<<<<< HEAD
-=======
 ////////////////////////////////////////////////////////////////////////////////
 //// AbsolutePosition //////////////////////////////////////////////////////////
 ////////////////////////////////////////////////////////////////////////////////
 
->>>>>>> 01a5361c
 /** Represents an expression's absolute positioning in a source file.
   * @param start the inclusive, 0-indexed position of the beginning
   *              of the expression
@@ -15,10 +12,4 @@
   */
 case class Location(start: Int, end: Int) {
   def length: Int = end - start
-<<<<<<< HEAD
-}
-
-object Location {
-=======
->>>>>>> 01a5361c
 }