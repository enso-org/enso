--- conflicted
+++ resolved
@@ -156,11 +156,7 @@
 
       out.println("@NodeInfo(");
       out.println("  shortName = \"" + methodDefinition.getDeclaredName() + "\",");
-<<<<<<< HEAD
-      out.println("  description = \"" + methodDefinition.getDescription().replace("\n", "\\n") + "\")");
-=======
       out.println("  description = \"\"\"\n" + methodDefinition.getDescription() + "\"\"\")");
->>>>>>> 580ed747
       out.println("public class " + methodDefinition.getClassName() + " extends BuiltinRootNode {");
       out.println("  private @Child " + methodDefinition.getOriginalClassName() + " bodyNode;");
 
