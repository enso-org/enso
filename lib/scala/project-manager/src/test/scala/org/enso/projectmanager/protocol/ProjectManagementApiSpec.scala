package org.enso.projectmanager.protocol

import java.io.File
import java.nio.file.Paths
import java.util.UUID

import io.circe.literal._
<<<<<<< HEAD
=======
import nl.gn0s1s.bump.SemVer
import org.apache.commons.io.FileUtils
>>>>>>> 75e31362
import org.enso.projectmanager.test.Net.tryConnect
import org.enso.projectmanager.{BaseServerSpec, ProjectManagementOps}
import org.enso.testkit.FlakySpec

import scala.io.Source

class ProjectManagementApiSpec
    extends BaseServerSpec
    with FlakySpec
    with ProjectManagementOps {

<<<<<<< HEAD
=======
  override def beforeEach(): Unit = {
    super.beforeEach()
    gen.reset()
  }

  override val engineToInstall = Some(SemVer(0, 0, 1))

>>>>>>> 75e31362
  "project/create" must {

    "check if project name is not empty" taggedAs Flaky in {
      val client = new WsTestClient(address)
      client.send(json"""
          { "jsonrpc": "2.0",
            "method": "project/create",
            "id": 1,
            "params": {
              "name": "",
              "missingComponentAction": "Install"
            }
          }
          """)
      client.expectJson(json"""
          { "jsonrpc": "2.0",
            "id": 1,
            "error": { "code": 4001, "message": "Project name cannot be empty" }
          }
          """)
    }

    "validate project name" in {
      val client = new WsTestClient(address)
      client.send(json"""
            { "jsonrpc": "2.0",
              "method": "project/create",
              "id": 1,
              "params": {
                "name": "enso-test-project4/#$$%^@!"
              }
            }
          """)
      client.expectJson(json"""
          {"jsonrpc":"2.0",
          "id":1,
          "error":{
            "code":4001,
            "message":"Project name contains forbidden characters: %,!,@,#,$$,^,/"
            }
          }
          """)
    }

    "fail when the project with the same name exists" in {
      val client = new WsTestClient(address)
      client.send(json"""
            { "jsonrpc": "2.0",
              "method": "project/create",
              "id": 1,
              "params": {
                "name": "foo"
              }
            }
          """)
      client.expectJson(json"""
          {
            "jsonrpc" : "2.0",
            "id" : 1,
            "result" : {
              "projectId" : $getGeneratedUUID
            }
          }
          """)
      client.send(json"""
            { "jsonrpc": "2.0",
              "method": "project/create",
              "id": 2,
              "params": {
                "name": "foo"
              }
            }
          """)
      client.expectJson(json"""
          {
            "jsonrpc":"2.0",
            "id":2,
            "error":{
              "code":4003,
              "message":"Project with the provided name exists"
            }
          }
          """)
    }

    "create project structure" in {
      val projectName = "foo"

      implicit val client = new WsTestClient(address)

      createProject(projectName)

      val projectDir  = new File(userProjectDir, projectName)
      val packageFile = new File(projectDir, "package.yaml")
      val mainEnso    = Paths.get(projectDir.toString, "src", "Main.enso").toFile

      packageFile shouldBe Symbol("file")
      mainEnso shouldBe Symbol("file")
<<<<<<< HEAD
=======
      meta shouldBe Symbol("file")
    }

    "create project with specific version" in {
      implicit val client = new WsTestClient(address)
      client.send(json"""
            { "jsonrpc": "2.0",
              "method": "project/create",
              "id": 1,
              "params": {
                "name": "foo",
                "version": "0.0.1"
              }
            }
          """)
      client.expectJson(json"""
          {
            "jsonrpc" : "2.0",
            "id" : 1,
            "result" : {
              "projectId" : $getGeneratedUUID
            }
          }
          """)
>>>>>>> 75e31362
    }

    "create a project dir with a suffix if a directory is taken" in {
      val projectName           = "foo"
      val projectDir            = new File(userProjectDir, projectName)
      val projectDirWithSuffix1 = new File(userProjectDir, projectName + "_1")
      val projectDirWithSuffix2 = new File(userProjectDir, projectName + "_2")
      val packageFile           = new File(projectDirWithSuffix2, "package.yaml")
      projectDir.mkdirs()
      projectDirWithSuffix1.mkdirs()
      implicit val client = new WsTestClient(address)

      createProject(projectName)
      projectDirWithSuffix2.isDirectory shouldBe true
      packageFile.isFile shouldBe true
    }

  }

  "project/delete" must {

    "fail when project doesn't exist" in {
      val client = new WsTestClient(address)
      client.send(json"""
            { "jsonrpc": "2.0",
              "method": "project/delete",
              "id": 1,
              "params": {
                "projectId": ${UUID.randomUUID()}
              }
            }
          """)
      client.expectJson(json"""
          {
            "jsonrpc":"2.0",
            "id":1,
            "error":{
              "code":4004,
              "message":"Project with the provided id does not exist"
            }
          }
          """)

    }

    "fail when project is running" taggedAs Flaky in {
      //given
      implicit val client = new WsTestClient(address)
      val projectId       = createProject("foo")
      openProject(projectId)
      //when
      client.send(json"""
            { "jsonrpc": "2.0",
              "method": "project/delete",
              "id": 2,
              "params": {
                "projectId": $projectId
              }
            }
          """)
      //then
      client.expectJson(json"""
          {
            "jsonrpc":"2.0",
            "id":2,
            "error":{
              "code":4008,
              "message":"Cannot remove open project"
            }
          }
          """)

      //teardown
      closeProject(projectId)
      deleteProject(projectId)
    }

    "remove project structure" in {
      //given
      val projectName     = "to-remove"
      implicit val client = new WsTestClient(address)
      val projectId       = createProject(projectName)
      val projectDir      = new File(userProjectDir, projectName)
      projectDir shouldBe Symbol("directory")
      //when
      client.send(json"""
            { "jsonrpc": "2.0",
              "method": "project/delete",
              "id": 1,
              "params": {
                "projectId": $projectId
              }
            }
          """)
      //then
      client.expectJson(json"""
          {
            "jsonrpc":"2.0",
            "id":1,
            "result": null
          }
          """)

      projectDir.exists() shouldBe false
    }

  }

  "project/open" must {

    "fail when project doesn't exist" in {
      val client = new WsTestClient(address)
      client.send(json"""
            { "jsonrpc": "2.0",
              "method": "project/open",
              "id": 0,
              "params": {
                "projectId": ${UUID.randomUUID()}
              }
            }
          """)
      client.expectJson(json"""
          {
            "jsonrpc":"2.0",
            "id":0,
            "error":{
              "code":4004,
              "message":"Project with the provided id does not exist"
            }
          }
          """)
    }

    "start the Language Server if not running" taggedAs Flaky in {
      //given
      val projectName     = "to-remove"
      implicit val client = new WsTestClient(address)
      val projectId       = createProject(projectName)
      //when
      val socket = openProject(projectId)
      val languageServerClient =
        new WsTestClient(s"ws://${socket.host}:${socket.port}")
      languageServerClient.send(json"""
          {
            "jsonrpc": "2.0",
            "method": "file/read",
            "id": 1,
            "params": {
              "path": {
                "rootId": ${UUID.randomUUID()},
                "segments": ["src", "Main.enso"]
              }
            }
          }
            """)
      //then
      languageServerClient.expectJson(json"""
          {
            "jsonrpc":"2.0",
             "id":1,
             "error":{"code":6001,"message":"Session not initialised"}}
            """)
      //teardown
      closeProject(projectId)
      deleteProject(projectId)
    }

    "not start new Language Server if one is running" taggedAs Flaky in {
      val client1   = new WsTestClient(address)
      val projectId = createProject("foo")(client1)
      //when
      val socket1 = openProject(projectId)(client1)
      val client2 = new WsTestClient(address)
      val socket2 = openProject(projectId)(client2)
      //then
      socket2 shouldBe socket1
      //teardown
      client1.send(json"""
            { "jsonrpc": "2.0",
              "method": "project/close",
              "id": 2,
              "params": {
                "projectId": $projectId
              }
            }
          """)
      client1.expectJson(json"""
          {
            "jsonrpc":"2.0",
            "id":2,
            "error" : {
              "code" : 4007,
              "message" : "Cannot close project because it is open by other peers"
             }
          }
          """)
      closeProject(projectId)(client2)
      deleteProject(projectId)(client1)
    }

  }

  "project/close" must {

    "fail when project is not open" taggedAs Flaky in {
      val client = new WsTestClient(address)
      client.send(json"""
            { "jsonrpc": "2.0",
              "method": "project/close",
              "id": 0,
              "params": {
                "projectId": ${UUID.randomUUID()}
              }
            }
          """)
      client.expectJson(json"""
          {
            "jsonrpc":"2.0",
            "id":0,
            "error":{
              "code":4006,
              "message":"Cannot close project that is not open"
            }
          }
          """)

    }

    "close project when the requester is the only client" taggedAs Flaky in {
      //given
      implicit val client = new WsTestClient(address)
      val projectId       = createProject("foo")
      val socket          = openProject(projectId)
      val languageServerClient =
        new WsTestClient(s"ws://${socket.host}:${socket.port}")
      languageServerClient.send("test")
      languageServerClient.expectJson(json"""
          {
            "jsonrpc" : "2.0",
            "id" : null,
            "error" : {
              "code" : -32700,
              "message" : "Parse error"
            }
          }
            """)

      //when
      closeProject(projectId)
      languageServerClient.send("test")
      //then
      languageServerClient.expectNoMessage()
      //teardown
      deleteProject(projectId)
    }

  }

  "project/list" must {

    "return a list sorted by creation time if none of projects was opened" in {
      implicit val client = new WsTestClient(address)
      //given
      val fooId = createProject("foo")
      testClock.moveTimeForward()
      val barId = createProject("bar")
      testClock.moveTimeForward()
      val bazId = createProject("baz")
      //when
      client.send(json"""
            { "jsonrpc": "2.0",
              "method": "project/list",
              "id": 0,
              "params": { }
            }
          """)
      //then
      client.expectJson(json"""
          {
            "jsonrpc":"2.0",
            "id":0,
            "result": {
              "projects": [
                {"name": "baz", "id": $bazId, "lastOpened": null},
                {"name": "bar", "id": $barId, "lastOpened": null},
                {"name": "foo", "id": $fooId, "lastOpened": null}
              ]
            }
          }
          """)
      deleteProject(fooId)
      deleteProject(barId)
      deleteProject(bazId)
    }

    "returned sorted list of recently opened projects" in {
      implicit val client = new WsTestClient(address)
      //given
      val fooId = createProject("foo")
      val barId = createProject("bar")
      testClock.moveTimeForward()
      openProject(fooId)
      val fooOpenTime = testClock.currentTime
      testClock.moveTimeForward()
      openProject(barId)
      val barOpenTime = testClock.currentTime
      testClock.moveTimeForward()
      val bazId = createProject("baz")
      //when
      client.send(json"""
            { "jsonrpc": "2.0",
              "method": "project/list",
              "id": 0,
              "params": {
                "numberOfProjects": 3
              }
            }
          """)
      //then
      client.expectJson(json"""
          {
            "jsonrpc":"2.0",
            "id":0,
            "result": {
              "projects": [
                {"name": "bar", "id": $barId, "lastOpened": $barOpenTime},
                {"name": "foo", "id": $fooId, "lastOpened": $fooOpenTime},
                {"name": "baz", "id": $bazId, "lastOpened": null}
              ]
            }
          }
          """)
      //teardown
      closeProject(fooId)
      closeProject(barId)
      deleteProject(fooId)
      deleteProject(barId)
      deleteProject(bazId)
    }

  }

  "project/rename" must {

    "rename a project and move project dir" in {
      implicit val client = new WsTestClient(address)
      //given
      val projectId = createProject("foo")
      //when
      client.send(json"""
            { "jsonrpc": "2.0",
              "method": "project/rename",
              "id": 0,
              "params": {
                "projectId": $projectId,
                "name": "bar"
              }
            }
          """)
      //then
      client.expectJson(json"""
          {
            "jsonrpc":"2.0",
            "id":0,
            "result": null
          }
          """)
      val projectDir  = new File(userProjectDir, "bar")
      val packageFile = new File(projectDir, "package.yaml")
      val buffer      = Source.fromFile(packageFile)
      val lines       = buffer.getLines()
      lines.contains("name: Bar") shouldBe true
      buffer.close()
      //teardown
      deleteProject(projectId)
    }

    "move project dir on project close" taggedAs Flaky in {
      implicit val client = new WsTestClient(address)
      //given
      val projectId = createProject("foo")
      openProject(projectId)
      //when
      client.send(json"""
            { "jsonrpc": "2.0",
              "method": "project/rename",
              "id": 0,
              "params": {
                "projectId": $projectId,
                "name": "bar"
              }
            }
          """)
      //then
      client.expectJson(json"""
          {
            "jsonrpc":"2.0",
            "id":0,
            "result": null
          }
          """)
      val projectDir = new File(userProjectDir, "bar")
      projectDir.exists() shouldBe false
      closeProject(projectId)
      Thread.sleep(1000)
      projectDir.exists() shouldBe true
      val packageFile = new File(projectDir, "package.yaml")
      val buffer      = Source.fromFile(packageFile)
      val lines       = buffer.getLines()
      lines.contains("name: Bar") shouldBe true
      buffer.close()
      val jsonSocket = openProject(projectId)
      tryConnect(jsonSocket).isRight shouldBe true
      closeProject(projectId)
      //teardown
      deleteProject(projectId)
    }

    "create a project dir with a suffix if a directory is taken" taggedAs Flaky in {
      val oldProjectName  = "foobar"
      val newProjectName  = "foo"
      implicit val client = new WsTestClient(address)
      //given
      val projectId         = createProject(oldProjectName)
      val primaryProjectDir = new File(userProjectDir, newProjectName)
      primaryProjectDir.mkdirs()
      //when
      client.send(json"""
            { "jsonrpc": "2.0",
              "method": "project/rename",
              "id": 0,
              "params": {
                "projectId": $projectId,
                "name": $newProjectName
              }
            }
          """)
      //then
      client.expectJson(json"""
          {
            "jsonrpc":"2.0",
            "id":0,
            "result": null
          }
          """)
      val projectDir  = new File(userProjectDir, s"${newProjectName}_1")
      val packageFile = new File(projectDir, "package.yaml")
      val buffer      = Source.fromFile(packageFile)
      val lines       = buffer.getLines()
      lines.contains("name: Foo") shouldBe true
      buffer.close()
      //teardown
      deleteProject(projectId)
    }

    "reply with an error when the project with the same name exists" in {
      //given
      implicit val client   = new WsTestClient(address)
      val projectId         = createProject("foo")
      val existingProjectId = createProject("bar")
      //when
      client.send(json"""
            { "jsonrpc": "2.0",
              "method": "project/rename",
              "id": 0,
              "params": {
                "projectId": $projectId,
                "name": "bar"
              }
            }
          """)
      //then
      client.expectJson(json"""
          {
            "jsonrpc":"2.0",
            "id":0,
            "error":{
              "code":4003,
              "message":"Project with the provided name exists"
            }
          }
          """)
      //teardown
      deleteProject(projectId)
      deleteProject(existingProjectId)
    }

    "reply with an error when the project doesn't exist" in {
      //given
      implicit val client = new WsTestClient(address)
      //when
      client.send(json"""
            { "jsonrpc": "2.0",
              "method": "project/rename",
              "id": 0,
              "params": {
                "projectId": ${UUID.randomUUID()},
                "name": "bar"
              }
            }
          """)
      client.expectJson(json"""
          {
            "jsonrpc":"2.0",
            "id":0,
            "error":{
              "code":4004,
              "message":"Project with the provided id does not exist"
            }
          }
          """)
    }

    "check if project name is not empty" in {
      //given
      implicit val client = new WsTestClient(address)
      val projectId       = createProject("foo")
      //when
      client.send(json"""
            { "jsonrpc": "2.0",
              "method": "project/rename",
              "id": 0,
              "params": {
                "projectId": $projectId,
                "name": ""
              }
            }
          """)
      //then
      client.expectJson(json"""
          { "jsonrpc": "2.0",
            "id": 0,
            "error": { "code": 4001, "message": "Project name cannot be empty" }
          }
          """)
      //teardown
      deleteProject(projectId)
    }

    "validate project name" in {
      //given
      implicit val client = new WsTestClient(address)
      val projectId       = createProject("foo")
      //when
      client.send(json"""
            { "jsonrpc": "2.0",
              "method": "project/rename",
              "id": 0,
              "params": {
                "projectId": $projectId,
                "name": "luna-test-project4/#$$%^@!"
              }
            }
          """)
      //then
      client.expectJson(json"""
          {"jsonrpc":"2.0",
          "id":0,
          "error":{
            "code":4001,
            "message":"Project name contains forbidden characters: %,!,@,#,$$,^,/"
            }
          }
          """)
      //teardown
      deleteProject(projectId)
    }

  }

}<|MERGE_RESOLUTION|>--- conflicted
+++ resolved
@@ -5,11 +5,8 @@
 import java.util.UUID
 
 import io.circe.literal._
-<<<<<<< HEAD
-=======
 import nl.gn0s1s.bump.SemVer
 import org.apache.commons.io.FileUtils
->>>>>>> 75e31362
 import org.enso.projectmanager.test.Net.tryConnect
 import org.enso.projectmanager.{BaseServerSpec, ProjectManagementOps}
 import org.enso.testkit.FlakySpec
@@ -21,8 +18,6 @@
     with FlakySpec
     with ProjectManagementOps {
 
-<<<<<<< HEAD
-=======
   override def beforeEach(): Unit = {
     super.beforeEach()
     gen.reset()
@@ -30,7 +25,6 @@
 
   override val engineToInstall = Some(SemVer(0, 0, 1))
 
->>>>>>> 75e31362
   "project/create" must {
 
     "check if project name is not empty" taggedAs Flaky in {
@@ -126,11 +120,10 @@
       val projectDir  = new File(userProjectDir, projectName)
       val packageFile = new File(projectDir, "package.yaml")
       val mainEnso    = Paths.get(projectDir.toString, "src", "Main.enso").toFile
+      val meta        = Paths.get(projectDir.toString, ".enso", "project.json").toFile
 
       packageFile shouldBe Symbol("file")
       mainEnso shouldBe Symbol("file")
-<<<<<<< HEAD
-=======
       meta shouldBe Symbol("file")
     }
 
@@ -155,7 +148,6 @@
             }
           }
           """)
->>>>>>> 75e31362
     }
 
     "create a project dir with a suffix if a directory is taken" in {
@@ -356,6 +348,58 @@
       deleteProject(projectId)(client1)
     }
 
+    "start the Language Server after moving the directory" taggedAs Flaky in {
+      //given
+      val projectName     = "foo"
+      implicit val client = new WsTestClient(address)
+      val projectId       = createProject(projectName)
+
+      val newName       = "bar"
+      val newProjectDir = new File(userProjectDir, newName)
+      FileUtils.moveDirectory(
+        new File(userProjectDir, projectName),
+        newProjectDir
+      )
+      val packageFile = new File(newProjectDir, "package.yaml")
+      val mainEnso =
+        Paths.get(newProjectDir.toString, "src", "Main.enso").toFile
+      val meta =
+        Paths.get(newProjectDir.toString, ".enso", "project.json").toFile
+
+      packageFile shouldBe Symbol("file")
+      mainEnso shouldBe Symbol("file")
+      meta shouldBe Symbol("file")
+
+      //when
+      val socket = openProject(projectId)
+      val languageServerClient =
+        new WsTestClient(s"ws://${socket.host}:${socket.port}")
+      languageServerClient.send(json"""
+          {
+            "jsonrpc": "2.0",
+            "method": "file/read",
+            "id": 1,
+            "params": {
+              "path": {
+                "rootId": ${UUID.randomUUID()},
+                "segments": ["src", "Main.enso"]
+              }
+            }
+          }
+            """)
+      //then
+      // 'not initialized' response indicates that language server is running
+      languageServerClient.expectJson(json"""
+          {
+            "jsonrpc":"2.0",
+             "id":1,
+             "error":{"code":6001,"message":"Session not initialised"}}
+            """)
+      //teardown
+      closeProject(projectId)
+      deleteProject(projectId)
+    }
+
   }
 
   "project/close" must {
@@ -439,9 +483,9 @@
             "id":0,
             "result": {
               "projects": [
-                {"name": "baz", "id": $bazId, "lastOpened": null},
-                {"name": "bar", "id": $barId, "lastOpened": null},
-                {"name": "foo", "id": $fooId, "lastOpened": null}
+                {"name": "Baz", "id": $bazId, "lastOpened": null},
+                {"name": "Bar", "id": $barId, "lastOpened": null},
+                {"name": "Foo", "id": $fooId, "lastOpened": null}
               ]
             }
           }
@@ -481,9 +525,9 @@
             "id":0,
             "result": {
               "projects": [
-                {"name": "bar", "id": $barId, "lastOpened": $barOpenTime},
-                {"name": "foo", "id": $fooId, "lastOpened": $fooOpenTime},
-                {"name": "baz", "id": $bazId, "lastOpened": null}
+                {"name": "Bar", "id": $barId, "lastOpened": $barOpenTime},
+                {"name": "Foo", "id": $fooId, "lastOpened": $fooOpenTime},
+                {"name": "Baz", "id": $bazId, "lastOpened": null}
               ]
             }
           }
@@ -725,5 +769,4 @@
     }
 
   }
-
 }