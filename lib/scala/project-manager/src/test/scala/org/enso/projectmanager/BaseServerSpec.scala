package org.enso.projectmanager

import java.io.File
import java.nio.file.{Files, Path}
import java.time.{OffsetDateTime, ZoneOffset}
import java.util.UUID

<<<<<<< HEAD
import io.circe.generic.auto._
=======
import akka.testkit.TestActors.blackholeProps
import akka.testkit._
import io.circe.Json
import io.circe.parser.parse
import nl.gn0s1s.bump.SemVer
>>>>>>> 75e31362
import org.apache.commons.io.FileUtils
import org.enso.jsonrpc.test.JsonRpcServerTestKit
import org.enso.jsonrpc.{ClientControllerFactory, Protocol}
import org.enso.loggingservice.printers.StderrPrinterWithColors
import org.enso.loggingservice.{LogLevel, LoggerMode, LoggingServiceManager}
import org.enso.projectmanager.boot.Globals.{ConfigFilename, ConfigNamespace}
import org.enso.projectmanager.boot.configuration._
import org.enso.projectmanager.control.effect.ZioEnvExec
import org.enso.projectmanager.infrastructure.file.{
  BlockingFileSystem,
  SynchronizedFileStorage
}
import org.enso.projectmanager.infrastructure.languageserver.{
  ExecutorWithUnlimitedPool,
  LanguageServerGatewayImpl,
  LanguageServerRegistry,
  ShutdownHookActivator
}
import org.enso.projectmanager.infrastructure.log.Slf4jLogging
import org.enso.projectmanager.infrastructure.repository.{
  ProjectFileRepository,
  ProjectIndex
}
import org.enso.projectmanager.protocol.{
  JsonRpc,
  ManagerClientControllerFactory
}
<<<<<<< HEAD
import org.enso.projectmanager.service.{MonadicProjectValidator, ProjectService}
import org.enso.projectmanager.test.{ObservableGenerator, ProgrammableClock}
=======
import org.enso.projectmanager.service.config.GlobalConfigService
import org.enso.projectmanager.service.versionmanagement.RuntimeVersionManagementService
import org.enso.projectmanager.service.{
  MonadicProjectValidator,
  ProjectCreationService,
  ProjectService
}
import org.enso.projectmanager.test.{ObservableGenerator, ProgrammableClock}
import org.enso.runtimeversionmanager.OS
import org.enso.runtimeversionmanager.test.{DropLogs, FakeReleases}
import org.scalatest.BeforeAndAfterAll
>>>>>>> 75e31362
import pureconfig.ConfigSource
import pureconfig.generic.auto._
import zio.interop.catz.core._
import zio.{Runtime, Semaphore, ZEnv, ZIO}

import scala.concurrent.duration._
import scala.concurrent.{Await, Future}

<<<<<<< HEAD
class BaseServerSpec extends JsonRpcServerTestKit {
=======
class BaseServerSpec
    extends JsonRpcServerTestKit
    with DropLogs
    with BeforeAndAfterAll {
>>>>>>> 75e31362

  override def protocol: Protocol = JsonRpc.protocol

  val config: ProjectManagerConfig =
    ConfigSource
      .resources(ConfigFilename)
      .withFallback(ConfigSource.systemProperties)
      .at(ConfigNamespace)
      .loadOrThrow[ProjectManagerConfig]

  val testClock =
    new ProgrammableClock[ZEnv](OffsetDateTime.now(ZoneOffset.UTC))

  def getGeneratedUUID: UUID = gen.takeFirst()

  lazy val gen = new ObservableGenerator[ZEnv]()

  val testProjectsRoot = Files.createTempDirectory(null).toFile
  sys.addShutdownHook(FileUtils.deleteQuietly(testProjectsRoot))

  val userProjectDir = new File(testProjectsRoot, "projects")

  val indexFile = new File(testProjectsRoot, "project-index.json")

  lazy val testStorageConfig = StorageConfig(
    projectsRoot     = testProjectsRoot,
    projectIndexPath = indexFile,
    userProjectsPath = userProjectDir
  )

  lazy val bootloaderConfig = config.bootloader

  lazy val timeoutConfig = config.timeout

  lazy val netConfig = config.network

  lazy val supervisionConfig = config.supervision

  implicit val exec = new ZioEnvExec(Runtime.default)

  lazy val fileSystem = new BlockingFileSystem(5.seconds)

  lazy val storageSemaphore =
    Runtime.default.unsafeRun(Semaphore.make(1))

  lazy val indexStorage =
    new SynchronizedFileStorage[ProjectIndex, ZIO[ZEnv, +*, +*]](
      testStorageConfig.projectIndexPath,
      fileSystem
    )

  lazy val projectRepository =
    new ProjectFileRepository(
      testStorageConfig,
      fileSystem,
      indexStorage
    )

  lazy val projectValidator = new MonadicProjectValidator[ZIO[ZEnv, *, *]]()

  lazy val distributionConfiguration =
    TestDistributionConfiguration(
      distributionRoot       = testDistributionRoot.toPath,
      engineReleaseProvider  = FakeReleases.engineReleaseProvider,
      runtimeReleaseProvider = FakeReleases.runtimeReleaseProvider,
      discardChildOutput     = !debugChildLogs
    )

  lazy val languageServerRegistry =
    system.actorOf(
      LanguageServerRegistry
        .props(
          netConfig,
          bootloaderConfig,
          supervisionConfig,
          timeoutConfig,
          distributionConfiguration,
          ExecutorWithUnlimitedPool
        )
    )

  lazy val shutdownHookActivator =
    system.actorOf(ShutdownHookActivator.props[ZIO[ZEnv, +*, +*]]())

  lazy val languageServerGateway =
    new LanguageServerGatewayImpl[ZIO[ZEnv, +*, +*]](
      languageServerRegistry,
      shutdownHookActivator,
      system,
      timeoutConfig
    )

  lazy val projectCreationService =
    new ProjectCreationService[ZIO[ZEnv, +*, +*]](distributionConfiguration)

  lazy val globalConfigService = new GlobalConfigService[ZIO[ZEnv, +*, +*]](
    distributionConfiguration
  )

  lazy val projectService =
    new ProjectService[ZIO[ZEnv, +*, +*]](
      projectValidator,
      projectRepository,
      projectCreationService,
      globalConfigService,
      new Slf4jLogging[ZIO[ZEnv, +*, +*]],
      testClock,
      gen,
<<<<<<< HEAD
      languageServerGateway
=======
      languageServerGateway,
      distributionConfiguration
    )

  lazy val runtimeVersionManagementService =
    new RuntimeVersionManagementService[ZIO[ZEnv, +*, +*]](
      distributionConfiguration
>>>>>>> 75e31362
    )

  override def clientControllerFactory: ClientControllerFactory = {
    new ManagerClientControllerFactory[ZIO[ZEnv, +*, +*]](
      system,
      projectService,
      timeoutConfig
    )
  }

  /** Can be used to avoid deleting the project's root. */
  val deleteProjectsRootAfterEachTest = true

  override def afterEach(): Unit = {
    super.afterEach()

    if (deleteProjectsRootAfterEachTest)
      FileUtils.deleteQuietly(testProjectsRoot)
  }

  override def afterAll(): Unit = {
    super.afterAll()

    FileUtils.deleteQuietly(testProjectsRoot)
  }

  /** Tests can override this value to request a specific engine version to be
    * preinstalled when running the suite.
    */
  val engineToInstall: Option[SemVer] = None

  /** Tests can override this to set up a logging service that will print debug
    * logs.
    */
  val debugLogs: Boolean = false

  /** Tests can override this to allow child process output to be displayed. */
  val debugChildLogs: Boolean = false

  override def beforeAll(): Unit = {
    super.beforeAll()

    if (debugLogs) {
      LoggingServiceManager.setup(
        LoggerMode.Local(
          Seq(StderrPrinterWithColors.colorPrinterIfAvailable(true))
        ),
        LogLevel.Trace
      )
    }

    engineToInstall.foreach(preInstallEngine)
  }

  /** This is a temporary solution to ensure that a valid engine distribution is
    * preinstalled.
    *
    * In the future the fake release mechanism can be properly updated to allow
    * for this kind of configuration without special logic.
    */
  def preInstallEngine(version: SemVer): Unit = {
    val os   = OS.operatingSystem.configName
    val ext  = if (OS.isWindows) "zip" else "tar.gz"
    val arch = OS.architecture
    val path = FakeReleases.releaseRoot
      .resolve("enso")
      .resolve(s"enso-$version")
      .resolve(s"enso-engine-$version-$os-$arch.$ext")
      .resolve(s"enso-$version")
      .resolve("component")
    val root = Path.of("../../../").toAbsolutePath.normalize
    FileUtils.copyFile(
      root.resolve("runner.jar").toFile,
      path.resolve("runner.jar").toFile
    )
    FileUtils.copyFile(
      root.resolve("runtime.jar").toFile,
      path.resolve("runtime.jar").toFile
    )

    val blackhole = system.actorOf(blackholeProps)
    val installAction = runtimeVersionManagementService.installEngine(
      blackhole,
      version,
      forceInstallBroken = false
    )
    Runtime.default.unsafeRun(installAction)
  }

  def uninstallEngine(version: SemVer): Unit = {
    val blackhole = system.actorOf(blackholeProps)
    val action = runtimeVersionManagementService.uninstallEngine(
      blackhole,
      version
    )
    Runtime.default.unsafeRun(action)
  }

  implicit class ClientSyntax(client: WsTestClient) {
    def expectTaskStarted(
      timeout: FiniteDuration = 20.seconds.dilated
    ): Unit = {
      inside(parse(client.expectMessage(timeout))) { case Right(json) =>
        getMethod(json) shouldEqual Some("task/started")
      }
    }

    private def getMethod(json: Json): Option[String] = for {
      obj    <- json.asObject
      method <- obj("method").flatMap(_.asString)
    } yield method

    def expectJsonIgnoring(
      shouldIgnore: Json => Boolean,
      timeout: FiniteDuration = 20.seconds.dilated
    ): Json = {
      inside(parse(client.expectMessage(timeout))) { case Right(json) =>
        if (shouldIgnore(json)) expectJsonIgnoring(shouldIgnore, timeout)
        else json
      }
    }

    def expectError(
      expectedCode: Int,
      timeout: FiniteDuration = 10.seconds.dilated
    ): Unit = {
      withClue("Response should be an error: ") {
        inside(parse(client.expectMessage(timeout))) { case Right(json) =>
          val code = for {
            obj   <- json.asObject
            error <- obj("error").flatMap(_.asObject)
            code  <- error("code").flatMap(_.asNumber).flatMap(_.toInt)
          } yield code
          code shouldEqual Some(expectedCode)
        }
      }
    }

    def expectJsonAfterSomeProgress(
      json: Json,
      timeout: FiniteDuration = 10.seconds.dilated
    ): Unit =
      expectJsonIgnoring(
        json => getMethod(json).exists(_.startsWith("task/")),
        timeout
      ) shouldEqual json
  }
}<|MERGE_RESOLUTION|>--- conflicted
+++ resolved
@@ -5,15 +5,11 @@
 import java.time.{OffsetDateTime, ZoneOffset}
 import java.util.UUID
 
-<<<<<<< HEAD
-import io.circe.generic.auto._
-=======
 import akka.testkit.TestActors.blackholeProps
 import akka.testkit._
 import io.circe.Json
 import io.circe.parser.parse
 import nl.gn0s1s.bump.SemVer
->>>>>>> 75e31362
 import org.apache.commons.io.FileUtils
 import org.enso.jsonrpc.test.JsonRpcServerTestKit
 import org.enso.jsonrpc.{ClientControllerFactory, Protocol}
@@ -22,10 +18,7 @@
 import org.enso.projectmanager.boot.Globals.{ConfigFilename, ConfigNamespace}
 import org.enso.projectmanager.boot.configuration._
 import org.enso.projectmanager.control.effect.ZioEnvExec
-import org.enso.projectmanager.infrastructure.file.{
-  BlockingFileSystem,
-  SynchronizedFileStorage
-}
+import org.enso.projectmanager.infrastructure.file.BlockingFileSystem
 import org.enso.projectmanager.infrastructure.languageserver.{
   ExecutorWithUnlimitedPool,
   LanguageServerGatewayImpl,
@@ -33,18 +26,11 @@
   ShutdownHookActivator
 }
 import org.enso.projectmanager.infrastructure.log.Slf4jLogging
-import org.enso.projectmanager.infrastructure.repository.{
-  ProjectFileRepository,
-  ProjectIndex
-}
+import org.enso.projectmanager.infrastructure.repository.ProjectFileRepository
 import org.enso.projectmanager.protocol.{
   JsonRpc,
   ManagerClientControllerFactory
 }
-<<<<<<< HEAD
-import org.enso.projectmanager.service.{MonadicProjectValidator, ProjectService}
-import org.enso.projectmanager.test.{ObservableGenerator, ProgrammableClock}
-=======
 import org.enso.projectmanager.service.config.GlobalConfigService
 import org.enso.projectmanager.service.versionmanagement.RuntimeVersionManagementService
 import org.enso.projectmanager.service.{
@@ -56,7 +42,6 @@
 import org.enso.runtimeversionmanager.OS
 import org.enso.runtimeversionmanager.test.{DropLogs, FakeReleases}
 import org.scalatest.BeforeAndAfterAll
->>>>>>> 75e31362
 import pureconfig.ConfigSource
 import pureconfig.generic.auto._
 import zio.interop.catz.core._
@@ -65,14 +50,10 @@
 import scala.concurrent.duration._
 import scala.concurrent.{Await, Future}
 
-<<<<<<< HEAD
-class BaseServerSpec extends JsonRpcServerTestKit {
-=======
 class BaseServerSpec
     extends JsonRpcServerTestKit
     with DropLogs
     with BeforeAndAfterAll {
->>>>>>> 75e31362
 
   override def protocol: Protocol = JsonRpc.protocol
 
@@ -86,21 +67,25 @@
   val testClock =
     new ProgrammableClock[ZEnv](OffsetDateTime.now(ZoneOffset.UTC))
 
-  def getGeneratedUUID: UUID = gen.takeFirst()
+  def getGeneratedUUID: UUID = {
+    Await.result(Future(gen.takeFirst())(system.dispatcher), 3.seconds.dilated)
+  }
 
   lazy val gen = new ObservableGenerator[ZEnv]()
 
   val testProjectsRoot = Files.createTempDirectory(null).toFile
   sys.addShutdownHook(FileUtils.deleteQuietly(testProjectsRoot))
 
+  val testDistributionRoot = Files.createTempDirectory(null).toFile
+  sys.addShutdownHook(FileUtils.deleteQuietly(testDistributionRoot))
+
   val userProjectDir = new File(testProjectsRoot, "projects")
 
-  val indexFile = new File(testProjectsRoot, "project-index.json")
-
   lazy val testStorageConfig = StorageConfig(
-    projectsRoot     = testProjectsRoot,
-    projectIndexPath = indexFile,
-    userProjectsPath = userProjectDir
+    projectsRoot             = testProjectsRoot,
+    userProjectsPath         = userProjectDir,
+    projectMetadataDirectory = ".enso",
+    projectMetadataFileName  = "project.json"
   )
 
   lazy val bootloaderConfig = config.bootloader
@@ -117,18 +102,13 @@
 
   lazy val storageSemaphore =
     Runtime.default.unsafeRun(Semaphore.make(1))
-
-  lazy val indexStorage =
-    new SynchronizedFileStorage[ProjectIndex, ZIO[ZEnv, +*, +*]](
-      testStorageConfig.projectIndexPath,
-      fileSystem
-    )
 
   lazy val projectRepository =
     new ProjectFileRepository(
       testStorageConfig,
+      testClock,
       fileSystem,
-      indexStorage
+      gen
     )
 
   lazy val projectValidator = new MonadicProjectValidator[ZIO[ZEnv, *, *]]()
@@ -181,9 +161,6 @@
       new Slf4jLogging[ZIO[ZEnv, +*, +*]],
       testClock,
       gen,
-<<<<<<< HEAD
-      languageServerGateway
-=======
       languageServerGateway,
       distributionConfiguration
     )
@@ -191,14 +168,15 @@
   lazy val runtimeVersionManagementService =
     new RuntimeVersionManagementService[ZIO[ZEnv, +*, +*]](
       distributionConfiguration
->>>>>>> 75e31362
     )
 
   override def clientControllerFactory: ClientControllerFactory = {
     new ManagerClientControllerFactory[ZIO[ZEnv, +*, +*]](
-      system,
-      projectService,
-      timeoutConfig
+      system                          = system,
+      projectService                  = projectService,
+      globalConfigService             = globalConfigService,
+      runtimeVersionManagementService = runtimeVersionManagementService,
+      timeoutConfig                   = timeoutConfig
     )
   }
 
