## Project Manager's application.conf

akka {
  actor.debug.lifecycle = on
  http {
      server {
          idle-timeout = infinite
          remote-address-header = on
          websocket.periodic-keep-alive-max-idle = 1 second
      }
  }
  log-dead-letters = 1
  log-dead-letters-during-shutdown = off
}

logging-service {
  logger {
    akka.actor = info
    akka.event = error
    akka.io = error
    akka.http = warn
    akka.stream = error
    akka.routing = error
    java.lang.Runtime = warn
    jdk.event.security = warn
    ch.qos.logback.classic.net.SimpleSocketServer = error
<<<<<<< HEAD
    java.lang.ProcessBuilder = warn
=======
    ch.qos.logback.classic.net.SocketNode = error
>>>>>>> 39898da6
  }
  appenders = [
      {
        name = "socket"
        hostname = "localhost"
        hostname = ${?ENSO_LOGSERVER_HOSTNAME}
        port = 6000
        port = ${?ENSO_LOGSERVER_PORT}
      },
      {
        name = "file"
      },
      {
        name = "console"
      }
  ]
  default-appender = socket
  default-appender = ${?ENSO_APPENDER_DEFAULT}
  log-to-file {
    enable = true
    enable = ${?ENSO_LOG_TO_FILE}
    log-level = debug
    log-level = ${?ENSO_LOG_TO_FILE_LOG_LEVEL}
  }
  server {
    start = true
    start = ${?ENSO_LOGSERVER_START}
    port = 6000
    port = ${?ENSO_LOGSERVER_PORT}
    log-to-file {
      enable = true
      enable = ${?ENSO_LOG_TO_FILE}
      log-level = debug
      log-level = ${?ENSO_LOG_TO_FILE_LOG_LEVEL}
    }
    appenders = [ # file/console/socket/sentry
        {
          name = "file"
          rolling-policy {
            max-file-size = "100MB"
            max-history = 30
            max-total-size = "2GB"
          },
          immediate-flush = true
        },
        {
          name = "sentry"
          dsn = "<dsn>"
          dsn = ${?ENSO_APPENDER_SENTRY_DSN}
        },
        {
          name = "console"
        }
    ]
    default-appender = console
    default-appender = ${?ENSO_LOGSERVER_APPENDER}
  }
}

project-manager {

  network {
    interface = "127.0.0.1"
    interface = ${?NETWORK_INTERFACE}

    min-port = 49152
    min-port = ${?NETWORK_MIN_PORT}

    max-port = 65535
    max-port = ${?NETWORK_MAX_PORT}

    enable-secure = false
    enable-secure = ${?NETWORK_ENABLE_HTTPS}
  }

  server {
    host = ${project-manager.network.interface}
    host = ${?SERVER_HOST}

    port = 30535
    port = ${?SERVER_PORT}
  }

  bootloader {
    number-of-retries = 2
    delay-between-retry = 2 second
  }

  supervision {
    initial-delay = 5 seconds
    heartbeat-interval = 15 seconds
    heartbeat-timeout = 10 seconds
    number-of-restarts = 5
    delay-between-restarts = 2 second
  }

  storage {
    projects-root = ${?PROJECTS_ROOT}
    projects-directory = "enso-projects"
    metadata {
      project-metadata-directory = ".enso"
      project-metadata-file-name = "project.json"
    }
  }

  timeout {
    io-timeout = 5 seconds
    request-timeout = 10 seconds
    boot-timeout = 40 seconds
    shutdown-timeout = 20 seconds
    delayed-shutdown-timeout = 3 seconds
    socket-close-timeout = 15 seconds
    retries = 5
  }

  tutorials {
    github-organisation = "enso-packages"
  }
}
<|MERGE_RESOLUTION|>--- conflicted
+++ resolved
@@ -24,11 +24,8 @@
     java.lang.Runtime = warn
     jdk.event.security = warn
     ch.qos.logback.classic.net.SimpleSocketServer = error
-<<<<<<< HEAD
+    ch.qos.logback.classic.net.SocketNode = error
     java.lang.ProcessBuilder = warn
-=======
-    ch.qos.logback.classic.net.SocketNode = error
->>>>>>> 39898da6
   }
   appenders = [
       {
