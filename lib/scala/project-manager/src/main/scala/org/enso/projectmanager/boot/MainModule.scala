--- conflicted
+++ resolved
@@ -3,15 +3,11 @@
 import akka.actor.ActorSystem
 import akka.stream.SystemMaterializer
 import cats.MonadError
-import io.circe.generic.auto._
 import org.enso.jsonrpc.JsonRpcServer
 import org.enso.projectmanager.boot.configuration.ProjectManagerConfig
-import org.enso.projectmanager.control.core.CovariantFlatMap
+import org.enso.projectmanager.control.core.{Applicative, CovariantFlatMap}
 import org.enso.projectmanager.control.effect.{Async, ErrorChannel, Exec, Sync}
-import org.enso.projectmanager.infrastructure.file.{
-  BlockingFileSystem,
-  SynchronizedFileStorage
-}
+import org.enso.projectmanager.infrastructure.file.BlockingFileSystem
 import org.enso.projectmanager.infrastructure.languageserver.{
   ExecutorWithUnlimitedPool,
   LanguageServerGatewayImpl,
@@ -20,15 +16,14 @@
 }
 import org.enso.projectmanager.infrastructure.log.Slf4jLogging
 import org.enso.projectmanager.infrastructure.random.SystemGenerator
-import org.enso.projectmanager.infrastructure.repository.{
-  ProjectFileRepository,
-  ProjectIndex
-}
+import org.enso.projectmanager.infrastructure.repository.ProjectFileRepository
 import org.enso.projectmanager.infrastructure.time.RealClock
 import org.enso.projectmanager.protocol.{
   JsonRpc,
   ManagerClientControllerFactory
 }
+import org.enso.projectmanager.service.config.GlobalConfigService
+import org.enso.projectmanager.service.versionmanagement.RuntimeVersionManagementService
 import org.enso.projectmanager.service.{
   MonadicProjectValidator,
   ProjectCreationService,
@@ -36,13 +31,15 @@
   ProjectServiceFailure,
   ValidationFailure
 }
+import org.enso.projectmanager.versionmanagement.DefaultDistributionConfiguration
 
 import scala.concurrent.ExecutionContext
 
-/**
-  * A main module containing all components of the project manager.
+/** A main module containing all components of the project manager.
   */
-class MainModule[F[+_, +_]: Sync: ErrorChannel: Exec: CovariantFlatMap: Async](
+class MainModule[
+  F[+_, +_]: Sync: ErrorChannel: Exec: CovariantFlatMap: Applicative: Async
+](
   config: ProjectManagerConfig,
   computeExecutionContext: ExecutionContext
 )(implicit
@@ -62,21 +59,17 @@
   lazy val fileSystem =
     new BlockingFileSystem[F](config.timeout.ioTimeout)
 
-  lazy val indexStorage = new SynchronizedFileStorage[ProjectIndex, F](
-    config.storage.projectIndexPath,
-    fileSystem
-  )
+  lazy val gen = new SystemGenerator[F]
+
+  lazy val projectValidator = new MonadicProjectValidator[F]()
 
   lazy val projectRepository =
     new ProjectFileRepository[F](
       config.storage,
+      clock,
       fileSystem,
-      indexStorage
+      gen
     )
-
-  lazy val gen = new SystemGenerator[F]
-
-  lazy val projectValidator = new MonadicProjectValidator[F]()
 
   lazy val languageServerRegistry =
     system.actorOf(
@@ -124,19 +117,17 @@
       DefaultDistributionConfiguration
     )
 
-<<<<<<< HEAD
-=======
   lazy val runtimeVersionManagementService =
     new RuntimeVersionManagementService[F](DefaultDistributionConfiguration)
 
->>>>>>> 75e31362
   lazy val clientControllerFactory =
     new ManagerClientControllerFactory[F](
-      system,
-      projectService,
-      config.timeout
+      system                          = system,
+      projectService                  = projectService,
+      globalConfigService             = globalConfigService,
+      runtimeVersionManagementService = runtimeVersionManagementService,
+      timeoutConfig                   = config.timeout
     )
 
   lazy val server = new JsonRpcServer(JsonRpc.protocol, clientControllerFactory)
-
 }