--- conflicted
+++ resolved
@@ -2,13 +2,7 @@
 
 package object languageserver {
 
-<<<<<<< HEAD
-  /**
-    * A stop command.
-    */
-=======
   /** A stop command. */
->>>>>>> 75e31362
   case object GracefulStop
 
   /** Requests to restart the language server. */
