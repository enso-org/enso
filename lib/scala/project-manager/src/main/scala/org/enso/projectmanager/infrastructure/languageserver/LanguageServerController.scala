package org.enso.projectmanager.infrastructure.languageserver

import java.util.UUID

import akka.actor.Status.Failure
import akka.actor.{
  Actor,
  ActorLogging,
  ActorRef,
  Cancellable,
  OneForOneStrategy,
  Props,
  Stash,
  SupervisorStrategy,
  Terminated
}
import akka.pattern.pipe
import org.enso.languageserver.boot.LifecycleComponent.ComponentStopped
import org.enso.languageserver.boot.{
  LanguageServerComponent,
  LanguageServerConfig
}
import org.enso.projectmanager.boot.configuration.{
  BootloaderConfig,
  NetworkConfig,
  SupervisionConfig,
  TimeoutConfig
}
import org.enso.projectmanager.data.{LanguageServerSockets, Socket}
import org.enso.projectmanager.event.ClientEvent.ClientDisconnected
import org.enso.projectmanager.event.ProjectEvent.ProjectClosed
import org.enso.projectmanager.infrastructure.http.AkkaBasedWebSocketConnectionFactory
import org.enso.projectmanager.infrastructure.languageserver.LanguageServerBootLoader.{
  ServerBootFailed,
  ServerBooted
}
import org.enso.projectmanager.infrastructure.languageserver.LanguageServerController.{
  Boot,
  BootTimeout,
  ServerDied,
  ShutDownServer,
  ShutdownTimeout
}
import org.enso.projectmanager.infrastructure.languageserver.LanguageServerProtocol._
import org.enso.projectmanager.infrastructure.languageserver.LanguageServerRegistry.ServerShutDown
import org.enso.projectmanager.model.Project
import org.enso.projectmanager.service.LoggingServiceDescriptor
import org.enso.projectmanager.util.UnhandledLogging

import scala.concurrent.duration._

/**
  * A language server controller responsible for managing the server lifecycle.
  * It delegates all tasks to other actors like bootloader or supervisor.
  *
  * @param project a project open by the server
  * @param networkConfig a net config
  * @param bootloaderConfig a bootloader config
  * @param supervisionConfig a supervision config
  * @param timeoutConfig a timeout config
<<<<<<< HEAD
=======
  * @param distributionConfiguration configuration of the distribution
  * @param loggingServiceDescriptor a logging service configuration descriptor
  * @param executor an executor service used to start the language server
  *                 process
>>>>>>> 322a967c
  */
class LanguageServerController(
  project: Project,
  networkConfig: NetworkConfig,
  bootloaderConfig: BootloaderConfig,
  supervisionConfig: SupervisionConfig,
<<<<<<< HEAD
  timeoutConfig: TimeoutConfig
=======
  timeoutConfig: TimeoutConfig,
  distributionConfiguration: DistributionConfiguration,
  loggingServiceDescriptor: LoggingServiceDescriptor,
  executor: LanguageServerExecutor
>>>>>>> 322a967c
) extends Actor
    with ActorLogging
    with Stash
    with UnhandledLogging {

  import context.{dispatcher, system}

  private val descriptor =
    LanguageServerDescriptor(
<<<<<<< HEAD
      name          = s"language-server-${project.id}",
      rootId        = UUID.randomUUID(),
      root          = project.path.get,
      networkConfig = networkConfig
=======
      name                           = s"language-server-${project.id}",
      rootId                         = UUID.randomUUID(),
      rootPath                       = project.path.get,
      networkConfig                  = networkConfig,
      distributionConfiguration      = distributionConfiguration,
      engineVersion                  = engineVersion,
      jvmSettings                    = distributionConfiguration.defaultJVMSettings,
      discardOutput                  = distributionConfiguration.shouldDiscardChildOutput,
      deferredLoggingServiceEndpoint = loggingServiceDescriptor.getEndpoint
>>>>>>> 322a967c
    )

  override def supervisorStrategy: SupervisorStrategy =
    OneForOneStrategy(10) {
      case _ => SupervisorStrategy.Restart
    }

  override def preStart(): Unit = {
    context.system.eventStream.subscribe(self, classOf[ClientDisconnected])
    self ! Boot
  }

  override def receive: Receive = {
    case Boot =>
      val bootloader =
        context.actorOf(
          LanguageServerBootLoader.props(descriptor, bootloaderConfig),
          "bootloader"
        )
      context.watch(bootloader)
      val timeoutCancellable =
        context.system.scheduler.scheduleOnce(30.seconds, self, BootTimeout)
      context.become(booting(bootloader, timeoutCancellable))

    case _ => stash()
  }

  private def booting(
    Bootloader: ActorRef,
    timeoutCancellable: Cancellable
  ): Receive = {
    case BootTimeout =>
      log.error(s"Booting failed for $descriptor")
      unstashAll()
      context.become(bootFailed(LanguageServerProtocol.ServerBootTimedOut))

    case ServerBootFailed(th) =>
      log.error(th, s"Booting failed for $descriptor")
      unstashAll()
      timeoutCancellable.cancel()
      context.become(bootFailed(LanguageServerProtocol.ServerBootFailed(th)))

    case ServerBooted(config, server) =>
      unstashAll()
      timeoutCancellable.cancel()
      context.become(supervising(config, server))
      context.actorOf(
        LanguageServerSupervisor.props(
          config,
          server,
          supervisionConfig,
          new AkkaBasedWebSocketConnectionFactory(),
          context.system.scheduler
        ),
        "supervisor"
      )

    case Terminated(Bootloader) =>
      log.error(s"Bootloader for project ${project.name} failed")
      unstashAll()
      timeoutCancellable.cancel()
      context.become(
        bootFailed(
          LanguageServerProtocol.ServerBootFailed(
            new Exception("The number of boot retries exceeded")
          )
        )
      )

    case _ => stash()
  }

  private def supervising(
    config: LanguageServerConfig,
    server: LanguageServerComponent,
    clients: Set[UUID] = Set.empty
  ): Receive = {
    case StartServer(clientId, _) =>
      sender() ! ServerStarted(
        LanguageServerSockets(
          Socket(config.interface, config.rpcPort),
          Socket(config.interface, config.dataPort)
        )
      )
      context.become(supervising(config, server, clients + clientId))

    case Terminated(_) =>
      log.debug(s"Bootloader for $project terminated.")

    case StopServer(clientId, _) =>
      removeClient(config, server, clients, clientId, Some(sender()))

    case ShutDownServer =>
      shutDownServer(server, None)

    case ClientDisconnected(clientId) =>
      removeClient(config, server, clients, clientId, None)

    case RenameProject(_, oldName, newName) =>
      val socket = Socket(config.interface, config.rpcPort)
      context.actorOf(
        ProjectRenameAction
          .props(
            sender(),
            socket,
            timeoutConfig.requestTimeout,
            timeoutConfig.socketCloseTimeout,
            oldName,
            newName,
            context.system.scheduler
          ),
        s"project-rename-action-${project.id}"
      )

    case ServerDied =>
      log.error(s"Language server died [$config]")
      context.stop(self)
  }

  private def removeClient(
    config: LanguageServerConfig,
    server: LanguageServerComponent,
    clients: Set[UUID],
    clientId: UUID,
    maybeRequester: Option[ActorRef]
  ): Unit = {
    val updatedClients = clients - clientId
    if (updatedClients.isEmpty) {
      shutDownServer(server, maybeRequester)
    } else {
      sender() ! CannotDisconnectOtherClients
      context.become(supervising(config, server, updatedClients))
    }
  }

  private def shutDownServer(
    server: LanguageServerComponent,
    maybeRequester: Option[ActorRef]
  ): Unit = {
    log.debug(s"Shutting down a language server for project ${project.id}")
    context.children.foreach(_ ! GracefulStop)
    server.stop() pipeTo self
    val cancellable =
      context.system.scheduler
        .scheduleOnce(timeoutConfig.shutdownTimeout, self, ShutdownTimeout)
    context.become(stopping(cancellable, maybeRequester))
  }

  private def bootFailed(failure: ServerStartupFailure): Receive = {
    case StartServer(_, _) =>
      sender() ! failure
      stop()
  }

  private def stopping(
    cancellable: Cancellable,
    maybeRequester: Option[ActorRef]
  ): Receive = {
    case Failure(th) =>
      cancellable.cancel()
      log.error(
        th,
        s"An error occurred during Language server shutdown [$project]."
      )
      maybeRequester.foreach(_ ! FailureDuringShutdown(th))
      stop()

    case ComponentStopped =>
      cancellable.cancel()
      log.info(s"Language server shut down successfully [$project].")
      maybeRequester.foreach(_ ! ServerStopped)
      stop()

    case ShutdownTimeout =>
      log.error("Language server shutdown timed out")
      maybeRequester.foreach(_ ! ServerShutdownTimedOut)
      stop()

    case StartServer(_, _) =>
      sender() ! PreviousInstanceNotShutDown
  }

  private def waitingForChildren(): Receive = {
    case Terminated(_) =>
      if (context.children.isEmpty) {
        context.stop(self)
      }
  }

  private def stop(): Unit = {
    context.parent ! ServerShutDown(project.id)
    context.system.eventStream.publish(ProjectClosed(project.id))
    if (context.children.isEmpty) {
      context.stop(self)
    } else {
      context.children.foreach(_ ! GracefulStop)
      context.children.foreach(context.watch)
      context.become(waitingForChildren())
    }
  }

}

object LanguageServerController {

  /**
    * Creates a configuration object used to create a [[LanguageServerController]].
    *
    * @param project a project open by the server
    * @param networkConfig a net config
    * @param bootloaderConfig a bootloader config
    * @param supervisionConfig a supervision config
    * @param timeoutConfig a timeout config
<<<<<<< HEAD
=======
    * @param distributionConfiguration configuration of the distribution
    * @param executor an executor service used to start the language server
    *                 process
    * @param loggingServiceDescriptor a logging service configuration descriptor
>>>>>>> 322a967c
    * @return a configuration object
    */
  def props(
    project: Project,
    networkConfig: NetworkConfig,
    bootloaderConfig: BootloaderConfig,
    supervisionConfig: SupervisionConfig,
<<<<<<< HEAD
    timeoutConfig: TimeoutConfig
=======
    timeoutConfig: TimeoutConfig,
    distributionConfiguration: DistributionConfiguration,
    loggingServiceDescriptor: LoggingServiceDescriptor,
    executor: LanguageServerExecutor
>>>>>>> 322a967c
  ): Props =
    Props(
      new LanguageServerController(
        project,
        networkConfig,
        bootloaderConfig,
        supervisionConfig,
<<<<<<< HEAD
        timeoutConfig
=======
        timeoutConfig,
        distributionConfiguration,
        loggingServiceDescriptor,
        executor
>>>>>>> 322a967c
      )
    )

  case object ShutDownServer

  /**
    * Signals boot timeout.
    */
  case object BootTimeout

  /**
    * Boot command.
    */
  case object Boot

  /**
    * Signals shutdown timeout.
    */
  case object ShutdownTimeout

  case object ServerDied

}<|MERGE_RESOLUTION|>--- conflicted
+++ resolved
@@ -2,7 +2,6 @@
 
 import java.util.UUID
 
-import akka.actor.Status.Failure
 import akka.actor.{
   Actor,
   ActorLogging,
@@ -14,12 +13,7 @@
   SupervisorStrategy,
   Terminated
 }
-import akka.pattern.pipe
-import org.enso.languageserver.boot.LifecycleComponent.ComponentStopped
-import org.enso.languageserver.boot.{
-  LanguageServerComponent,
-  LanguageServerConfig
-}
+import nl.gn0s1s.bump.SemVer
 import org.enso.projectmanager.boot.configuration.{
   BootloaderConfig,
   NetworkConfig,
@@ -34,51 +28,41 @@
   ServerBootFailed,
   ServerBooted
 }
-import org.enso.projectmanager.infrastructure.languageserver.LanguageServerController.{
-  Boot,
-  BootTimeout,
-  ServerDied,
-  ShutDownServer,
-  ShutdownTimeout
-}
+import org.enso.projectmanager.infrastructure.languageserver.LanguageServerController._
 import org.enso.projectmanager.infrastructure.languageserver.LanguageServerProtocol._
 import org.enso.projectmanager.infrastructure.languageserver.LanguageServerRegistry.ServerShutDown
 import org.enso.projectmanager.model.Project
 import org.enso.projectmanager.service.LoggingServiceDescriptor
 import org.enso.projectmanager.util.UnhandledLogging
-
-import scala.concurrent.duration._
-
-/**
-  * A language server controller responsible for managing the server lifecycle.
+import org.enso.projectmanager.versionmanagement.DistributionConfiguration
+
+/** A language server controller responsible for managing the server lifecycle.
   * It delegates all tasks to other actors like bootloader or supervisor.
   *
   * @param project a project open by the server
+  * @param engineVersion engine version to use for the language server
+  * @param bootProgressTracker an [[ActorRef]] that will get progress updates
+  *                            related to initializing the engine
   * @param networkConfig a net config
   * @param bootloaderConfig a bootloader config
   * @param supervisionConfig a supervision config
   * @param timeoutConfig a timeout config
-<<<<<<< HEAD
-=======
   * @param distributionConfiguration configuration of the distribution
   * @param loggingServiceDescriptor a logging service configuration descriptor
   * @param executor an executor service used to start the language server
   *                 process
->>>>>>> 322a967c
   */
 class LanguageServerController(
   project: Project,
+  engineVersion: SemVer,
+  bootProgressTracker: ActorRef,
   networkConfig: NetworkConfig,
   bootloaderConfig: BootloaderConfig,
   supervisionConfig: SupervisionConfig,
-<<<<<<< HEAD
-  timeoutConfig: TimeoutConfig
-=======
   timeoutConfig: TimeoutConfig,
   distributionConfiguration: DistributionConfiguration,
   loggingServiceDescriptor: LoggingServiceDescriptor,
   executor: LanguageServerExecutor
->>>>>>> 322a967c
 ) extends Actor
     with ActorLogging
     with Stash
@@ -88,12 +72,6 @@
 
   private val descriptor =
     LanguageServerDescriptor(
-<<<<<<< HEAD
-      name          = s"language-server-${project.id}",
-      rootId        = UUID.randomUUID(),
-      root          = project.path.get,
-      networkConfig = networkConfig
-=======
       name                           = s"language-server-${project.id}",
       rootId                         = UUID.randomUUID(),
       rootPath                       = project.path.get,
@@ -103,12 +81,11 @@
       jvmSettings                    = distributionConfiguration.defaultJVMSettings,
       discardOutput                  = distributionConfiguration.shouldDiscardChildOutput,
       deferredLoggingServiceEndpoint = loggingServiceDescriptor.getEndpoint
->>>>>>> 322a967c
     )
 
   override def supervisorStrategy: SupervisorStrategy =
-    OneForOneStrategy(10) {
-      case _ => SupervisorStrategy.Restart
+    OneForOneStrategy(10) { case _ =>
+      SupervisorStrategy.Restart
     }
 
   override def preStart(): Unit = {
@@ -120,21 +97,23 @@
     case Boot =>
       val bootloader =
         context.actorOf(
-          LanguageServerBootLoader.props(descriptor, bootloaderConfig),
-          "bootloader"
+          LanguageServerBootLoader
+            .props(
+              bootProgressTracker,
+              descriptor,
+              bootloaderConfig,
+              timeoutConfig.bootTimeout,
+              executor
+            ),
+          s"bootloader-${descriptor.name}"
         )
       context.watch(bootloader)
-      val timeoutCancellable =
-        context.system.scheduler.scheduleOnce(30.seconds, self, BootTimeout)
-      context.become(booting(bootloader, timeoutCancellable))
+      context.become(booting(bootloader))
 
     case _ => stash()
   }
 
-  private def booting(
-    Bootloader: ActorRef,
-    timeoutCancellable: Cancellable
-  ): Receive = {
+  private def booting(Bootloader: ActorRef): Receive = {
     case BootTimeout =>
       log.error(s"Booting failed for $descriptor")
       unstashAll()
@@ -143,28 +122,25 @@
     case ServerBootFailed(th) =>
       log.error(th, s"Booting failed for $descriptor")
       unstashAll()
-      timeoutCancellable.cancel()
       context.become(bootFailed(LanguageServerProtocol.ServerBootFailed(th)))
 
-    case ServerBooted(config, server) =>
+    case ServerBooted(connectionInfo, serverProcessManager) =>
       unstashAll()
-      timeoutCancellable.cancel()
-      context.become(supervising(config, server))
+      context.become(supervising(connectionInfo, serverProcessManager))
       context.actorOf(
         LanguageServerSupervisor.props(
-          config,
-          server,
+          connectionInfo,
+          serverProcessManager,
           supervisionConfig,
           new AkkaBasedWebSocketConnectionFactory(),
           context.system.scheduler
         ),
-        "supervisor"
+        s"supervisor-${descriptor.name}"
       )
 
     case Terminated(Bootloader) =>
       log.error(s"Bootloader for project ${project.name} failed")
       unstashAll()
-      timeoutCancellable.cancel()
       context.become(
         bootFailed(
           LanguageServerProtocol.ServerBootFailed(
@@ -177,33 +153,57 @@
   }
 
   private def supervising(
-    config: LanguageServerConfig,
-    server: LanguageServerComponent,
+    connectionInfo: LanguageServerConnectionInfo,
+    serverProcessManager: ActorRef,
     clients: Set[UUID] = Set.empty
   ): Receive = {
-    case StartServer(clientId, _) =>
-      sender() ! ServerStarted(
-        LanguageServerSockets(
-          Socket(config.interface, config.rpcPort),
-          Socket(config.interface, config.dataPort)
-        )
-      )
-      context.become(supervising(config, server, clients + clientId))
-
+    case StartServer(clientId, _, requestedEngineVersion, _) =>
+      if (requestedEngineVersion != engineVersion) {
+        sender() ! ServerBootFailed(
+          new IllegalStateException(
+            s"Requested to boot a server version $requestedEngineVersion, " +
+            s"but a server for this project with a different version, " +
+            s"$engineVersion, is already running. Two servers with different " +
+            s"versions cannot be running for a single project."
+          )
+        )
+      } else {
+        sender() ! ServerStarted(
+          LanguageServerSockets(
+            Socket(connectionInfo.interface, connectionInfo.rpcPort),
+            Socket(connectionInfo.interface, connectionInfo.dataPort)
+          )
+        )
+        context.become(
+          supervising(connectionInfo, serverProcessManager, clients + clientId)
+        )
+      }
     case Terminated(_) =>
       log.debug(s"Bootloader for $project terminated.")
 
     case StopServer(clientId, _) =>
-      removeClient(config, server, clients, clientId, Some(sender()))
+      removeClient(
+        connectionInfo,
+        serverProcessManager,
+        clients,
+        clientId,
+        Some(sender())
+      )
 
     case ShutDownServer =>
-      shutDownServer(server, None)
+      shutDownServer(None)
 
     case ClientDisconnected(clientId) =>
-      removeClient(config, server, clients, clientId, None)
+      removeClient(
+        connectionInfo,
+        serverProcessManager,
+        clients,
+        clientId,
+        None
+      )
 
     case RenameProject(_, oldName, newName) =>
-      val socket = Socket(config.interface, config.rpcPort)
+      val socket = Socket(connectionInfo.interface, connectionInfo.rpcPort)
       context.actorOf(
         ProjectRenameAction
           .props(
@@ -219,33 +219,31 @@
       )
 
     case ServerDied =>
-      log.error(s"Language server died [$config]")
+      log.error(s"Language server died [$connectionInfo]")
       context.stop(self)
   }
 
   private def removeClient(
-    config: LanguageServerConfig,
-    server: LanguageServerComponent,
+    connectionInfo: LanguageServerConnectionInfo,
+    serverProcessManager: ActorRef,
     clients: Set[UUID],
     clientId: UUID,
     maybeRequester: Option[ActorRef]
   ): Unit = {
     val updatedClients = clients - clientId
     if (updatedClients.isEmpty) {
-      shutDownServer(server, maybeRequester)
+      shutDownServer(maybeRequester)
     } else {
       sender() ! CannotDisconnectOtherClients
-      context.become(supervising(config, server, updatedClients))
+      context.become(
+        supervising(connectionInfo, serverProcessManager, updatedClients)
+      )
     }
   }
 
-  private def shutDownServer(
-    server: LanguageServerComponent,
-    maybeRequester: Option[ActorRef]
-  ): Unit = {
+  private def shutDownServer(maybeRequester: Option[ActorRef]): Unit = {
     log.debug(s"Shutting down a language server for project ${project.id}")
     context.children.foreach(_ ! GracefulStop)
-    server.stop() pipeTo self
     val cancellable =
       context.system.scheduler
         .scheduleOnce(timeoutConfig.shutdownTimeout, self, ShutdownTimeout)
@@ -253,7 +251,7 @@
   }
 
   private def bootFailed(failure: ServerStartupFailure): Receive = {
-    case StartServer(_, _) =>
+    case StartServer(_, _, _, _) =>
       sender() ! failure
       stop()
   }
@@ -262,18 +260,16 @@
     cancellable: Cancellable,
     maybeRequester: Option[ActorRef]
   ): Receive = {
-    case Failure(th) =>
+    case LanguageServerProcess.ServerTerminated(exitCode) =>
       cancellable.cancel()
-      log.error(
-        th,
-        s"An error occurred during Language server shutdown [$project]."
-      )
-      maybeRequester.foreach(_ ! FailureDuringShutdown(th))
-      stop()
-
-    case ComponentStopped =>
-      cancellable.cancel()
-      log.info(s"Language server shut down successfully [$project].")
+      if (exitCode == 0) {
+        log.info(s"Language server shut down successfully [$project].")
+      } else {
+        log.warning(
+          s"Language server shut down with non-zero exit code: $exitCode " +
+          s"[$project]."
+        )
+      }
       maybeRequester.foreach(_ ! ServerStopped)
       stop()
 
@@ -282,15 +278,14 @@
       maybeRequester.foreach(_ ! ServerShutdownTimedOut)
       stop()
 
-    case StartServer(_, _) =>
+    case StartServer(_, _, _, _) =>
       sender() ! PreviousInstanceNotShutDown
   }
 
-  private def waitingForChildren(): Receive = {
-    case Terminated(_) =>
-      if (context.children.isEmpty) {
-        context.stop(self)
-      }
+  private def waitingForChildren(): Receive = { case Terminated(_) =>
+    if (context.children.isEmpty) {
+      context.stop(self)
+    }
   }
 
   private def stop(): Unit = {
@@ -309,68 +304,60 @@
 
 object LanguageServerController {
 
-  /**
-    * Creates a configuration object used to create a [[LanguageServerController]].
+  /** Creates a configuration object used to create a [[LanguageServerController]].
     *
     * @param project a project open by the server
+    * @param engineVersion engine version to use for the language server
+    * @param bootProgressTracker an [[ActorRef]] that will get progress updates
+    *                            related to initializing the engine
     * @param networkConfig a net config
     * @param bootloaderConfig a bootloader config
     * @param supervisionConfig a supervision config
     * @param timeoutConfig a timeout config
-<<<<<<< HEAD
-=======
     * @param distributionConfiguration configuration of the distribution
     * @param executor an executor service used to start the language server
     *                 process
     * @param loggingServiceDescriptor a logging service configuration descriptor
->>>>>>> 322a967c
     * @return a configuration object
     */
   def props(
     project: Project,
+    engineVersion: SemVer,
+    bootProgressTracker: ActorRef,
     networkConfig: NetworkConfig,
     bootloaderConfig: BootloaderConfig,
     supervisionConfig: SupervisionConfig,
-<<<<<<< HEAD
-    timeoutConfig: TimeoutConfig
-=======
     timeoutConfig: TimeoutConfig,
     distributionConfiguration: DistributionConfiguration,
     loggingServiceDescriptor: LoggingServiceDescriptor,
     executor: LanguageServerExecutor
->>>>>>> 322a967c
   ): Props =
     Props(
       new LanguageServerController(
         project,
+        engineVersion,
+        bootProgressTracker,
         networkConfig,
         bootloaderConfig,
         supervisionConfig,
-<<<<<<< HEAD
-        timeoutConfig
-=======
         timeoutConfig,
         distributionConfiguration,
         loggingServiceDescriptor,
         executor
->>>>>>> 322a967c
       )
     )
 
   case object ShutDownServer
 
-  /**
-    * Signals boot timeout.
+  /** Signals boot timeout.
     */
   case object BootTimeout
 
-  /**
-    * Boot command.
+  /** Boot command.
     */
   case object Boot
 
-  /**
-    * Signals shutdown timeout.
+  /** Signals shutdown timeout.
     */
   case object ShutdownTimeout
 
