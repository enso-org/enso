--- conflicted
+++ resolved
@@ -5,56 +5,58 @@
 
 import org.enso.pkg.{Package, PackageManager}
 import org.enso.projectmanager.boot.configuration.StorageConfig
-import org.enso.projectmanager.control.core.CovariantFlatMap
+import org.enso.projectmanager.control.core.{
+  Applicative,
+  CovariantFlatMap,
+  Traverse
+}
 import org.enso.projectmanager.control.core.syntax._
 import org.enso.projectmanager.control.effect.syntax._
 import org.enso.projectmanager.control.effect.{ErrorChannel, Sync}
-import org.enso.projectmanager.infrastructure.file.{FileStorage, FileSystem}
+import org.enso.projectmanager.infrastructure.file.FileSystem
+import org.enso.projectmanager.infrastructure.file.FileSystemFailure.{
+  FileNotFound,
+  NotDirectory
+}
+import org.enso.projectmanager.infrastructure.random.Generator
 import org.enso.projectmanager.infrastructure.repository.ProjectRepositoryFailure.{
   InconsistentStorage,
   ProjectNotFoundInIndex,
   StorageFailure
 }
-import org.enso.projectmanager.model.Project
+import org.enso.projectmanager.infrastructure.time.Clock
+import org.enso.projectmanager.model.{Project, ProjectMetadata}
 
 /** File based implementation of the project repository.
   *
   * @param storageConfig a storage config
+  * @param clock a clock
   * @param fileSystem a file system abstraction
-  * @param indexStorage an index storage
+  * @param gen a random generator
   */
-class ProjectFileRepository[F[+_, +_]: Sync: ErrorChannel: CovariantFlatMap](
+class ProjectFileRepository[
+  F[+_, +_]: Sync: ErrorChannel: CovariantFlatMap: Applicative
+](
   storageConfig: StorageConfig,
+  clock: Clock[F],
   fileSystem: FileSystem[F],
-  indexStorage: FileStorage[ProjectIndex, F]
+  gen: Generator[F]
 ) extends ProjectRepository[F] {
 
-  /** @inheritdoc * */
+  /** @inheritdoc */
   override def exists(
     name: String
   ): F[ProjectRepositoryFailure, Boolean] =
-    indexStorage
-      .load()
-      .map(_.exists(name))
-      .mapError(_.fold(convertFileStorageFailure))
-
-  /** @inheritdoc * */
+    getAll().map(_.exists(_.name == PackageManager.Default.normalizeName(name)))
+
+  /** @inheritdoc */
   override def find(
     predicate: Project => Boolean
   ): F[ProjectRepositoryFailure, List[Project]] =
-    indexStorage
-      .load()
-      .map(_.find(predicate))
-      .mapError(_.fold(convertFileStorageFailure))
-
-  /** @inheritdoc * */
+    getAll().map(_.filter(predicate))
+
+  /** @inheritdoc */
   override def getAll(): F[ProjectRepositoryFailure, List[Project]] =
-<<<<<<< HEAD
-    indexStorage
-      .load()
-      .map(_.projects.values.toList)
-      .mapError(_.fold(convertFileStorageFailure))
-=======
     fileSystem
       .list(storageConfig.userProjectsPath)
       .map(_.filter(_.isDirectory))
@@ -63,37 +65,54 @@
       }
       .mapError(th => StorageFailure(th.toString))
       .flatMap(s => Traverse[List].traverse(s)(tryLoadProject).map(_.flatten))
->>>>>>> a0f87b36
-
-  /** @inheritdoc * */
+
+  /** @inheritdoc */
   override def findById(
     projectId: UUID
   ): F[ProjectRepositoryFailure, Option[Project]] =
-    indexStorage
-      .load()
-      .map(_.findById(projectId))
-      .mapError(_.fold(convertFileStorageFailure))
-
-  /** @inheritdoc * */
+    getAll().map(_.find(_.id == projectId))
+
+  /** @inheritdoc */
   override def create(
     project: Project
   ): F[ProjectRepositoryFailure, Unit] =
-    // format: off
     for {
-      projectPath     <- findTargetPath(project)
-      projectWithPath  = project.copy(path = Some(projectPath.toString))
-      _               <- createProjectStructure(project, projectPath)
-      _               <- update(projectWithPath)
+      projectPath <- findTargetPath(project)
+      _           <- createProjectStructure(project, projectPath)
+      _ <- metadataStorage(projectPath)
+        .persist(ProjectMetadata(project))
+        .mapError(th => StorageFailure(th.toString))
     } yield ()
-    // format: on
-
-  /** @inheritdoc * */
-  override def update(project: Project): F[ProjectRepositoryFailure, Unit] =
-    indexStorage
-      .modify { index =>
-        val updated = index.upsert(project)
-        (updated, ())
-      }
+
+  private def tryLoadProject(
+    directory: File
+  ): F[ProjectRepositoryFailure, Option[Project]] = {
+    val noop: F[ProjectRepositoryFailure, Option[ProjectMetadata]] =
+      Applicative[F].pure(None)
+    for {
+      pkgOpt  <- loadPackage(directory)
+      metaOpt <- pkgOpt.fold(noop)(_ => loadMetadata(directory))
+    } yield for {
+      pkg  <- pkgOpt
+      meta <- metaOpt
+    } yield {
+      Project(
+        id         = meta.id,
+        name       = pkg.name,
+        kind       = meta.kind,
+        created    = meta.created,
+        lastOpened = meta.lastOpened,
+        path       = Some(directory.toString)
+      )
+    }
+  }
+
+  private def loadMetadata(
+    directory: File
+  ): F[ProjectRepositoryFailure, Option[ProjectMetadata]] =
+    metadataStorage(directory)
+      .load()
+      .map(Some(_))
       .mapError(_.fold(convertFileStorageFailure))
 
   private def createProjectStructure(
@@ -104,23 +123,22 @@
       .blockingOp { PackageManager.Default.create(projectPath, project.name) }
       .mapError(th => StorageFailure(th.toString))
 
-  /** @inheritdoc * */
+  /** @inheritdoc */
   override def rename(
     projectId: UUID,
     name: String
-  ): F[ProjectRepositoryFailure, Unit] = {
-    updateProjectName(projectId, name) *>
-    updatePackageName(projectId, name)
-  }
-
-  private def updatePackageName(
-    projectId: UUID,
-    name: String
   ): F[ProjectRepositoryFailure, Unit] =
-    for {
-      project <- getProject(projectId)
-      _       <- changePacketName(new File(project.path.get), name)
-    } yield ()
+    findById(projectId).flatMap {
+      case Some(project) =>
+        project.path match {
+          case Some(directory) =>
+            renamePackage(new File(directory), name)
+          case None =>
+            ErrorChannel[F].fail(ProjectNotFoundInIndex)
+        }
+      case None =>
+        ErrorChannel[F].fail(ProjectNotFoundInIndex)
+    }
 
   private def getProject(
     projectId: UUID
@@ -139,7 +157,26 @@
     } yield projectPackage.config.name
   }
 
-  private def changePacketName(
+  private def loadPackage(
+    projectPath: File
+  ): F[ProjectRepositoryFailure, Option[Package[File]]] =
+    Sync[F]
+      .blockingOp { PackageManager.Default.fromDirectory(projectPath) }
+      .mapError(th => StorageFailure(th.toString))
+
+  private def getPackage(
+    projectPath: File
+  ): F[ProjectRepositoryFailure, Package[File]] =
+    loadPackage(projectPath)
+      .flatMap {
+        case None =>
+          ErrorChannel[F].fail(
+            InconsistentStorage(s"Cannot find package.yaml at $projectPath")
+          )
+        case Some(projectPackage) => CovariantFlatMap[F].pure(projectPackage)
+      }
+
+  private def renamePackage(
     projectPath: File,
     name: String
   ): F[ProjectRepositoryFailure, Unit] =
@@ -152,80 +189,56 @@
           .mapError(th => StorageFailure(th.toString))
       }
 
-  private def getPackage(
-    projectPath: File
-  ): F[ProjectRepositoryFailure, Package[File]] =
-    Sync[F]
-      .blockingOp { PackageManager.Default.fromDirectory(projectPath) }
-      .mapError(th => StorageFailure(th.toString))
+  /** @inheritdoc */
+  def update(project: Project): F[ProjectRepositoryFailure, Unit] =
+    project.path match {
+      case Some(path) =>
+        metadataStorage(new File(path))
+          .persist(
+            ProjectMetadata(
+              id         = project.id,
+              kind       = project.kind,
+              created    = project.created,
+              lastOpened = project.lastOpened
+            )
+          )
+          .mapError(th => StorageFailure(th.toString))
+      case None =>
+        ErrorChannel[F].fail(ProjectNotFoundInIndex)
+    }
+
+  /** @inheritdoc */
+  override def delete(projectId: UUID): F[ProjectRepositoryFailure, Unit] = {
+    findById(projectId)
       .flatMap {
-        case None =>
-          ErrorChannel[F].fail(
-            InconsistentStorage(s"Cannot find package.yaml at $projectPath")
-          )
-
-        case Some(projectPackage) => CovariantFlatMap[F].pure(projectPackage)
-      }
-
-  private def updateProjectName(
-    projectId: UUID,
-    name: String
-  ): F[ProjectRepositoryFailure, Unit] =
-    indexStorage
-      .modify { index =>
-        val updated = index.update(projectId)(_.copy(name = name))
-        (updated, ())
-      }
-      .mapError(_.fold(convertFileStorageFailure))
-
-  /** @inheritdoc * */
-  override def delete(
-    projectId: UUID
-  ): F[ProjectRepositoryFailure, Unit] =
-    indexStorage
-      .modify { index =>
-        val maybeProject = index.findById(projectId)
-        index.remove(projectId) -> maybeProject
-      }
-      .mapError(_.fold(convertFileStorageFailure))
-      .flatMap {
+        case Some(project) =>
+          project.path match {
+            case Some(directory) =>
+              fileSystem
+                .removeDir(new File(directory))
+                .mapError(th => StorageFailure(th.toString))
+            case None =>
+              ErrorChannel[F].fail(ProjectNotFoundInIndex)
+          }
         case None =>
           ErrorChannel[F].fail(ProjectNotFoundInIndex)
-
-        case Some(project) if project.path.isEmpty =>
-          ErrorChannel[F].fail(
-            InconsistentStorage(
-              "Index cannot contain a user project without path"
-            )
-          )
-
-        case Some(project) =>
-          removeProjectStructure(project.path.get)
-      }
-
-  private def removeProjectStructure(
-    projectPath: String
-  ): F[ProjectRepositoryFailure, Unit] =
-    fileSystem
-      .removeDir(new File(projectPath))
-      .mapError[ProjectRepositoryFailure](failure =>
-        StorageFailure(failure.toString)
-      )
-
-  /** @inheritdoc * */
+      }
+  }
+
+  /** @inheritdoc */
   override def moveProjectToTargetDir(
-    projectId: UUID
+    projectId: UUID,
+    newName: String
   ): F[ProjectRepositoryFailure, File] = {
     def move(project: Project) =
       for {
-        targetPath <- findTargetPath(project)
+        targetPath <- findTargetPath(project.copy(name = newName))
         _          <- moveProjectDir(project, targetPath)
-        _          <- updateProjectDir(projectId, targetPath)
       } yield targetPath
 
     for {
       project <- getProject(projectId)
-      primaryPath = getPrimaryPath(project)
+      primaryPath = new File(storageConfig.userProjectsPath, newName)
       finalPath <-
         if (isLocationOk(project.path.get, primaryPath.toString)) {
           CovariantFlatMap[F].pure(primaryPath)
@@ -248,17 +261,6 @@
     }
   }
 
-  private def updateProjectDir(projectId: UUID, targetPath: File) = {
-    indexStorage
-      .modify { index =>
-        val updated = index.update(projectId)(
-          _.copy(path = Some(targetPath.toString))
-        )
-        (updated, ())
-      }
-      .mapError(_.fold(convertFileStorageFailure))
-  }
-
   private def moveProjectDir(project: Project, targetPath: File) = {
     fileSystem
       .move(new File(project.path.get), targetPath)
@@ -266,11 +268,6 @@
         StorageFailure(failure.toString)
       )
   }
-
-  private def getPrimaryPath(
-    project: Project
-  ): File =
-    new File(storageConfig.userProjectsPath, project.name)
 
   private def findTargetPath(
     project: Project
@@ -300,4 +297,12 @@
     if (number == 0) ""
     else s"_$number"
 
+  private def metadataStorage(projectPath: File): MetadataFileStorage[F] =
+    new MetadataFileStorage[F](
+      projectPath,
+      storageConfig,
+      clock,
+      fileSystem,
+      gen
+    )
 }