--- conflicted
+++ resolved
@@ -4,25 +4,17 @@
 
 import akka.actor.ActorRef
 import cats.MonadError
-<<<<<<< HEAD
-=======
 import nl.gn0s1s.bump.SemVer
->>>>>>> 75e31362
 import org.enso.pkg.PackageManager
 import org.enso.projectmanager.control.core.CovariantFlatMap
 import org.enso.projectmanager.control.core.syntax._
 import org.enso.projectmanager.control.effect.syntax._
-<<<<<<< HEAD
-import org.enso.projectmanager.data.{LanguageServerSockets, ProjectMetadata}
-import org.enso.projectmanager.infrastructure.languageserver.LanguageServerProtocol._
-=======
 import org.enso.projectmanager.control.effect.{ErrorChannel, Sync}
 import org.enso.projectmanager.data.{
   LanguageServerSockets,
   MissingComponentAction,
   ProjectMetadata
 }
->>>>>>> 75e31362
 import org.enso.projectmanager.infrastructure.languageserver.LanguageServerGateway
 import org.enso.projectmanager.infrastructure.languageserver.LanguageServerProtocol._
 import org.enso.projectmanager.infrastructure.log.Logging
@@ -51,8 +43,7 @@
 import org.enso.projectmanager.service.versionmanagement.RuntimeVersionManagerFactory
 import org.enso.projectmanager.versionmanagement.DistributionConfiguration
 
-/**
-  * Implementation of business logic for project management.
+/** Implementation of business logic for project management.
   *
   * @param validator a project validator
   * @param repo a project repository
@@ -77,25 +68,8 @@
 
   import E._
 
-  /** @inheritdoc * */
+  /** @inheritdoc */
   override def createUserProject(
-<<<<<<< HEAD
-    name: String
-  ): F[ProjectServiceFailure, UUID] = {
-    // format: off
-    for {
-      _            <- log.debug(s"Creating project $name.")
-      _            <- validateName(name)
-      _            <- checkIfNameExists(name)
-      creationTime <- clock.nowInUtc()
-      projectId    <- gen.randomUUID()
-      project       = Project(projectId, name, UserProject, creationTime)
-      _            <- repo.create(project).mapError(toServiceFailure)
-      _            <- log.info(s"Project $project created.")
-    } yield projectId
-    // format: on
-  }
-=======
     progressTracker: ActorRef,
     name: String,
     engineVersion: SemVer,
@@ -120,9 +94,8 @@
       .mapError(toServiceFailure)
     _ <- log.info(s"Project $project created.")
   } yield projectId
->>>>>>> 75e31362
-
-  /** @inheritdoc * */
+
+  /** @inheritdoc */
   override def deleteUserProject(
     projectId: UUID
   ): F[ProjectServiceFailure, Unit] =
@@ -147,7 +120,7 @@
       .isRunning(projectId)
       .mapError(_ => ProjectOperationTimeout)
 
-  /** @inheritdoc * */
+  /** @inheritdoc */
   override def renameProject(
     projectId: UUID,
     name: String
@@ -159,7 +132,7 @@
       _          <- checkIfNameExists(name)
       oldPackage <- repo.getPackageName(projectId).mapError(toServiceFailure)
       _          <- repo.rename(projectId, name).mapError(toServiceFailure)
-      _          <- renameProjectDirOrRegisterShutdownHook(projectId)
+      _          <- renameProjectDirOrRegisterShutdownHook(projectId, name)
       newPackage = PackageManager.Default.normalizeName(name)
       _ <- refactorProjectName(projectId, oldPackage, newPackage)
       _ <- log.info(s"Project $projectId renamed.")
@@ -167,9 +140,10 @@
   }
 
   private def renameProjectDirOrRegisterShutdownHook(
-    projectId: UUID
+    projectId: UUID,
+    newName: String
   ): F[ProjectServiceFailure, Unit] = {
-    val cmd = new MoveProjectDirCmd[F](projectId, repo, log)
+    val cmd = new MoveProjectDirCmd[F](projectId, newName, repo, log)
     CovariantFlatMap[F]
       .ifM(isServerRunning(projectId))(
         ifTrue  = languageServerGateway.registerShutdownHook(projectId, cmd),
@@ -188,8 +162,8 @@
         oldPackage,
         newPackage
       )
-      .recover {
-        case ProjectNotOpened => ()
+      .recover { case ProjectNotOpened =>
+        ()
       }
       .mapError {
         case ProjectNotOpened => ProjectNotOpen //impossible
@@ -217,11 +191,12 @@
         case Some(_) => CovariantFlatMap[F].pure(())
       }
 
-  /** @inheritdoc * */
+  /** @inheritdoc */
   override def openProject(
     progressTracker: ActorRef,
     clientId: UUID,
-    projectId: UUID
+    projectId: UUID,
+    missingComponentAction: MissingComponentAction
   ): F[ProjectServiceFailure, LanguageServerSockets] = {
     // format: off
     for {
@@ -287,7 +262,7 @@
       }
   } yield sockets
 
-  /** @inheritdoc * */
+  /** @inheritdoc */
   override def closeProject(
     clientId: UUID,
     projectId: UUID
@@ -303,7 +278,7 @@
     }
   }
 
-  /** @inheritdoc * */
+  /** @inheritdoc */
   override def listProjects(
     maybeSize: Option[Int]
   ): F[ProjectServiceFailure, List[ProjectMetadata]] =
