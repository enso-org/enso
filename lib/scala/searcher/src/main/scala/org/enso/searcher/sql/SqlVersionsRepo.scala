--- conflicted
+++ resolved
@@ -16,35 +16,22 @@
     db.run(initQuery.transactionally)
 
   /** @inheritdoc */
-<<<<<<< HEAD
-  override def getVersion(file: File): Future[Option[Array[Byte]]] =
-    db.run(getVersionQuery(file).transactionally)
-=======
   override def getVersion(module: String): Future[Option[Array[Byte]]] =
-    db.run(getVersionQuery(module))
->>>>>>> 4235d345
+    db.run(getVersionQuery(module).transactionally)
 
   /** @inheritdoc */
   override def setVersion(
     module: String,
     digest: Array[Byte]
   ): Future[Option[Array[Byte]]] =
-<<<<<<< HEAD
-    db.run(setVersionQuery(file, digest).transactionally)
-
-  /** @inheritdoc */
-  override def updateVersion(file: File, digest: Array[Byte]): Future[Boolean] =
-    db.run(updateVersionQuery(file, digest).transactionally)
-=======
-    db.run(setVersionQuery(module, digest))
+    db.run(setVersionQuery(module, digest).transactionally)
 
   /** @inheritdoc */
   override def updateVersion(
     module: String,
     digest: Array[Byte]
   ): Future[Boolean] =
-    db.run(updateVersionQuery(module, digest))
->>>>>>> 4235d345
+    db.run(updateVersionQuery(module, digest).transactionally)
 
   /** @inheritdoc */
   override def updateVersions(
@@ -53,17 +40,12 @@
     db.run(updateVersionsQuery(versions).transactionally)
 
   /** @inheritdoc */
-<<<<<<< HEAD
-  override def remove(file: File): Future[Unit] =
-    db.run(removeQuery(file).transactionally)
-=======
   override def remove(module: String): Future[Unit] =
-    db.run(removeQuery(module))
+    db.run(removeQuery(module).transactionally)
 
   /** @inheritdoc */
   override def remove(modules: Seq[String]): Future[Unit] =
-    db.run(removeModulesQuery(modules))
->>>>>>> 4235d345
+    db.run(removeModulesQuery(modules).transactionally)
 
   /** @inheritdoc */
   override def clean: Future[Unit] =
