package org.enso.searcher.sql

import java.io.File
import java.util.UUID

import org.enso.polyglot.Suggestion
import org.enso.polyglot.data.Tree
import org.enso.polyglot.runtime.Runtime.Api.{
  SuggestionAction,
  SuggestionArgumentAction,
  SuggestionUpdate,
  SuggestionsDatabaseAction
}
import org.enso.searcher.data.QueryResult
import org.enso.searcher.{SuggestionEntry, SuggestionsRepo}
import slick.jdbc.SQLiteProfile.api._

import scala.concurrent.{ExecutionContext, Future}
import scala.util.{Failure, Success}

/** The object for accessing the suggestions database. */
final class SqlSuggestionsRepo(db: SqlDatabase)(implicit ec: ExecutionContext)
    extends SuggestionsRepo[Future] {

  /** The query returning the arguments joined with the corresponding
    * suggestions.
    */
  private val joined: Query[
    (Rep[Option[ArgumentsTable]], SuggestionsTable),
    (Option[ArgumentRow], SuggestionRow),
    Seq
  ] =
    Arguments
      .joinRight(Suggestions)
      .on(_.suggestionId === _.id)

  /** Initialize the repo. */
  def init: Future[Unit] =
    db.run(initQuery)

  /** Clean the repo. */
  def clean: Future[Unit] =
    db.run(cleanQuery)

  /** @inheritdoc */
  override def getAll: Future[(Long, Seq[SuggestionEntry])] =
    db.run(getAllQuery)

  /** @inheritdoc */
  override def search(
    module: Option[String],
    selfType: Option[String],
    returnType: Option[String],
    kinds: Option[Seq[Suggestion.Kind]],
    position: Option[Suggestion.Position]
  ): Future[(Long, Seq[Long])] =
    db.run(searchQuery(module, selfType, returnType, kinds, position))

  /** @inheritdoc */
  override def select(id: Long): Future[Option[Suggestion]] =
    db.run(selectQuery(id))

  /** @inheritdoc */
  override def insert(suggestion: Suggestion): Future[Option[Long]] =
    db.run(insertQuery(suggestion))

  /** @inheritdoc */
  override def insertAll(
    suggestions: Seq[Suggestion]
  ): Future[(Long, Seq[Option[Long]])] =
    db.run(insertAllQuery(suggestions))

  /** @inheritdoc */
  override def applyTree(
    tree: Tree[SuggestionUpdate]
  ): Future[(Long, Seq[QueryResult[SuggestionUpdate]])] =
    db.run(applyTreeQuery(tree))

  /** @inheritdoc */
  override def applyActions(
    actions: Seq[SuggestionsDatabaseAction]
  ): Future[Seq[QueryResult[SuggestionsDatabaseAction]]] =
    db.run(applyActionsQuery(actions))

  /** @inheritdoc */
  override def remove(suggestion: Suggestion): Future[Option[Long]] =
    db.run(removeQuery(suggestion))

  /** @inheritdoc */
  override def removeByModule(name: String): Future[(Long, Seq[Long])] =
    db.run(removeByModuleQuery(name))

  /** @inheritdoc */
  override def removeAll(
    suggestions: Seq[Suggestion]
  ): Future[(Long, Seq[Option[Long]])] =
    db.run(removeAllQuery(suggestions))

  /** @inheritdoc */
  override def update(
    suggestion: Suggestion,
    externalId: Option[Option[Suggestion.ExternalId]],
    arguments: Option[Seq[SuggestionArgumentAction]],
    returnType: Option[String],
    documentation: Option[Option[String]],
    scope: Option[Suggestion.Scope]
  ): Future[(Long, Option[Long])] =
    db.run(
      updateQuery(
        suggestion,
        externalId,
        arguments,
        returnType,
        documentation,
        scope
      )
    )

  /** @inheritdoc */
  override def updateAll(
    expressions: Seq[(Suggestion.ExternalId, String)]
  ): Future[(Long, Seq[Option[Long]])] =
    db.run(updateAllQuery(expressions))

  /** @inheritdoc */
  override def currentVersion: Future[Long] =
    db.run(currentVersionQuery)

  /** Close the database. */
  def close(): Unit =
    db.close()

  /** Insert suggestions in a batch.
    *
    * @param suggestions the list of suggestions to insert
    * @return the current database size
    */
  private[sql] def insertBatch(suggestions: Array[Suggestion]): Future[Int] =
    db.run(insertBatchQuery(suggestions))

  /** The query to initialize the repo. */
  private def initQuery: DBIO[Unit] =
    (Suggestions.schema ++ Arguments.schema ++ SuggestionsVersions.schema).createIfNotExists

  /** The query to clean the repo. */
  private def cleanQuery: DBIO[Unit] =
    for {
      _ <- Suggestions.delete
      _ <- Arguments.delete
      _ <- SuggestionsVersions.delete
    } yield ()

  /** The query to get all suggestions.
    *
    * @return the current database version with the list of suggestion entries
    */
  private def getAllQuery: DBIO[(Long, Seq[SuggestionEntry])] = {
    val query = for {
      suggestions <- joined.result.map(joinedToSuggestionEntries)
      version     <- currentVersionQuery
    } yield (version, suggestions)
    query.transactionally
  }

<<<<<<< HEAD
=======
  /** The query to get the suggestions by the method call info.
    *
    * @param calls the triples containing module name, self type, method name
    * @return the list of found suggestion ids
    */
  def getAllMethodsQuery(
    calls: Seq[(String, String, String)]
  ): DBIO[Seq[Option[Long]]] =
    if (calls.isEmpty) {
      DBIO.successful(Seq())
    } else {
      val query = Suggestions
        .filter { row =>
          calls
            .map { case (module, selfType, name) =>
              row.module === module && row.selfType === selfType && row.name === name
            }
            .reduce(_ || _)
        }
        .map(row => (row.id, row.module, row.selfType, row.name))
      query.result.map { tuples =>
        val result = tuples.map { case (id, module, selfType, name) =>
          (module, selfType, name) -> id
        }.toMap
        calls.map(result.get)
      }
    }

>>>>>>> a0f87b36
  /** The query to search suggestion by various parameters.
    *
    * @param module the module name search parameter
    * @param selfType the selfType search parameter
    * @param returnType the returnType search parameter
    * @param kinds the list suggestion kinds to search
    * @param position the absolute position in the text
    * @return the list of suggestion ids
    */
  private def searchQuery(
    module: Option[String],
    selfType: Option[String],
    returnType: Option[String],
    kinds: Option[Seq[Suggestion.Kind]],
    position: Option[Suggestion.Position]
  ): DBIO[(Long, Seq[Long])] = {
    val searchAction =
      if (
        module.isEmpty &&
        selfType.isEmpty &&
        returnType.isEmpty &&
        kinds.isEmpty &&
        position.isEmpty
      ) {
        DBIO.successful(Seq())
      } else {
        val query =
          searchQueryBuilder(module, selfType, returnType, kinds, position)
            .map(_.id)
        query.result
      }
    val query = for {
      results <- searchAction
      version <- currentVersionQuery
    } yield (version, results)
    query.transactionally
  }

  /** The query to select the suggestion by id.
    *
    * @param id the id of a suggestion
    * @return return the suggestion
    */
  private def selectQuery(id: Long): DBIO[Option[Suggestion]] = {
    val query = for {
      (argument, suggestion) <- joined
      if suggestion.id === id
    } yield (argument, suggestion)
    query.result.map(coll => joinedToSuggestions(coll).headOption)
  }

  /** The query to insert the suggestion
    *
    * @param suggestion the suggestion to insert
    * @return the id of an inserted suggestion
    */
  private def insertQuery(suggestion: Suggestion): DBIO[Option[Long]] = {
    val (suggestionRow, args) = toSuggestionRow(suggestion)
    val query = for {
      id <- Suggestions.returning(Suggestions.map(_.id)) += suggestionRow
      _ <- Arguments ++= args.zipWithIndex.map { case (argument, ix) =>
        toArgumentRow(id, ix, argument)
      }
      _ <- incrementVersionQuery
    } yield id
    query.transactionally.asTry.map {
      case Failure(_)  => None
      case Success(id) => Some(id)
    }
  }

  /** The query to insert a list of suggestions
    *
    * @param suggestions the suggestions to insert
    * @return the list of inserted suggestion ids
    */
  private def insertAllQuery(
    suggestions: Seq[Suggestion]
  ): DBIO[(Long, Seq[Option[Long]])] = {
    val query = for {
      ids     <- DBIO.sequence(suggestions.map(insertQuery))
      version <- currentVersionQuery
    } yield (version, ids)
    query.transactionally
  }

  /** The query to apply the suggestion updates.
    *
    * @param tree the sequence of updates
    * @return the result of applying updates with the new database version
    */
<<<<<<< HEAD
  private def removeQuery(suggestion: Suggestion): DBIO[Option[Long]] = {
    val (raw, _) = toSuggestionRow(suggestion)
    val selectQuery = Suggestions
=======
  private def applyTreeQuery(
    tree: Tree[SuggestionUpdate]
  ): DBIO[(Long, Seq[QueryResult[SuggestionUpdate]])] = {
    val query = tree.toVector.map {
      case update @ SuggestionUpdate(suggestion, action) =>
        val query = action match {
          case SuggestionAction.Add() =>
            insertQuery(suggestion)
          case SuggestionAction.Remove() =>
            removeQuery(suggestion)
          case SuggestionAction.Modify(extId, args, returnType, doc, scope) =>
            updateSuggestionQuery(
              suggestion,
              extId,
              args,
              returnType,
              doc,
              scope
            )
        }
        query.map(rs => QueryResult(rs.toSeq, update))
    }
    for {
      results <- DBIO.sequence(query)
      version <- currentVersionQuery
    } yield (version, results)
  }

  /** The query to apply the sequence of actions on the database.
    *
    * @param actions the list of actions
    * @return the result of applying actions
    */
  private def applyActionsQuery(
    actions: Seq[SuggestionsDatabaseAction]
  ): DBIO[Seq[QueryResult[SuggestionsDatabaseAction]]] = {
    val queries = actions.map {
      case act @ SuggestionsDatabaseAction.Clean(module) =>
        removeByModuleQuery(module).map { case (_, ids) =>
          QueryResult[SuggestionsDatabaseAction](ids, act)
        }
    }
    DBIO.sequence(queries)
  }

  /** The query to select the suggestion.
    *
    * @param raw the suggestion converted to the row form
    * @return the database query
    */
  private def selectSuggestionQuery(
    raw: SuggestionRow
  ): Query[SuggestionsTable, SuggestionRow, Seq] = {
    Suggestions
      .filter(_.module === raw.module)
>>>>>>> a0f87b36
      .filter(_.kind === raw.kind)
      .filter(_.name === raw.name)
      .filter(_.selfType === raw.selfType)
      .filter(_.scopeStartLine === raw.scopeStartLine)
      .filter(_.scopeStartOffset === raw.scopeStartOffset)
      .filter(_.scopeEndLine === raw.scopeEndLine)
      .filter(_.scopeEndOffset === raw.scopeEndOffset)
  }

  /** The query to remove the suggestion.
    *
    * @param suggestion the suggestion to remove
    * @return the id of removed suggestion
    */
  private def removeQuery(suggestion: Suggestion): DBIO[Option[Long]] = {
    val (raw, _)    = toSuggestionRow(suggestion)
    val selectQuery = selectSuggestionQuery(raw)
    val deleteQuery = for {
      rows <- selectQuery.result
      n    <- selectQuery.delete
      _    <- if (n > 0) incrementVersionQuery else DBIO.successful(())
    } yield rows.flatMap(_.id).headOption
    deleteQuery.transactionally
  }

  /** The query to remove the suggestions by module name
    *
    * @param name the module name
    * @return the current database version and a list of removed suggestion ids
    */
  private def removeByModuleQuery(name: String): DBIO[(Long, Seq[Long])] = {
    val selectQuery = Suggestions.filter(_.module === name)
    val deleteQuery = for {
      rows    <- selectQuery.result
      n       <- selectQuery.delete
      version <- if (n > 0) incrementVersionQuery else currentVersionQuery
    } yield version -> rows.flatMap(_.id)
<<<<<<< HEAD
    deleteQuery.transactionally
=======
    deleteQuery
>>>>>>> a0f87b36
  }

  /** The query to remove a list of suggestions.
    *
    * @param suggestions the suggestions to remove
    * @return the list of removed suggestion ids
    */
  private def removeAllQuery(
    suggestions: Seq[Suggestion]
  ): DBIO[(Long, Seq[Option[Long]])] = {
    val query = for {
      ids     <- DBIO.sequence(suggestions.map(removeQuery))
      version <- currentVersionQuery
    } yield (version, ids)
    query.transactionally
  }

  /** The query to update a suggestion.
    *
    * @param externalId the external id of a suggestion
    * @param returnType the new return type
    * @return the id of updated suggestion
    */
  private def updateByExternalIdQuery(
    externalId: Suggestion.ExternalId,
    returnType: String
  ): DBIO[Option[Long]] = {
    val selectQuery = Suggestions
      .filter { row =>
        row.externalIdLeast === externalId.getLeastSignificantBits &&
        row.externalIdMost === externalId.getMostSignificantBits
      }
    for {
      id <- selectQuery.map(_.id).result.headOption
      _  <- selectQuery.map(_.returnType).update(returnType)
    } yield id
  }

  /** The query to update the suggestion.
    *
    * @param suggestion the key suggestion
    * @param externalId the external id to update
    * @param arguments the arguments to update
    * @param returnType the return type to update
    * @param documentation the documentation string to update
    * @param scope the scope to update
    */
  private def updateQuery(
    suggestion: Suggestion,
    externalId: Option[Option[Suggestion.ExternalId]],
    arguments: Option[Seq[SuggestionArgumentAction]],
    returnType: Option[String],
    documentation: Option[Option[String]],
    scope: Option[Suggestion.Scope]
  ): DBIO[(Long, Option[Long])] =
    for {
      idOpt <- updateSuggestionQuery(
        suggestion,
        externalId,
        arguments,
        returnType,
        documentation,
        scope
      )
      version <- currentVersionQuery
    } yield (version, idOpt)

  /** The query to update the suggestion.
    *
    * @param suggestion the key suggestion
    * @param externalId the external id to update
    * @param arguments the arguments to update
    * @param returnType the return type to update
    * @param documentation the documentation string to update
    * @param scope the scope to update
    */
  private def updateSuggestionQuery(
    suggestion: Suggestion,
    externalId: Option[Option[Suggestion.ExternalId]],
    arguments: Option[Seq[SuggestionArgumentAction]],
    returnType: Option[String],
    documentation: Option[Option[String]],
    scope: Option[Suggestion.Scope]
  ): DBIO[Option[Long]] = {
    val (raw, _) = toSuggestionRow(suggestion)
    val query    = selectSuggestionQuery(raw)

    val updateQ = for {
      r1 <- DBIO.sequenceOption {
        externalId.map { extIdOpt =>
          query
            .map(r => (r.externalIdLeast, r.externalIdMost))
            .update(
              (
                extIdOpt.map(_.getLeastSignificantBits),
                extIdOpt.map(_.getMostSignificantBits)
              )
            )
        }
      }
      r2 <- DBIO.sequenceOption {
        returnType.map(tpe => query.map(_.returnType).update(tpe))
      }
      r3 <- DBIO.sequenceOption {
        documentation.map(doc => query.map(_.documentation).update(doc))
      }
      r4 <- DBIO.sequenceOption {
        scope.map { s =>
          query
            .map(r =>
              (
                r.scopeStartLine,
                r.scopeStartOffset,
                r.scopeEndLine,
                r.scopeEndOffset
              )
            )
            .update(
              (s.start.line, s.start.character, s.end.line, s.end.character)
            )
        }
      }
      r5 <- DBIO.sequenceOption {
        arguments.map { args =>
          def updateArgs(suggestionId: Long): DBIO[Seq[Int]] =
            DBIO.sequence(
              args.map(updateSuggestionArgumentQuery(suggestionId, _))
            )
          for {
            idOpt <- query.map(_.id).result.headOption
            r     <- DBIO.sequenceOption(idOpt.map(updateArgs))
          } yield r.map(_.sum)
        }
      }
    } yield (r1 ++ r2 ++ r3 ++ r4 ++ r5.flatten).sum
    for {
      id <- query.map(_.id).result.headOption
      n  <- updateQ
      _  <- if (n > 0) incrementVersionQuery else DBIO.successful(())
    } yield if (n > 0) id else None
  }

  private def updateSuggestionArgumentQuery(
    suggestionId: Long,
    action: SuggestionArgumentAction
  ): DBIO[Int] = {
    val argsQuery = Arguments.filter(_.suggestionId === suggestionId)
    action match {
      case SuggestionArgumentAction.Add(index, argument) =>
        for {
          _ <- argsQuery.filter(_.index === index).delete
          n <- Arguments += toArgumentRow(suggestionId, index, argument)
        } yield n
      case SuggestionArgumentAction.Remove(index) =>
        for {
          n <- argsQuery.filter(_.index === index).delete
        } yield n
      case SuggestionArgumentAction.Modify(
            index,
            nameOpt,
            tpeOpt,
            suspendedOpt,
            defaultOpt,
            valueOpt
          ) =>
        val argQuery = argsQuery.filter(_.index === index)
        for {
          r1 <- DBIO.sequenceOption {
            nameOpt.map(name => argQuery.map(_.name).update(name))
          }
          r2 <- DBIO.sequenceOption {
            tpeOpt.map(tpe => argQuery.map(_.tpe).update(tpe))
          }
          r3 <- DBIO.sequenceOption {
            suspendedOpt.map(suspended =>
              argQuery.map(_.isSuspended).update(suspended)
            )
          }
          r4 <- DBIO.sequenceOption {
            defaultOpt.map(default =>
              argQuery.map(_.hasDefault).update(default)
            )
          }
          r5 <- DBIO.sequenceOption {
            valueOpt.map(value => argQuery.map(_.defaultValue).update(value))
          }
        } yield Seq(r1, r2, r3, r4, r5).flatten.sum
    }
  }

  /** The query to update a list of suggestions by external id.
    *
    * @param expressions the list of expressions to update
    * @return the current database version with the list of updated suggestion ids
    */
  private def updateAllQuery(
    expressions: Seq[(Suggestion.ExternalId, String)]
  ): DBIO[(Long, Seq[Option[Long]])] = {
    val query = for {
      ids <- DBIO.sequence(
        expressions.map(Function.tupled(updateByExternalIdQuery))
      )
      version <-
        if (ids.exists(_.nonEmpty)) incrementVersionQuery
        else currentVersionQuery
    } yield (version, ids)
    query.transactionally
  }

  /** The query to get current version of the repo. */
  private def currentVersionQuery: DBIO[Long] = {
    for {
      versionOpt <- SuggestionsVersions.result.headOption
    } yield versionOpt.flatMap(_.id).getOrElse(0L)
  }

  /** The query to increment the current version of the repo. */
  private def incrementVersionQuery: DBIO[Long] = {
    val incrementQuery = for {
      version <- SuggestionsVersions.returning(
        SuggestionsVersions.map(_.id)
      ) += SuggestionsVersionRow(None)
      _ <- SuggestionsVersions.filterNot(_.id === version).delete
    } yield version
    incrementQuery
  }

  /** The query to insert suggestions in a batch.
    *
    * @param suggestions the list of suggestions to insert
    * @return the current size of the database
    */
  private def insertBatchQuery(
    suggestions: Array[Suggestion]
  ): DBIO[Int] = {
    val rows = suggestions.map(toSuggestionRow)
    for {
      _    <- (Suggestions ++= rows.map(_._1)).asTry
      size <- Suggestions.length.result
    } yield size
  }

  /** Create a search query by the provided parameters.
    *
    * @param module the module name search parameter
    * @param selfType the selfType search parameter
    * @param returnType the returnType search parameter
    * @param kinds the list suggestion kinds to search
    * @param position the absolute position in the text
    * @return the search query
    */
  private def searchQueryBuilder(
    module: Option[String],
    selfType: Option[String],
    returnType: Option[String],
    kinds: Option[Seq[Suggestion.Kind]],
    position: Option[Suggestion.Position]
  ): Query[SuggestionsTable, SuggestionRow, Seq] = {
    Suggestions
<<<<<<< HEAD
      .filterOpt(module) {
        case (row, value) => row.module === value
=======
      .filterOpt(module) { case (row, value) =>
        row.scopeStartLine === ScopeColumn.EMPTY || row.module === value
>>>>>>> a0f87b36
      }
      .filterOpt(selfType) { case (row, value) =>
        row.selfType === value
      }
      .filterOpt(returnType) { case (row, value) =>
        row.returnType === value
      }
      .filterOpt(kinds) { case (row, value) =>
        row.kind inSet value.map(SuggestionKind(_))
      }
      .filterOpt(position) { case (row, value) =>
        (row.scopeStartLine === ScopeColumn.EMPTY) ||
        (
          row.scopeStartLine <= value.line &&
          row.scopeStartOffset <= value.character &&
          row.scopeEndLine >= value.line &&
          row.scopeEndOffset >= value.character
        )
      }
  }

  /** Convert the rows of suggestions joined with arguments to a list of
    * suggestions.
    */
  private def joinedToSuggestions(
    coll: Seq[(Option[ArgumentRow], SuggestionRow)]
  ): Seq[Suggestion] = {
    coll
      .groupBy(_._2)
      .view
      .mapValues(_.flatMap(_._1))
      .map(Function.tupled(toSuggestion))
      .toSeq
  }

  /** Convert the rows of suggestions joined with arguments to a list of
    * suggestion entries.
    */
  private def joinedToSuggestionEntries(
    coll: Seq[(Option[ArgumentRow], SuggestionRow)]
  ): Seq[SuggestionEntry] = {
    coll
      .groupBy(_._2)
      .view
      .mapValues(_.flatMap(_._1))
      .map(Function.tupled(toSuggestionEntry))
      .toSeq
  }

  /** Convert the suggestion to a row in the suggestions table. */
  private def toSuggestionRow(
    suggestion: Suggestion
  ): (SuggestionRow, Seq[Suggestion.Argument]) =
    suggestion match {
      case Suggestion.Atom(expr, module, name, args, returnType, doc) =>
        val row = SuggestionRow(
          id               = None,
          externalIdLeast  = expr.map(_.getLeastSignificantBits),
          externalIdMost   = expr.map(_.getMostSignificantBits),
          kind             = SuggestionKind.ATOM,
          module           = module,
          name             = name,
          selfType         = SelfTypeColumn.EMPTY,
          returnType       = returnType,
          documentation    = doc,
          scopeStartLine   = ScopeColumn.EMPTY,
          scopeStartOffset = ScopeColumn.EMPTY,
          scopeEndLine     = ScopeColumn.EMPTY,
          scopeEndOffset   = ScopeColumn.EMPTY
        )
        row -> args
      case Suggestion.Method(
            expr,
            module,
            name,
            args,
            selfType,
            returnType,
            doc
          ) =>
        val row = SuggestionRow(
          id               = None,
          externalIdLeast  = expr.map(_.getLeastSignificantBits),
          externalIdMost   = expr.map(_.getMostSignificantBits),
          kind             = SuggestionKind.METHOD,
          module           = module,
          name             = name,
          selfType         = selfType,
          returnType       = returnType,
          documentation    = doc,
          scopeStartLine   = ScopeColumn.EMPTY,
          scopeStartOffset = ScopeColumn.EMPTY,
          scopeEndLine     = ScopeColumn.EMPTY,
          scopeEndOffset   = ScopeColumn.EMPTY
        )
        row -> args
      case Suggestion.Function(expr, module, name, args, returnType, scope) =>
        val row = SuggestionRow(
          id               = None,
          externalIdLeast  = expr.map(_.getLeastSignificantBits),
          externalIdMost   = expr.map(_.getMostSignificantBits),
          kind             = SuggestionKind.FUNCTION,
          module           = module,
          name             = name,
          selfType         = SelfTypeColumn.EMPTY,
          returnType       = returnType,
          documentation    = None,
          scopeStartLine   = scope.start.line,
          scopeStartOffset = scope.start.character,
          scopeEndLine     = scope.end.line,
          scopeEndOffset   = scope.end.character
        )
        row -> args
      case Suggestion.Local(expr, module, name, returnType, scope) =>
        val row = SuggestionRow(
          id               = None,
          externalIdLeast  = expr.map(_.getLeastSignificantBits),
          externalIdMost   = expr.map(_.getMostSignificantBits),
          kind             = SuggestionKind.LOCAL,
          module           = module,
          name             = name,
          selfType         = SelfTypeColumn.EMPTY,
          returnType       = returnType,
          documentation    = None,
          scopeStartLine   = scope.start.line,
          scopeStartOffset = scope.start.character,
          scopeEndLine     = scope.end.line,
          scopeEndOffset   = scope.end.character
        )
        row -> Seq()
    }

  /** Convert the argument to a row in the arguments table. */
  private def toArgumentRow(
    suggestionId: Long,
    index: Int,
    argument: Suggestion.Argument
  ): ArgumentRow =
    ArgumentRow(
      id           = None,
      suggestionId = suggestionId,
      index        = index,
      name         = argument.name,
      tpe          = argument.reprType,
      isSuspended  = argument.isSuspended,
      hasDefault   = argument.hasDefault,
      defaultValue = argument.defaultValue
    )

  /** Convert the database rows to a suggestion entry. */
  private def toSuggestionEntry(
    suggestion: SuggestionRow,
    arguments: Seq[ArgumentRow]
  ): SuggestionEntry =
    SuggestionEntry(suggestion.id.get, toSuggestion(suggestion, arguments))

  /** Convert the databaes rows to a suggestion. */
  private def toSuggestion(
    suggestion: SuggestionRow,
    arguments: Seq[ArgumentRow]
  ): Suggestion =
    suggestion.kind match {
      case SuggestionKind.ATOM =>
        Suggestion.Atom(
          externalId =
            toUUID(suggestion.externalIdLeast, suggestion.externalIdMost),
          module        = suggestion.module,
          name          = suggestion.name,
          arguments     = arguments.sortBy(_.index).map(toArgument),
          returnType    = suggestion.returnType,
          documentation = suggestion.documentation
        )
      case SuggestionKind.METHOD =>
        Suggestion.Method(
          externalId =
            toUUID(suggestion.externalIdLeast, suggestion.externalIdMost),
          module        = suggestion.module,
          name          = suggestion.name,
          arguments     = arguments.sortBy(_.index).map(toArgument),
          selfType      = suggestion.selfType,
          returnType    = suggestion.returnType,
          documentation = suggestion.documentation
        )
      case SuggestionKind.FUNCTION =>
        Suggestion.Function(
          externalId =
            toUUID(suggestion.externalIdLeast, suggestion.externalIdMost),
          module     = suggestion.module,
          name       = suggestion.name,
          arguments  = arguments.sortBy(_.index).map(toArgument),
          returnType = suggestion.returnType,
          scope = Suggestion.Scope(
            Suggestion.Position(
              suggestion.scopeStartLine,
              suggestion.scopeStartOffset
            ),
            Suggestion.Position(
              suggestion.scopeEndLine,
              suggestion.scopeEndOffset
            )
          )
        )
      case SuggestionKind.LOCAL =>
        Suggestion.Local(
          externalId =
            toUUID(suggestion.externalIdLeast, suggestion.externalIdMost),
          module     = suggestion.module,
          name       = suggestion.name,
          returnType = suggestion.returnType,
          scope = Suggestion.Scope(
            Suggestion.Position(
              suggestion.scopeStartLine,
              suggestion.scopeStartOffset
            ),
            Suggestion.Position(
              suggestion.scopeEndLine,
              suggestion.scopeEndOffset
            )
          )
        )
      case k =>
        throw new NoSuchElementException(s"Unknown suggestion kind: $k")
    }

  /** Convert the database row to the suggestion argument. */
  private def toArgument(row: ArgumentRow): Suggestion.Argument =
    Suggestion.Argument(
      name         = row.name,
      reprType     = row.tpe,
      isSuspended  = row.isSuspended,
      hasDefault   = row.hasDefault,
      defaultValue = row.defaultValue
    )

  /** Convert bits to the UUID.
    *
    * @param least the least significant bits of the UUID
    * @param most the most significant bits of the UUID
    * @return the new UUID
    */
  private def toUUID(least: Option[Long], most: Option[Long]): Option[UUID] =
    for {
      l <- least
      m <- most
    } yield new UUID(m, l)
}

object SqlSuggestionsRepo {

  /** Create the suggestions repo.
    *
    * @return the suggestions repo backed up by SQL database.
    */
  def apply()(implicit ec: ExecutionContext): SqlSuggestionsRepo = {
    new SqlSuggestionsRepo(new SqlDatabase())
  }

  /** Create the suggestions repo.
    *
    * @param path the path to the database file.
    * @return the suggestions repo backed up by SQL database.
    */
  def apply(path: File)(implicit ec: ExecutionContext): SqlSuggestionsRepo = {
    new SqlSuggestionsRepo(SqlDatabase(path.toString))
  }
}<|MERGE_RESOLUTION|>--- conflicted
+++ resolved
@@ -13,6 +13,7 @@
 }
 import org.enso.searcher.data.QueryResult
 import org.enso.searcher.{SuggestionEntry, SuggestionsRepo}
+import slick.jdbc.SQLiteProfile
 import slick.jdbc.SQLiteProfile.api._
 
 import scala.concurrent.{ExecutionContext, Future}
@@ -38,13 +39,19 @@
   def init: Future[Unit] =
     db.run(initQuery)
 
-  /** Clean the repo. */
-  def clean: Future[Unit] =
+  /** @inheritdoc */
+  override def clean: Future[Unit] =
     db.run(cleanQuery)
 
   /** @inheritdoc */
   override def getAll: Future[(Long, Seq[SuggestionEntry])] =
     db.run(getAllQuery)
+
+  /** @inheritdoc */
+  override def getAllMethods(
+    calls: Seq[(String, String, String)]
+  ): Future[Seq[Option[Long]]] =
+    db.run(getAllMethodsQuery(calls))
 
   /** @inheritdoc */
   override def search(
@@ -123,6 +130,10 @@
     db.run(updateAllQuery(expressions))
 
   /** @inheritdoc */
+  override def renameProject(oldName: String, newName: String): Future[Unit] =
+    db.run(renameProjectQuery(oldName, newName))
+
+  /** @inheritdoc */
   override def currentVersion: Future[Long] =
     db.run(currentVersionQuery)
 
@@ -139,16 +150,23 @@
     db.run(insertBatchQuery(suggestions))
 
   /** The query to initialize the repo. */
-  private def initQuery: DBIO[Unit] =
-    (Suggestions.schema ++ Arguments.schema ++ SuggestionsVersions.schema).createIfNotExists
+  private def initQuery: DBIO[Unit] = {
+    // Initialize schema suppressing errors. Workaround for slick/slick#1999.
+    def initSchema(schema: SQLiteProfile.SchemaDescription) =
+      schema.createIfNotExists.asTry >> DBIO.successful(())
+    val schemas =
+      Seq(Suggestions.schema, Arguments.schema, SuggestionsVersions.schema)
+    DBIO.sequence(schemas.map(initSchema)) >> DBIO.successful(())
+  }
 
   /** The query to clean the repo. */
-  private def cleanQuery: DBIO[Unit] =
+  private def cleanQuery: DBIO[Unit] = {
     for {
       _ <- Suggestions.delete
       _ <- Arguments.delete
       _ <- SuggestionsVersions.delete
     } yield ()
+  }
 
   /** The query to get all suggestions.
     *
@@ -159,11 +177,9 @@
       suggestions <- joined.result.map(joinedToSuggestionEntries)
       version     <- currentVersionQuery
     } yield (version, suggestions)
-    query.transactionally
-  }
-
-<<<<<<< HEAD
-=======
+    query
+  }
+
   /** The query to get the suggestions by the method call info.
     *
     * @param calls the triples containing module name, self type, method name
@@ -192,7 +208,6 @@
       }
     }
 
->>>>>>> a0f87b36
   /** The query to search suggestion by various parameters.
     *
     * @param module the module name search parameter
@@ -228,7 +243,7 @@
       results <- searchAction
       version <- currentVersionQuery
     } yield (version, results)
-    query.transactionally
+    query
   }
 
   /** The query to select the suggestion by id.
@@ -258,7 +273,7 @@
       }
       _ <- incrementVersionQuery
     } yield id
-    query.transactionally.asTry.map {
+    query.asTry.map {
       case Failure(_)  => None
       case Success(id) => Some(id)
     }
@@ -276,7 +291,7 @@
       ids     <- DBIO.sequence(suggestions.map(insertQuery))
       version <- currentVersionQuery
     } yield (version, ids)
-    query.transactionally
+    query
   }
 
   /** The query to apply the suggestion updates.
@@ -284,11 +299,6 @@
     * @param tree the sequence of updates
     * @return the result of applying updates with the new database version
     */
-<<<<<<< HEAD
-  private def removeQuery(suggestion: Suggestion): DBIO[Option[Long]] = {
-    val (raw, _) = toSuggestionRow(suggestion)
-    val selectQuery = Suggestions
-=======
   private def applyTreeQuery(
     tree: Tree[SuggestionUpdate]
   ): DBIO[(Long, Seq[QueryResult[SuggestionUpdate]])] = {
@@ -344,7 +354,6 @@
   ): Query[SuggestionsTable, SuggestionRow, Seq] = {
     Suggestions
       .filter(_.module === raw.module)
->>>>>>> a0f87b36
       .filter(_.kind === raw.kind)
       .filter(_.name === raw.name)
       .filter(_.selfType === raw.selfType)
@@ -367,7 +376,7 @@
       n    <- selectQuery.delete
       _    <- if (n > 0) incrementVersionQuery else DBIO.successful(())
     } yield rows.flatMap(_.id).headOption
-    deleteQuery.transactionally
+    deleteQuery
   }
 
   /** The query to remove the suggestions by module name
@@ -382,11 +391,7 @@
       n       <- selectQuery.delete
       version <- if (n > 0) incrementVersionQuery else currentVersionQuery
     } yield version -> rows.flatMap(_.id)
-<<<<<<< HEAD
-    deleteQuery.transactionally
-=======
     deleteQuery
->>>>>>> a0f87b36
   }
 
   /** The query to remove a list of suggestions.
@@ -401,7 +406,7 @@
       ids     <- DBIO.sequence(suggestions.map(removeQuery))
       version <- currentVersionQuery
     } yield (version, ids)
-    query.transactionally
+    query
   }
 
   /** The query to update a suggestion.
@@ -593,7 +598,23 @@
         if (ids.exists(_.nonEmpty)) incrementVersionQuery
         else currentVersionQuery
     } yield (version, ids)
-    query.transactionally
+    query
+  }
+
+  /** The query to update the project name.
+    *
+    * @param oldName the old name of the project
+    * @param newName the new project name
+    */
+  private def renameProjectQuery(
+    oldName: String,
+    newName: String
+  ): DBIO[Unit] = {
+    val updateQuery =
+      sqlu"""update suggestions
+          set module = replace(module, $oldName, $newName)
+          where module like '#$oldName%'"""
+    updateQuery >> DBIO.successful(())
   }
 
   /** The query to get current version of the repo. */
@@ -631,6 +652,9 @@
 
   /** Create a search query by the provided parameters.
     *
+    * Even if the module is specified, the response includes all available
+    * global symbols (atoms and method).
+    *
     * @param module the module name search parameter
     * @param selfType the selfType search parameter
     * @param returnType the returnType search parameter
@@ -646,13 +670,8 @@
     position: Option[Suggestion.Position]
   ): Query[SuggestionsTable, SuggestionRow, Seq] = {
     Suggestions
-<<<<<<< HEAD
-      .filterOpt(module) {
-        case (row, value) => row.module === value
-=======
       .filterOpt(module) { case (row, value) =>
         row.scopeStartLine === ScopeColumn.EMPTY || row.module === value
->>>>>>> a0f87b36
       }
       .filterOpt(selfType) { case (row, value) =>
         row.selfType === value
