--- conflicted
+++ resolved
@@ -13,7 +13,6 @@
 }
 import org.enso.searcher.data.QueryResult
 import org.enso.searcher.{SuggestionEntry, SuggestionsRepo}
-import org.enso.docs.generator.DocParserWrapper
 import slick.jdbc.SQLiteProfile.api._
 import slick.jdbc.meta.MTable
 import slick.relational.RelationalProfile
@@ -1020,33 +1019,17 @@
         Suggestion.Atom(
           externalId =
             toUUID(suggestion.externalIdLeast, suggestion.externalIdMost),
-<<<<<<< HEAD
-          module        = suggestion.module,
-          name          = suggestion.name,
-          arguments     = arguments.sortBy(_.index).map(toArgument),
-          returnType    = suggestion.returnType,
-          documentation = docToHtmlCode(suggestion.documentation)
-=======
           module            = suggestion.module,
           name              = suggestion.name,
           arguments         = arguments.sortBy(_.index).map(toArgument),
           returnType        = suggestion.returnType,
           documentation     = suggestion.documentation,
           documentationHtml = suggestion.documentationHtml
->>>>>>> 4173dd81
         )
       case SuggestionKind.METHOD =>
         Suggestion.Method(
           externalId =
             toUUID(suggestion.externalIdLeast, suggestion.externalIdMost),
-<<<<<<< HEAD
-          module        = suggestion.module,
-          name          = suggestion.name,
-          arguments     = arguments.sortBy(_.index).map(toArgument),
-          selfType      = suggestion.selfType,
-          returnType    = suggestion.returnType,
-          documentation = docToHtmlCode(suggestion.documentation)
-=======
           module            = suggestion.module,
           name              = suggestion.name,
           arguments         = arguments.sortBy(_.index).map(toArgument),
@@ -1054,7 +1037,6 @@
           returnType        = suggestion.returnType,
           documentation     = suggestion.documentation,
           documentationHtml = suggestion.documentationHtml
->>>>>>> 4173dd81
         )
       case SuggestionKind.FUNCTION =>
         Suggestion.Function(
@@ -1097,13 +1079,6 @@
         throw new NoSuchElementException(s"Unknown suggestion kind: $k")
     }
 
-  private def docToHtmlCode(doc: Option[String]): Option[String] = {
-    doc match {
-      case Some(value) => Some(DocParserWrapper.runOnPureDoc(value))
-      case None        => None
-    }
-  }
-
   /** Convert the database row to the suggestion argument. */
   private def toArgument(row: ArgumentRow): Suggestion.Argument =
     Suggestion.Argument(
