--- conflicted
+++ resolved
@@ -53,14 +53,9 @@
 
 fn entry_model(row: Row, col: Col) -> grid_view::simple::EntryModel {
     grid_view::simple::EntryModel {
-<<<<<<< HEAD
-        text:     format!("Entry ({row}, {col})").into(),
-        disabled: Immutable(row == col),
-=======
         text:           format!("Entry ({row}, {col})").into(),
         disabled:       Immutable(row == col),
         override_width: Immutable(if col == 1 && row == 5 { Some(180.0) } else { None }),
->>>>>>> eafba079
     }
 }
 
@@ -70,12 +65,8 @@
     let view = grid_view::simple::SimpleScrollableSelectableGridViewWithHeaders::new(app);
     let header_frp = view.header_frp();
     frp::new_network! { network
-<<<<<<< HEAD
-        requested_entry <- view.model_for_entry_needed.map(|&(r, c)| (r, c, entry_model(r, c)));
-=======
         requested_entry <-
             view.model_for_entry_needed.map(|&(row, col)| (row, col, entry_model(row, col)));
->>>>>>> eafba079
         requested_section <- header_frp.section_info_needed.map(|&(row, col)| {
             let sections_size = 2 + col;
             let section_start = row - (row % sections_size);
