#![recursion_limit = "1024"]
// === Features ===
#![feature(associated_type_defaults)]
#![feature(drain_filter)]
#![feature(fn_traits)]
#![feature(trait_alias)]
#![feature(type_alias_impl_trait)]
#![feature(unboxed_closures)]
// === Standard Linter Configuration ===
#![deny(non_ascii_idents)]
#![warn(unsafe_code)]
#![allow(clippy::bool_to_int_with_if)]
#![allow(clippy::let_and_return)]
// === Non-Standard Linter Configuration ===
#![warn(missing_copy_implementations)]
#![warn(missing_debug_implementations)]
#![warn(trivial_casts)]
#![warn(trivial_numeric_casts)]
#![warn(unused_import_braces)]
#![warn(unused_qualifications)]

use ensogl_core::display::world::*;
use ensogl_core::prelude::*;
use ensogl_core::system::web::traits::*;
use wasm_bindgen::prelude::*;

use ensogl_core::display::navigation::navigator::Navigator;
use ensogl_core::display::symbol::geometry::Sprite;
use ensogl_core::display::symbol::geometry::SpriteSystem;
use ensogl_core::display::symbol::DomSymbol;
use ensogl_core::system::web;
use nalgebra::Vector2;


// ==============
// === Export ===
// ==============

pub use ensogl_core::system::web::dom::Shape;



const ELEM_COUNT: i32 = 10;
const HTML_PADDING: f32 = 10.0;
const VERTICAL_MARGIN: f32 = 10.0;
const HEIGHT_FRACTION: f32 = 0.8;

fn update_shape(screen: Shape, sprites: &[Sprite], dom_symbols: &[DomSymbol]) {
    let side_offset = 10.0;
    let display_objects = sprites
        .iter()
        .map(|s| s.display_object())
        .interleave(dom_symbols.iter().map(|s| s.display_object()));
    let width = (screen.width - 3.0 * side_offset) / ELEM_COUNT as f32 + 2.0 * side_offset;
    let height = screen.height;
    for (i, object) in display_objects.enumerate() {
        let fi = i as f32;
        let x = -screen.width / 2.0 + width / 2.0 + (width - 2.0 * side_offset) * fi;
        object.set_position(Vector3(x, 0.0, 0.0));
    }
    for symbol in sprites {
        let size = Vector2::new(width, height * HEIGHT_FRACTION);
        symbol.size.set(size);
        symbol.update_y(|y| y - screen.height / 2.0 + size.y / 2.0 + VERTICAL_MARGIN);
    }
    for symbol in dom_symbols {
        let size = Vector2::new(width, height * HEIGHT_FRACTION - HTML_PADDING * 2.0);
<<<<<<< HEAD
        symbol.set_size(size);
        symbol.update_x(|y| y - HTML_PADDING);
        symbol.update_y(|y| y + HTML_PADDING);
        symbol.update_y(|y| {
=======
        symbol.set_size_tmp(size);
        symbol.mod_x(|y| y - HTML_PADDING);
        symbol.mod_y(|y| y + HTML_PADDING);
        symbol.mod_y(|y| {
>>>>>>> cc17177e
            y + screen.height / 2.0 - (size.y + HTML_PADDING * 2.0) / 2.0 - VERTICAL_MARGIN
        });
    }
}

#[entry_point]
#[allow(dead_code)]
#[allow(clippy::many_single_char_names)]
pub fn main() {
    let world = World::new().displayed_in("root");
    let scene = &world.default_scene;
    let camera = scene.camera();
    let navigator = Navigator::new(scene, &camera);
    let sprite_system = SpriteSystem::new();
    world.add_child(&sprite_system);

    let dom_front_layer = &scene.dom.layers.front;
    let dom_back_layer = &scene.dom.layers.back;

    let mut sprites: Vec<Sprite> = default();
    let mut dom_symbols: Vec<DomSymbol> = default();
    for i in 0..ELEM_COUNT {
        let fi = i as f32;
        if i % 2 == 0 {
            let sprite = sprite_system.new_instance();
            sprites.push(sprite);
        } else {
            let div = web::document.create_div_or_panic();
            div.set_style_or_warn("width", "100%");
            div.set_style_or_warn("height", "100%");
            div.set_style_or_warn("padding", format!("{HTML_PADDING}px"));
            div.set_style_or_warn(
                "font-family",
                "SF Pro Display,SF Pro Icons,Helvetica Neue,Helvetica,Arial,sans-serif",
            );
            div.set_inner_html(
                "This is a dom element.<br/>\
                Black boxes are WebGL sprites.<br/><br/>\
                Try zooming and moving the scene!",
            );

            let object = DomSymbol::new(&div);
            dom_front_layer.manage(&object);
            world.add_child(&object);
            let r = ((fi + 2.0) * 64.0 / (ELEM_COUNT as f32)) as u8;
            let g = ((fi + 4.0) * 128.0 / (ELEM_COUNT as f32)) as u8;
            let b = ((fi + 8.0) * 255.0 / (ELEM_COUNT as f32)) as u8;
            let color = iformat!("rgb({r},{g},{b})");
            div.set_style_or_warn("background-color", color);
            object.dom().append_or_warn(&div);
            dom_symbols.push(object);
        }
    }

    let network = ensogl_core::frp::Network::new("network");

    let sprites2 = sprites.clone();
    let dom_symbols2 = dom_symbols.clone();
    ensogl_core::frp::extend! { network
        eval scene.frp.shape ([] (screen) update_shape(*screen, &sprites2, &dom_symbols2));
    }


    let layers = vec![dom_front_layer.clone_ref(), dom_back_layer.clone_ref()];

    let mut iter_to_change = 0;
    let mut i = 0;
    world.keep_alive_forever();
    world
        .on
        .before_frame
        .add(move |_| {
            let _keep_alive = &network;
            let _keep_alive = &navigator;
            let _keep_alive = &sprite_system;

            if iter_to_change == 0 {
                iter_to_change = 50;
                i = (i + 1) % 2;
                for (j, object) in dom_symbols.iter_mut().enumerate() {
                    layers[(i + j) % 2].manage(object);
                }
            }
            iter_to_change -= 1;
        })
        .forget();
}<|MERGE_RESOLUTION|>--- conflicted
+++ resolved
@@ -65,17 +65,10 @@
     }
     for symbol in dom_symbols {
         let size = Vector2::new(width, height * HEIGHT_FRACTION - HTML_PADDING * 2.0);
-<<<<<<< HEAD
-        symbol.set_size(size);
+        symbol.set_dom_size(size);
         symbol.update_x(|y| y - HTML_PADDING);
         symbol.update_y(|y| y + HTML_PADDING);
         symbol.update_y(|y| {
-=======
-        symbol.set_size_tmp(size);
-        symbol.mod_x(|y| y - HTML_PADDING);
-        symbol.mod_y(|y| y + HTML_PADDING);
-        symbol.mod_y(|y| {
->>>>>>> cc17177e
             y + screen.height / 2.0 - (size.y + HTML_PADDING * 2.0) / 2.0 - VERTICAL_MARGIN
         });
     }
