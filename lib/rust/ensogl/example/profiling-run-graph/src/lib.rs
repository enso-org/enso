//! Demo scene showing a sample flame graph. Can be used to display a log file, if you have one.
//! To do so, set the `PROFILER_LOG_NAME` to contain the profiling log name and it
//! will be used for rendering the visualisation. See the docs of `PROFILER_LOG_NAME` for more
//! information.

// === Standard Linter Configuration ===
#![deny(non_ascii_idents)]
#![warn(unsafe_code)]
// === Non-Standard Linter Configuration ===
#![allow(unused_qualifications)]
#![warn(missing_copy_implementations)]
#![warn(missing_debug_implementations)]
#![warn(missing_docs)]
#![warn(trivial_casts)]
#![warn(trivial_numeric_casts)]

use ensogl_core::prelude::*;
use wasm_bindgen::prelude::*;

use enso_profiler as profiler;
use enso_profiler::profile;
use enso_profiler_data::parse_multiprocess_profile;
use enso_profiler_data::Profile;
use enso_profiler_enso_data::Metadata;
use enso_profiler_flame_graph as profiler_flame_graph;
use enso_profiler_flame_graph::Performance;
use ensogl_core::application::command::FrpNetworkProvider;
use ensogl_core::application::tooltip;
use ensogl_core::application::tooltip::Placement;
use ensogl_core::application::Application;
use ensogl_core::data::color;
use ensogl_core::display::navigation::navigator::Navigator;
use ensogl_core::display::object::ObjectOps;
use ensogl_core::display::style::theme;
use ensogl_core::display::Scene;
use ensogl_core::frp;
use ensogl_core::system::web;
use ensogl_flame_graph as flame_graph;
use ensogl_flame_graph::COLOR_BLOCK_ACTIVE;
use ensogl_flame_graph::COLOR_BLOCK_PAUSED;
use ensogl_flame_graph::COLOR_MARK_DEFAULT;
use ensogl_flame_graph::COLOR_PERFORMANCE_BAD;
use ensogl_flame_graph::COLOR_PERFORMANCE_GOOD;
use ensogl_flame_graph::COLOR_PERFORMANCE_MEDIUM;
use ensogl_sequence_diagram::SequenceDiagram;



// =================
// === Constants ===
// =================



/// Content of a profiler log, that will be rendered. If this is `None` some dummy data will be
/// generated and rendered.  The file must be located in the assets subdirectory that is
/// served by the webserver, i.e. `enso/dist/content` or `app/ide-desktop/lib/content/assets`.
/// For example use `Some("profile.json")`.
const PROFILER_LOG_NAME: Option<&str> = Some("combined.json");

const SHOW_RPC_EVENT_MARKS: bool = false;
const SHOW_BACKEND_MESSAGE_MARKS: bool = false;



// ===================
// === Entry Point ===
// ===================


/// The example entry point.
#[entry_point]
#[allow(dead_code)]
pub async fn main() {
    web::forward_panic_hook_to_console();
    web::set_stack_trace_limit();

    let app = &Application::new("root");
    let world = &app.display;
    let scene = &world.default_scene;
    let camera = scene.camera().clone_ref();
    let navigator = Navigator::new(scene, &camera);
    let network = app.frp.network();

    init_theme(scene);

    let profiles = get_log_data().await;

    let base_profile = &profiles[0];
    let flame_graph = profile_to_graph(base_profile, app);
    scene.add_child(&flame_graph);
    scene.layers.main.add_exclusive(&flame_graph);

    let sequence_diagram = SequenceDiagram::new(app);
    sequence_diagram.set_profile(profiles);

    let graph_height: f32 = flame_graph.height();
    let sequence_diagram_offset = graph_height + sequence_diagram.height.value();
    sequence_diagram.set_position_y(-sequence_diagram_offset);

    scene.add_child(&sequence_diagram);
    scene.layers.main.add_exclusive(&sequence_diagram);

    let tooltip = ensogl_tooltip::Tooltip::new(app);
    scene.add_child(&tooltip);
    tooltip.frp.set_placement.emit(Placement::Right);
    frp::extend! { network
        tooltip.frp.set_style <+ app.frp.tooltip.map(|tt| tt.clone().with_placement(tooltip::Placement::Right));
    }

    world.keep_alive_forever();
    let scene = world.default_scene.clone_ref();

    world
        .on
        .before_frame
        .add(move |_time| {
            let _keep_alive = &navigator;
            let _keep_alive = &scene;
            let _keep_alive = &flame_graph;
            let _keep_alive = &sequence_diagram;
            let _keep_alive = &tooltip;
        })
        .forget();
}

fn init_theme(scene: &Scene) {
    let theme_manager = theme::Manager::from(&scene.style_sheet);

    let theme = theme::Theme::new();
    theme.set(COLOR_BLOCK_ACTIVE, color::Lcha::blue_green(0.5, 0.8));
    theme.set(COLOR_BLOCK_PAUSED, color::Lcha::blue_green(0.8, 0.0));
    theme.set(COLOR_PERFORMANCE_BAD, color::Lcha::red(0.4, 0.5));
    theme.set(COLOR_PERFORMANCE_GOOD, color::Lcha::green(0.8, 0.5));
    theme.set(COLOR_PERFORMANCE_MEDIUM, color::Lcha::yellow(0.6, 0.5));
    theme.set(COLOR_MARK_DEFAULT, color::Lcha::blue_green(0.9, 0.1));
    theme.set("component.label.text", color::Lcha::black());

    theme_manager.register("theme", theme);
    theme_manager.set_enabled(&["theme".to_string()]);
}



// ===========================
// === Metadata Processing ===
// ===========================

fn profile_to_graph(profile: &Profile<Metadata>, app: &Application) -> flame_graph::FlameGraph {
    let mut measurements = profiler_flame_graph::Graph::new_hybrid_graph(profile);
    let marks = make_marks_from_profile(profile);
    measurements.marks = marks;

    let performance_blocks = make_rendering_performance_blocks(profile);
    measurements.performance_blocks = performance_blocks;

    flame_graph::FlameGraph::from_data(measurements, app)
}

// Create marks for metadata. This will skip `RenderStats` as they are added separately as blocks.
fn make_marks_from_profile(profile: &Profile<Metadata>) -> Vec<profiler_flame_graph::Mark> {
    profile
        .iter_metadata()
<<<<<<< HEAD
        .filter_map(|metadata: &enso_profiler_data::Timestamped<Metadata>| {
            let position = metadata.time.into_ms();
            match metadata.data {
                Metadata::RenderStats(_) => None,
                _ => {
                    let label = metadata.data.to_string();
                    Some(profiler_flame_graph::Mark { position, label })
                }
=======
        .filter_map(|metadata: &enso_profiler_data::Metadata<Metadata>| match metadata.data {
            Metadata::RenderStats(_) => None,
            Metadata::RpcEvent(_) if !SHOW_RPC_EVENT_MARKS => None,
            Metadata::BackendMessage(_) if !SHOW_BACKEND_MESSAGE_MARKS => None,
            _ => {
                let position = metadata.mark.into_ms();
                let label = metadata.data.to_string();
                Some(profiler_flame_graph::Mark { position, label })
>>>>>>> 8f990144
            }
        })
        .collect()
}

fn make_rendering_performance_blocks(
    profile: &Profile<Metadata>,
) -> Vec<profiler_flame_graph::Block<Performance>> {
    let mut blocks = Vec::default();
    let render_stats = profile.iter_metadata().filter_map(|metadata| match metadata.data {
        Metadata::RenderStats(data) => Some(metadata.as_ref().map(|_| data)),
        _ => None,
    });
    for (prev, current) in render_stats.tuple_windows() {
        let start = prev.time.into_ms();
        let end = current.time.into_ms();
        let row = -1;
        let label = format!("{:#?}", current.data);
        let block_type = match current.data.fps {
            fps if fps > 55.0 => Performance::Good,
            fps if fps > 25.0 => Performance::Medium,
            _ => Performance::Bad,
        };
        let block = profiler_flame_graph::Block { start, end, row, label, block_type };
        blocks.push(block);
    }
    blocks
}



// ============================
// === Profiler Log Reading ===
// ============================

/// Read the `PROFILER_LOG_NAME` data from a file.
async fn get_data_raw() -> Option<String> {
    use wasm_bindgen::JsCast;

    let url = &["assets/", PROFILER_LOG_NAME?].concat();
    let mut opts = web_sys::RequestInit::new();
    opts.method("GET");
    opts.mode(web_sys::RequestMode::Cors);
    let request = web_sys::Request::new_with_str_and_init(url, &opts).unwrap();
    request.headers().set("Accept", "application/json").unwrap();
    let window = web_sys::window().unwrap();
    let response = window.fetch_with_request(&request);
    let response = wasm_bindgen_futures::JsFuture::from(response).await.unwrap();
    assert!(response.is_instance_of::<web_sys::Response>());
    let response: web_sys::Response = response.dyn_into().unwrap();
    let data = response.text().unwrap();
    let data = wasm_bindgen_futures::JsFuture::from(data).await.unwrap();
    data.as_string()
}

async fn get_log_data() -> Vec<Profile<Metadata>> {
    let data = get_data_raw().await;
    let data = data.map(|data| {
        parse_multiprocess_profile(&data)
            .filter_map(|result| match result {
                Ok(profile) => Some(profile),
                Err(e) => {
                    ERROR!(e);
                    None
                }
            })
            .collect()
    });
    match data {
        Some(data) => data,
        None => {
            let dummy_data = create_dummy_data().await;
            vec![dummy_data]
        }
    }
}



// ==========================
// === Dummy Computations ===
// ==========================

async fn create_dummy_data() -> Profile<Metadata> {
    start_project().await;

    let log = profiler::internal::take_log();
    let profile: Result<Profile<Metadata>, _> = log.parse();
    profile.expect("Failed to deserialize profiling event log.")
}

/// A dummy computation that is intended to take some time based on input (where a higher number
///takes longer).
fn work(n: u32) {
    let mut m = n;
    for x in 0..n {
        for y in 0..n {
            for z in 0..n {
                m = m.wrapping_add(x * y * z)
            }
        }
    }
    // Create a side effect to avoid optimising away the computation.
    println!("{}", m % 7)
}

#[profile(Objective)]
async fn start_project() {
    wake_dragon().await;
    feed_troll();
    ride_rainbow();
}
#[profile(Objective)]
fn ride_rainbow() {
    work(333)
}
#[profile(Objective)]
fn feed_troll() {
    gather_herbs_and_spices();
    cook_troll_food();
    run_away();
}
#[profile(Objective)]
fn run_away() {
    work(100)
}
#[profile(Objective)]
fn cook_troll_food() {
    work(100)
}
#[profile(Objective)]
fn gather_herbs_and_spices() {
    walk_to_woods();
    search_stuff();
    find_stuff();
    gather_stuff();
}
#[profile(Objective)]
fn gather_stuff() {
    work(100)
}
#[profile(Objective)]
fn find_stuff() {
    work(100)
}
#[profile(Objective)]
fn search_stuff() {
    work(100)
}
#[profile(Objective)]
fn walk_to_woods() {
    work(100)
}
#[profile(Objective)]
async fn wake_dragon() {
    gather_gold().await;
    bake_gold_cake().await;
    start_tea_party().await;
}
#[profile(Objective)]
async fn start_tea_party() {
    work(100)
}
#[profile(Objective)]
async fn bake_gold_cake() {
    work(100)
}
#[profile(Objective)]
fn pick_coin() {
    work(75)
}
#[profile(Objective)]
async fn gather_gold() {
    for _ in 0..5 {
        pick_coin()
    }
}<|MERGE_RESOLUTION|>--- conflicted
+++ resolved
@@ -161,25 +161,14 @@
 fn make_marks_from_profile(profile: &Profile<Metadata>) -> Vec<profiler_flame_graph::Mark> {
     profile
         .iter_metadata()
-<<<<<<< HEAD
-        .filter_map(|metadata: &enso_profiler_data::Timestamped<Metadata>| {
-            let position = metadata.time.into_ms();
-            match metadata.data {
-                Metadata::RenderStats(_) => None,
-                _ => {
-                    let label = metadata.data.to_string();
-                    Some(profiler_flame_graph::Mark { position, label })
-                }
-=======
-        .filter_map(|metadata: &enso_profiler_data::Metadata<Metadata>| match metadata.data {
+        .filter_map(|metadata: &enso_profiler_data::Timestamped<Metadata>| match metadata.data {
             Metadata::RenderStats(_) => None,
             Metadata::RpcEvent(_) if !SHOW_RPC_EVENT_MARKS => None,
             Metadata::BackendMessage(_) if !SHOW_BACKEND_MESSAGE_MARKS => None,
             _ => {
-                let position = metadata.mark.into_ms();
+                let position = metadata.time.into_ms();
                 let label = metadata.data.to_string();
                 Some(profiler_flame_graph::Mark { position, label })
->>>>>>> 8f990144
             }
         })
         .collect()
