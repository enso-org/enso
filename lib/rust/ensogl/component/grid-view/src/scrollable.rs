//! Module containing scrollable version of [`GridView`].

use crate::prelude::*;

use crate::header;
<<<<<<< HEAD
=======
use crate::header::WeakLayers;
>>>>>>> eafba079
use crate::selectable;
use crate::Entry;

use enso_frp as frp;
use ensogl_core::application::command::FrpNetworkProvider;
use ensogl_core::application::Application;
use ensogl_core::display;
use ensogl_core::display::scene::Layer;
use ensogl_scroll_area::ScrollArea;



// ================
// === GridView ===
// ================

/// A template for [`GridView`] and [`SelectableGridView`] structures, parametrized by the
/// exact GridView implementation inside scroll area.
#[derive(Clone, CloneRef, Debug, Deref)]
#[clone_ref(bound = "InnerGridView: CloneRef")]
pub struct GridViewTemplate<InnerGridView> {
    area:              ScrollArea,
    #[deref]
    inner_grid:        InnerGridView,
    text_layer:        Layer,
    header_layer:      Immutable<Option<Layer>>,
    header_text_layer: Immutable<Option<Layer>>,
}

/// Scrollable Grid View Component.
///
/// This Component displays any kind of entry `E` in a grid. It's a wrapper putting the
/// [`crate::GridView`] into [`ScrollArea`] and updating the wrapped grid view with [`ScrollArea`]'s
/// viewport.
///
/// The FRP API of [`crate::GridView`] is exposed as [`Deref`] target. The [`scroll_frp`]
/// method gives access to [`ScrollArea`] API.
///
/// To have it working you must do same steps as in [`crate::GridView`], but instead of setting
/// viewport you must set size of ScrollArea by calling [`resize`] method, or using `resize`
/// endpoint of [`ScrollArea`] API.
///
/// See [`crate::GridView`] docs for more info about entries instantiation and process of requesting
/// for Models.
pub type GridView<E> = GridViewTemplate<crate::GridView<E>>;

/// Scrollable Grid View with Headers
///
/// This Component displays any kind of entry `E` in a grid, where each column is organized in
<<<<<<< HEAD
/// sections. The headers of each section will remain visible during scrolling down
=======
/// sections. The headers of each section will remain visible during scrolling down.
>>>>>>> eafba079
///
/// Essentially, it's a [scrollable `GridView`](GridView) wrapping the
/// [`GridView` with headers](selectable::GridView). See their respective documentations for usage
/// information.
<<<<<<< HEAD
=======
///
/// **Important** After construction, the Scroll Area content will have sub-layers for headers
/// already set up. There is no need of calling [`header::Frp::set_layers`] endpoint.
>>>>>>> eafba079
pub type GridViewWithHeaders<E, H> = GridViewTemplate<header::GridView<E, H>>;

/// Scrollable and Selectable Grid View Component.
///
/// This Component displays any kind of entry `E` in a grid, inside the Scroll area and allowing
/// displaying highlights for hovered and selected entries.
///
/// Essentially, it's a [scrollable `GridView`](GridView) wrapping the
/// [selectable `GridView`](selectable::GridView). See their respective documentations for usage
/// information.
pub type SelectableGridView<E> = GridViewTemplate<selectable::GridView<E>>;

/// Scrollable and Selectable Grid View Component With Headers.
///
/// This Component displays any kind of entry `E` in a grid, inside the Scroll area and allowing
/// displaying highlights for hovered and selected entries. Each column is organized in
/// sections. The headers of each section will remain visible during scrolling down
///
/// This is a most feature-rich Grid View versin in this crate, thus the most complex.
/// Inside it is a [scrollable `GridView`](GridView) wrapping the
/// [selectable `GridView`](selectable::GridViewWithHeaders) version
/// [with headers](header::GridView) See their respective documentations for usage information.
<<<<<<< HEAD
=======
///
/// **Important** After construction, the Scroll Area content will have sub-layers for headers
/// already set up. There is no need of calling [`header::Frp::set_layers`] endpoint.
>>>>>>> eafba079
pub type SelectableGridViewWithHeaders<E, H> =
    GridViewTemplate<selectable::GridViewWithHeaders<E, H>>;

impl<InnerGridView> GridViewTemplate<InnerGridView> {
    /// Create new Scrollable Grid View component wrapping a created instance of `inner_grid`.
    pub fn new_wrapping<E>(app: &Application, inner_grid: InnerGridView) -> Self
    where
        E: Entry,
        InnerGridView: AsRef<crate::GridView<E>> + display::Object, {
        let area = ScrollArea::new(app);
        let base_grid = inner_grid.as_ref();
        area.content().add_child(&inner_grid);
        let network = base_grid.network();
        let text_layer = area.content_layer().create_sublayer();
        let header_layer = default();
        let header_text_layer = default();
        base_grid.set_text_layer(Some(text_layer.downgrade()));

        frp::extend! { network
            base_grid.set_viewport <+ area.viewport;
            area.set_content_width <+ base_grid.content_size.map(|s| s.x);
            area.set_content_height <+ base_grid.content_size.map(|s| s.y);
        }

        Self { area, inner_grid, text_layer, header_layer, header_text_layer }
    }

    /// Create new Scrollable Grid View component wrapping a created instance of `inner_grid` which
    /// is a variant of Grid View with Headers.
    ///
    /// The Scroll Area content will have created sub-layers for headers. There is no need of
    /// calling [`header::Frp::set_layers`] endpoint.
    pub fn new_wrapping_with_headers<E, NestedGridView, Header>(
        app: &Application,
        inner_grid: InnerGridView,
    ) -> Self
    where
        E: Entry,
        Header: Entry,
        InnerGridView: AsRef<crate::GridView<E>>
            + AsRef<
                header::GridViewTemplate<E, NestedGridView, Header, Header::Model, Header::Params>,
            > + display::Object,
    {
        let mut this = Self::new_wrapping(app, inner_grid);
        let header_grid: &header::GridViewTemplate<_, _, _, _, _> = this.inner_grid.as_ref();
        let header_frp = header_grid.header_frp();
        let header_layer = this.area.content_layer().create_sublayer();
        let header_text_layer = this.area.content_layer().create_sublayer();
        header_frp.set_layers(WeakLayers::new(&header_layer, Some(&header_text_layer)));
        this.header_layer = Immutable(Some(header_layer));
        this.header_text_layer = Immutable(Some(header_text_layer));
        this
    }

    /// Resize the component. It's a wrapper for [`scroll_frp`]`().resize`.
    pub fn resize(&self, new_size: Vector2) {
        self.area.resize(new_size);
    }

    /// Access the [`ScrollArea`] FRP API. This way you can read scroll position, resize component
    /// or jump at position.
    pub fn scroll_frp(&self) -> &ensogl_scroll_area::Frp {
        self.area.deref()
    }
}

impl<E: Entry> GridView<E> {
    /// Create new scrollable [`GridView`] component.
    pub fn new(app: &Application) -> Self {
        Self::new_wrapping(app, crate::GridView::new(app))
    }
}

impl<E: Entry, H: Entry<Params = E::Params>> GridViewWithHeaders<E, H> {
    /// Create new scrollable [`SelectableGridView`] component.
    pub fn new(app: &Application) -> Self {
<<<<<<< HEAD
        Self::new_wrapping(app, header::GridView::new(app))
=======
        Self::new_wrapping_with_headers(app, header::GridView::new(app))
>>>>>>> eafba079
    }
}

impl<E: Entry> SelectableGridView<E> {
    /// Create new scrollable [`SelectableGridView`] component.
    pub fn new(app: &Application) -> Self {
        Self::new_wrapping(app, selectable::GridView::new(app))
    }
}

impl<E: Entry, H: Entry<Params = E::Params>> SelectableGridViewWithHeaders<E, H> {
    /// Create new scrollable [`SelectableGridView`] component.
    pub fn new(app: &Application) -> Self {
<<<<<<< HEAD
        Self::new_wrapping(app, selectable::GridViewWithHeaders::new(app))
=======
        Self::new_wrapping_with_headers(app, selectable::GridViewWithHeaders::new(app))
>>>>>>> eafba079
    }
}

impl<InnerGridView> display::Object for GridViewTemplate<InnerGridView> {
    fn display_object(&self) -> &display::object::Instance {
        self.area.display_object()
    }
}<|MERGE_RESOLUTION|>--- conflicted
+++ resolved
@@ -3,10 +3,7 @@
 use crate::prelude::*;
 
 use crate::header;
-<<<<<<< HEAD
-=======
 use crate::header::WeakLayers;
->>>>>>> eafba079
 use crate::selectable;
 use crate::Entry;
 
@@ -56,21 +53,14 @@
 /// Scrollable Grid View with Headers
 ///
 /// This Component displays any kind of entry `E` in a grid, where each column is organized in
-<<<<<<< HEAD
-/// sections. The headers of each section will remain visible during scrolling down
-=======
 /// sections. The headers of each section will remain visible during scrolling down.
->>>>>>> eafba079
 ///
 /// Essentially, it's a [scrollable `GridView`](GridView) wrapping the
 /// [`GridView` with headers](selectable::GridView). See their respective documentations for usage
 /// information.
-<<<<<<< HEAD
-=======
 ///
 /// **Important** After construction, the Scroll Area content will have sub-layers for headers
 /// already set up. There is no need of calling [`header::Frp::set_layers`] endpoint.
->>>>>>> eafba079
 pub type GridViewWithHeaders<E, H> = GridViewTemplate<header::GridView<E, H>>;
 
 /// Scrollable and Selectable Grid View Component.
@@ -93,12 +83,9 @@
 /// Inside it is a [scrollable `GridView`](GridView) wrapping the
 /// [selectable `GridView`](selectable::GridViewWithHeaders) version
 /// [with headers](header::GridView) See their respective documentations for usage information.
-<<<<<<< HEAD
-=======
 ///
 /// **Important** After construction, the Scroll Area content will have sub-layers for headers
 /// already set up. There is no need of calling [`header::Frp::set_layers`] endpoint.
->>>>>>> eafba079
 pub type SelectableGridViewWithHeaders<E, H> =
     GridViewTemplate<selectable::GridViewWithHeaders<E, H>>;
 
@@ -176,11 +163,7 @@
 impl<E: Entry, H: Entry<Params = E::Params>> GridViewWithHeaders<E, H> {
     /// Create new scrollable [`SelectableGridView`] component.
     pub fn new(app: &Application) -> Self {
-<<<<<<< HEAD
-        Self::new_wrapping(app, header::GridView::new(app))
-=======
         Self::new_wrapping_with_headers(app, header::GridView::new(app))
->>>>>>> eafba079
     }
 }
 
@@ -194,11 +177,7 @@
 impl<E: Entry, H: Entry<Params = E::Params>> SelectableGridViewWithHeaders<E, H> {
     /// Create new scrollable [`SelectableGridView`] component.
     pub fn new(app: &Application) -> Self {
-<<<<<<< HEAD
-        Self::new_wrapping(app, selectable::GridViewWithHeaders::new(app))
-=======
         Self::new_wrapping_with_headers(app, selectable::GridViewWithHeaders::new(app))
->>>>>>> eafba079
     }
 }
 
