//! Structures related to a single [`crate::GridView`] entry.

use crate::prelude::*;

use crate::selectable::highlight;
use crate::Col;
use crate::Row;

use enso_frp as frp;
use ensogl_core::application::Application;
use ensogl_core::data::color;
use ensogl_core::display;
use ensogl_core::display::geometry::compound::sprite;
use ensogl_core::display::scene::Layer;
use ensogl_core::display::Attribute;


// ==============
// === Export ===
// ==============

pub mod visible;



// ===============
// === Contour ===
// ===============

/// A structure describing entry contour.
#[allow(missing_docs)]
#[derive(Copy, Clone, Debug, Default, PartialEq)]
pub struct Contour {
    pub size:           Vector2,
    pub corners_radius: f32,
}



// ===========
// === FRP ===
// ===========

ensogl_core::define_endpoints_2! { <Model: (frp::node::Data), Params: (frp::node::Data)>
    Input {
        set_model(Model),
        set_size(Vector2),
        set_params(Params),
        set_location((Row, Col)),
        /// True if the entry is currently selected.
        ///
        /// This flag is set only in [selectable](crate::selectable) grid views.
        set_selected(bool),
        /// True is the entry is currently hovered by mouse.
        ///
        /// This flag is set only in [selectable](crate::selectable) grid views.
        set_hovered(bool),
    }
    Output {
        /// Disabled entries does not react for mouse events, and cannot be selected.
        disabled(bool),
<<<<<<< HEAD
        // TODO[ao] update docs.
        /// Entry's contour. Defines what part of the entry will react for mouse events, and also
        /// defines the shape of the selection/hover highlight (in case of
        /// [selectable](crate::selectable) grid views.).
        contour(Contour),
        highlight_contour(Contour),
=======
        /// Entry's contour. Defines what part of the entry will react for mouse events.
        contour(Contour),
        /// In [selectable](crate::selectable) grid views, this defines the shape of the
        /// selection/hover highlight in case when this entry is selected.
        highlight_contour(Contour),
        /// Override column's width. If multiple entries from the same column emit this event,
        /// only the last one is applied. See [`crate::GridView`] documentation for more details.
        override_column_width(f32),
>>>>>>> eafba079
        selection_highlight_color(color::Rgba),
        hover_highlight_color(color::Rgba)
    }
}

/// FRP Api of a specific Entry.
pub type EntryFrp<E> = Frp<<E as Entry>::Model, <E as Entry>::Params>;



// =============
// === Entry ===
// =============

/// The abstraction of Entry for [`crate::GridView`].
///
/// The entry may be any [`display::Object`] which can provide the [`EntryFRP`] API.
pub trait Entry: CloneRef + Debug + display::Object + 'static {
    /// The model of this entry. The entry should be a representation of data from the Model.
    /// For example, the entry being just a caption can have [`String`] as its model - the text to
    /// be displayed.
    type Model: Clone + Debug + Default;

    /// A type parametrizing the various aspects of the entry, independed of the Model (for example
    /// the text color). The parameters are set in [`crate::GridView`] and shared between all
    /// entries.
    type Params: Clone + Debug + Default;

    /// An Entry constructor.
    fn new(app: &Application, text_layer: Option<&Layer>) -> Self;

    /// FRP endpoints getter.
    fn frp(&self) -> &EntryFrp<Self>;
}



// ==============
// === Shapes ===
// ==============

// === ShapeWithEntryContour ===

/// The trait implemented by all shapes sharing the contour of an entry.
pub trait ShapeWithEntryContour {
    /// Padding added to the shape to avoid antialiasing issues.
    const PADDING_PX: f32 = 5.0;

    /// Get the size parameter.
    fn size(&self) -> &DynamicParam<sprite::Size>;

    /// Get the corner radius parameter.
    fn corner_radius(&self) -> &DynamicParam<Attribute<f32>>;

    /// Update shape's contour.
    fn set_contour(&self, contour: Contour) {
        let padding = Vector2(Self::PADDING_PX, Self::PADDING_PX) * 2.0;
        self.size().set(contour.size + padding);
        self.corner_radius().set(contour.corners_radius);
    }
}

macro_rules! implement_shape_with_entry_contour {
    () => {
        impl ShapeWithEntryContour for View {
            fn size(&self) -> &DynamicParam<sprite::Size> {
                &self.size
            }

            fn corner_radius(&self) -> &DynamicParam<Attribute<f32>> {
                &self.corner_radius
            }
        }
    };
}


// === overlay ===

/// The entry overlay used for catching mouse events over an entry.
pub mod overlay {
    use super::*;

    ensogl_core::define_shape_system! {
        (style:Style, corner_radius: f32) {
            let shape_width  : Var<Pixels> = "input_size.x".into();
            let shape_height : Var<Pixels> = "input_size.y".into();
            let width = shape_width - 2.0.px() * View::PADDING_PX;
            let height = shape_height - 2.0.px() * View::PADDING_PX;
            Rect((width, height)).corners_radius(corner_radius.px()).fill(HOVER_COLOR).into()
        }
    }

    implement_shape_with_entry_contour!();
}


// === shape ===

/// The shape having an entry contour filled with color. It's a helper which may be used in
/// entries implementations - for example [crate::simple::Entry`].
pub mod shape {
    use super::*;

    ensogl_core::define_shape_system! {
        below = [overlay, highlight::shape];
        (style:Style, corner_radius: f32, color: Vector4) {
            let shape_width  : Var<Pixels> = "input_size.x".into();
            let shape_height : Var<Pixels> = "input_size.y".into();
            let width = shape_width - 2.0.px() * View::PADDING_PX;
            let height = shape_height - 2.0.px() * View::PADDING_PX;
            Rect((width, height)).corners_radius(corner_radius.px()).fill(color).into()
        }
    }

    implement_shape_with_entry_contour!();
}<|MERGE_RESOLUTION|>--- conflicted
+++ resolved
@@ -59,14 +59,6 @@
     Output {
         /// Disabled entries does not react for mouse events, and cannot be selected.
         disabled(bool),
-<<<<<<< HEAD
-        // TODO[ao] update docs.
-        /// Entry's contour. Defines what part of the entry will react for mouse events, and also
-        /// defines the shape of the selection/hover highlight (in case of
-        /// [selectable](crate::selectable) grid views.).
-        contour(Contour),
-        highlight_contour(Contour),
-=======
         /// Entry's contour. Defines what part of the entry will react for mouse events.
         contour(Contour),
         /// In [selectable](crate::selectable) grid views, this defines the shape of the
@@ -75,7 +67,6 @@
         /// Override column's width. If multiple entries from the same column emit this event,
         /// only the last one is applied. See [`crate::GridView`] documentation for more details.
         override_column_width(f32),
->>>>>>> eafba079
         selection_highlight_color(color::Rgba),
         hover_highlight_color(color::Rgba)
     }
