//! Grid View EnsoGL Component.
//!
//! There are many variants of the Grid View component:
//! * the basic one: [`GridView`],
//! * with scroll bars: [`scrollable::GridView`],
//! * with selection and mouse hover highlights: [`selectable::GridView`],
//! * with sections and headers visible even when scrolled down: [`header::GridView`].
//! * The combinations of the features of above three, like [`selectable::GridViewWithHeaders`] or
//!   [`scrollable::SeleectableGridViewWithHeraders`].
//!
//! Each variant expose the [`FRP`] structure as its main API - additional APIs (like for handling
//! highlight or headers) are available through accessors (like `header_frp` or
//! `selection_highlight_frp`). Also, as every variant is based on the basic [`GridView`], they
//! implement `AsRef<GridView>`.
//!
//! Locations in a grid are described by coordinates of [`Row`] and [`Col`] types. Correct behavior
//! of a [`GridView`] is not guaranteed for grid sizes or locations where any of the coordinates
//! equal or exceed 10^7. That is due to loss of precision when converting such numbers to the
//! `f32` type used for internal calculations.

#![recursion_limit = "1024"]
// === Features ===
#![feature(option_result_contains)]
#![feature(trait_alias)]
#![feature(hash_drain_filter)]
#![feature(type_alias_impl_trait)]
// === Standard Linter Configuration ===
#![deny(non_ascii_idents)]
#![warn(unsafe_code)]
#![allow(clippy::bool_to_int_with_if)]
#![allow(clippy::let_and_return)]
// === Non-Standard Linter Configuration ===
#![warn(missing_copy_implementations)]
#![warn(missing_debug_implementations)]
#![warn(missing_docs)]
#![warn(trivial_casts)]
#![warn(trivial_numeric_casts)]
#![warn(unused_import_braces)]
#![warn(unused_qualifications)]


// ==============
// === Export ===
// ==============

pub mod column_widths;
pub mod entry;
pub mod header;
pub mod scrollable;
pub mod selectable;
pub mod simple;
pub mod visible_area;

pub use ensogl_scroll_area::Viewport;



/// Commonly used types and functions.
pub mod prelude {
    pub use ensogl_core::display::shape::*;
    pub use ensogl_core::prelude::*;

    pub use crate::entry::ShapeWithEntryContour;
    pub use crate::selectable::highlight::shape::AttrSetter as TRAIT_AttrSetter;

    pub use enso_frp as frp;
    pub use ensogl_core::application::command::FrpNetworkProvider;
}

use crate::prelude::*;

use enso_frp as frp;
use ensogl_core::application;
use ensogl_core::application::command::FrpNetworkProvider;
use ensogl_core::application::Application;
use ensogl_core::display;
use ensogl_core::display::scene::layer::WeakLayer;
use ensogl_core::gui::Widget;

use crate::column_widths::ColumnWidths;
use crate::entry::EntryFrp;
use crate::visible_area::all_visible_locations;
use crate::visible_area::visible_columns;
use crate::visible_area::visible_rows;
pub use entry::Entry;



// ===========
// === FRP ===
// ===========

// === Row and Col Aliases ===

/// A row index in [`GridView`].
pub type Row = usize;
/// A column index  in [`GridView`].
pub type Col = usize;


// === Margins ===

/// Margins around an [`Entry`].
#[derive(Clone, Debug, Copy, Default)]
#[allow(missing_docs)]
pub struct Margins {
    pub top:    f32,
    pub bottom: f32,
    pub left:   f32,
    pub right:  f32,
}


// === Properties ===

/// A set of GridView properties used in many operations.
#[allow(missing_docs)]
#[derive(Copy, Clone, Debug, Default)]
pub struct Properties {
    pub row_count:    usize,
    pub col_count:    usize,
    pub viewport:     Viewport,
    pub entries_size: Vector2,
}

impl Properties {
    /// Return iterator over all visible locations (row-column pairs).
    pub fn all_visible_locations(
        &self,
        column_widths: &ColumnWidths,
    ) -> impl Iterator<Item = (Row, Col)> {
        let Self { row_count, col_count, viewport, entries_size } = *self;
        all_visible_locations(viewport, entries_size, row_count, col_count, column_widths)
    }
}


// === The Endpoints ===

ensogl_core::define_endpoints_2! {
    <EntryModel: (frp::node::Data), EntryParams: (frp::node::Data)>
    Input {
        accept_entry(Row, Col),
        accept_selected_entry(),
        hover_entry(Option<(Row, Col)>),
        /// Provide model for specific entry. Should be called only after `model_for_entry_needed`
        /// event for given row and column. After that the entry will be visible.
        model_for_entry(Row, Col, EntryModel),
        /// Move selection one position down.
        move_selection_down(),
        /// Move selection one position to the left.
        move_selection_left(),
        /// Move selection one position to the right.
        move_selection_right(),
        /// Move selection one position up.
        move_selection_up(),
        /// Emit `model_for_entry_needed` signal for each visible entry. In contrary to
        /// [`reset_entries`], it does not detach any entry.
        request_model_for_visible_entries(),
        /// Reset entries, providing new number of rows and columns. All currently displayed entries
        /// will be detached and their models re-requested.
        reset_entries(Row, Col),
        /// Set new size of the grid. If the number of rows or columns is reduced, the entries are
        /// removed from the view. If it is extended, new model for entries may be requested if
        /// needed.
        resize_grid(Row, Col),
        select_entry(Option<(Row, Col)>),
        /// Set the width of the specified column.
        set_column_width((Col, f32)),
        /// Set the entries parameters.
        set_entries_params(EntryParams),
        /// Set the entries size. All entries have the same size.
        set_entries_size(Vector2),
        /// Set the layer for any texts rendered by entries. The layer will be passed to entries'
        /// constructors. **Performance note**: This will re-instantiate all entries.
        set_text_layer(Option<WeakLayer>),
        /// Declare what area of the GridView is visible. The area position is relative to left-top
        /// corner of the Grid View.
        set_viewport(Viewport),
    }

    Output {
        grid_size(Row, Col),
        viewport(Viewport),
        entries_size(Vector2),
        entries_params(EntryParams),
        content_size(Vector2),
        properties(Properties),
        /// Event emitted when the Grid View needs model for an uncovered entry.
        model_for_entry_needed(Row, Col),
        /// Event emitted after visible entries were detached after reset, before any
        /// `model_for_entry_needed` request.
        entries_reset(Row, Col),
        entry_shown(Row, Col),
        entry_contour(Row, Col, entry::Contour),
        entry_hovered(Option<(Row, Col)>),
        entry_selected(Option<(Row, Col)>),
        entry_accepted(Row, Col),
        column_resized(Col, f32),
        /// Event emitted after a request was made to move the selection in a direction, but the
        /// currently selected entry is the last one in the grid in that direction.
        selection_movement_out_of_grid_prevented(Option<frp::io::keyboard::ArrowDirection>),
    }
}



// =============
// === Model ===
// =============

// === Model ===

/// The Model of [`GridView`].
#[allow(missing_docs)]
#[derive(Clone, Debug)]
pub struct Model<Entry, EntryParams> {
    display_object:         display::object::Instance,
    visible_entries:        RefCell<HashMap<(Row, Col), entry::visible::VisibleEntry<Entry>>>,
    free_entries:           RefCell<Vec<entry::visible::VisibleEntry<Entry>>>,
    pub entry_creation_ctx: entry::visible::CreationCtx<EntryParams>,
    column_widths:          ColumnWidths,
}

impl<Entry, EntryParams> Model<Entry, EntryParams> {
    fn new(entry_creation_ctx: entry::visible::CreationCtx<EntryParams>) -> Self {
        let display_object = display::object::Instance::new();
        let visible_entries = default();
        let free_entries = default();
        let column_widths = ColumnWidths::new(0);
        Model { display_object, visible_entries, free_entries, entry_creation_ctx, column_widths }
    }
}

impl<Entry: display::Object, EntryParams> Model<Entry, EntryParams> {
    fn update_entries_visibility(&self, properties: Properties) -> Vec<(Row, Col)> {
        let Properties { viewport, entries_size, row_count: rows, col_count: cols } = properties;
        let widths = &self.column_widths;
        let mut visible_entries = self.visible_entries.borrow_mut();
        let mut free_entries = self.free_entries.borrow_mut();
        let visible_rows = visible_rows(viewport, entries_size, rows);
        let visible_cols = visible_columns(viewport, entries_size, cols, widths);
        let no_longer_visible = visible_entries.drain_filter(|(row, col), _| {
            !visible_rows.contains(row) || !visible_cols.contains(col)
        });
        let detached = no_longer_visible.map(|(_, entry)| {
            entry.unset_parent();
            entry
        });
        free_entries.extend(detached);
        let uncovered = all_visible_locations(viewport, entries_size, rows, cols, widths)
            .filter(|loc| !visible_entries.contains_key(loc));
        uncovered.collect_vec()
    }

    fn update_after_entries_size_change(&self, properties: Properties) -> Vec<(Row, Col)> {
        let to_model_request = self.update_entries_visibility(properties);
        for ((row, col), visible_entry) in &*self.visible_entries.borrow() {
            let size = properties.entries_size;
            let widths = &self.column_widths;
            entry::visible::set_position(visible_entry, *row, *col, size, widths);
        }
        to_model_request
    }

    fn reset_entries(&self, properties: Properties) -> Vec<(Row, Col)> {
        let mut visible_entries = self.visible_entries.borrow_mut();
        let mut free_entries = self.free_entries.borrow_mut();
        let detached = visible_entries.drain().map(|(_, entry)| {
            entry.unset_parent();
            entry
        });
        free_entries.extend(detached);
        properties.all_visible_locations(&self.column_widths).collect_vec()
    }

    fn drop_all_entries(&self, properties: Properties) -> Vec<(Row, Col)> {
        let to_model_request = self.reset_entries(properties);
        self.free_entries.borrow_mut().clear();
        to_model_request
    }

    fn resize_column(&self, col: Col, width: f32, properties: Properties) {
        let current_width = properties.entries_size.x;
        let width_diff = width - current_width;
        self.column_widths.set_width_diff(col, width_diff);
    }

    fn content_size(&self, row_count: Row, col_count: Col, entries_size: Vector2) -> Vector2 {
        self.column_widths.resize(col_count);
        let columns_offset = self.column_widths.pos_offset(col_count);
        let x = col_count as f32 * entries_size.x + columns_offset;
        let y = row_count as f32 * entries_size.y;
        Vector2(x, y)
    }
}

impl<E: Entry> Model<E, E::Params> {
    fn update_entry(
        &self,
        row: Row,
        col: Col,
        model: E::Model,
        entry_size: Vector2,
        text_layer: &Option<WeakLayer>,
    ) {
        use std::collections::hash_map::Entry::*;
        let create_new_entry = || {
            let text_layer = text_layer.as_ref().and_then(|l| l.upgrade());
            self.entry_creation_ctx.create_entry(text_layer.as_ref())
        };
        // We must not emit FRP events when some state is borrowed to avoid double borrows.
        // So the following code block isolates operations with borrowed fields from emitting
        // FRP events.
        let (entry_frp, should_set_location, init) = {
            let mut visible_entries = self.visible_entries.borrow_mut();
            let mut free_entries = self.free_entries.borrow_mut();
            let (entry, should_set_location, init) = match visible_entries.entry((row, col)) {
                Occupied(entry) => (entry.into_mut(), false, None),
                Vacant(lack_of_entry) => {
                    let (new_entry, init) = free_entries
                        .pop()
                        .map(|entry| (entry, None))
                        .unwrap_or_else(create_new_entry);
                    entry::visible::set_position(
                        &new_entry,
                        row,
                        col,
                        entry_size,
                        &self.column_widths,
                    );
                    self.display_object.add_child(&new_entry);
                    (lack_of_entry.insert(new_entry), true, init)
                }
            };
            (entry.entry.frp().clone_ref(), should_set_location, init)
        };
        if let Some(init) = init {
            init.emit(());
        }
        // The location should be updated first, because computing entry position after column width
        // change uses information about it. And column width may be change as a reaction of any
        // other event, depending of Entry implementation.
        if should_set_location {
            entry_frp.set_location((row, col));
        }
        let width_offset = self.column_widths.width_diff(col);
        entry_frp.set_size(entry_size + Vector2(width_offset, 0.0));
        entry_frp.set_model(model);
    }

    fn update_after_column_resize(
        &self,
        resized_column: Col,
        properties: Properties,
    ) -> Vec<(Row, Col)> {
        let to_model_request = self.update_entries_visibility(properties);
        let entries_size = properties.entries_size;
        // We must not emit FRP events when some state is borrowed to avoid double borrows.
        // So the following code block isolates operations with borrowed fields from emitting
        // FRP events.
        let entries_and_sizes = {
            let borrowed = self.visible_entries.borrow();
            let should_update_pos = borrowed.iter().filter(|((_, col), _)| *col >= resized_column);
            for ((row, col), entry) in should_update_pos {
                entry::visible::set_position(entry, *row, *col, entries_size, &self.column_widths);
            }
            let should_update_size = borrowed.iter().filter(|((_, col), _)| *col == resized_column);
            let entries_and_sizes = should_update_size.map(|((_, col), entry)| {
                let width_diff = self.column_widths.width_diff(*col);
                (entry.clone_ref(), entries_size + Vector2(width_diff, 0.0))
            });
            entries_and_sizes.collect_vec()
        };
        for (visible_entry, size) in entries_and_sizes {
            visible_entry.entry.frp().set_size(size);
        }
        to_model_request
    }
}



// ================
// === GridView ===
// ================

/// A template for [`GridView`] structure, where entry parameters and model are separate generic
/// arguments.
///
/// It may be useful when using GridView in parametrized structs, where we want to avoid rewriting
/// `Entry` bound in each place. Otherwise, it's better to use [`GridView`].
///
/// Note that some bounds are still required, as we use [`Widget`] and [`Frp`] nodes.
#[derive(CloneRef, Debug, Deref, Derivative)]
#[derivative(Clone(bound = ""))]
pub struct GridViewTemplate<
    Entry: 'static,
    EntryModel: frp::node::Data,
    EntryParams: frp::node::Data,
> {
    widget: Widget<Model<Entry, EntryParams>, Frp<EntryModel, EntryParams>>,
}

/// Grid View Component.
///
/// This Component displays any kind of entry `E` in a grid. To have it working, you need to
/// * Set entries size ([`Frp::set_entries_size`]),
/// * Declare (and keep up-to-date) the visible area ([`Frp::set_viewport`]),
/// * Set up logic for providing models (see _Requesting for Models_ section).
/// * Optionally: entries parameters, if given entry does not have sensible default.
/// * Finally, reset the content, providing number of rows and columns ([`Frp::reset_entries`]).
///
/// # Positioning
///
/// Please mark, that this structure has its left-top corner docked to (0, 0) point of parent
/// display object, as this is a more intuitive way with handling grids.
///
/// # Entries Instantiation
///
/// The entry should implement [`Entry`] trait. Entries are instantiated lazily, only those visible
/// in provided [`Frp::view_area`]. Once entries are no longer visible, are detached, but not
/// dropped and may be re-used to display new entries when needed. This way we can achieve very
/// efficient scrolling.
///
/// ## Requesting for Models
///
/// Once an entry is uncovered, the Grid View emits [`Frp::model_for_entry_needed`]. Then the proper
/// model should be provided using [`Frp::model_for_entry`] endpoint - only then the entry will be
/// displayed.
///
/// **Important**. The [`Frp::model_for_entry_needed`] are emitted once when needed and not repeated
/// anymore, after adding connections to this FRP node in particular. Therefore, be sure, that you
/// connect providing models logic before emitting any of [`Frp::set_entries_size`] or
/// [`Frp::set_viewport`].
///
/// # Hovering, Selecting and Accepting Entries
///
/// The support for hovering, selecting or accepting entries is limited in this component - it will
/// react for mouse events and emit appropriate event when an entry is hovered/selected or accepted.
/// It does not set `is_selected/is_hovered` flag on entry nor highlight any of those components. If
/// you   want to have full support, use [`selectable::GridView`] instead.
///
/// The entries are both selected accepted with LMB-click, and selected with any other mouse click.
///
/// # Resizing Columns
///
/// By default, each column has a width specified by [`Frp::set_entry_size`]. However, you can
/// override this size in two ways:
/// 1. Using the [`Frp::set_column_width`] input.
/// 2. Using the [`EntryFrp::override_column_width`] output.
///
/// The resizing is permanent and can only be canceled using either method to return the width
/// to the original value. Both ways have the same priority; the last one applied wins.
/// [`EntryFrp::override_column_width`] can be called from different entries in the same column,
/// but only the last one has the effect. Each resize has performance implications proportional
/// to the number of visible entries.
///
/// After either method of resizing, each visible entry in the affected column will receive
/// the [`EntryFrp::set_size`] event. It is up to the entry implementation to avoid loops between
/// [`EntryFrp::set_size`] and [`EntryFrp::override_column_width`].
///
/// **Important**: The current implementation has performance implications for large amounts of
/// entries. A more effective implementation is possible and may be implemented using a
/// specialized tree-like data structure.
/// See https://www.pivotaltracker.com/story/show/183046885 for more details.
pub type GridView<E> = GridViewTemplate<E, <E as Entry>::Model, <E as Entry>::Params>;

impl<E: Entry> GridView<E> {
    /// Create new Grid View.
    fn new(app: &Application) -> Self {
        let frp = Frp::new();
        let network = frp.network();
        let input = &frp.private.input;
        let out = &frp.private.output;
        frp::extend! { network
            set_entry_size <- input.set_entries_size.sampler();
            set_entry_params <- input.set_entries_params.sampler();
            override_column_width <- any(...);
        }
        let entry_creation_ctx = entry::visible::CreationCtx {
            app:                   app.clone_ref(),
            network:               network.downgrade(),
            set_entry_size:        set_entry_size.into(),
            set_entry_params:      set_entry_params.into(),
            entry_contour:         out.entry_contour.clone_ref(),
            entry_hovered:         out.entry_hovered.clone_ref(),
            entry_selected:        out.entry_selected.clone_ref(),
            entry_accepted:        out.entry_accepted.clone_ref(),
            override_column_width: override_column_width.clone_ref(),
        };
        let model = Rc::new(Model::new(entry_creation_ctx));
        frp::extend! { network
            grid_size <- any(input.resize_grid, input.reset_entries);
            // We want to update `properties` output first, as some could listen for specific
            // event (e.g. the `viewport` and expect the `properties` output is up-to-date.
            out.properties <+ all_with3(
                &grid_size, &input.set_viewport, &input.set_entries_size,
                |&(row_count, col_count), &viewport, &entries_size| {
                    Properties { row_count, col_count, viewport, entries_size }
                }
            );
            out.grid_size <+ grid_size;
            out.viewport <+ input.set_viewport;
            out.entries_size <+ input.set_entries_size;
            out.entries_params <+ input.set_entries_params;

            set_column_width <- any(&input.set_column_width, &override_column_width);
            resized_column <- set_column_width.map2(
                &out.properties,
                f!(((col, width), prop) {
                    model.resize_column(*col,*width, *prop);
                    *col
                })
            );
            out.column_resized <+ set_column_width;

            column_resized <- resized_column.constant(());
            content_size_params <- all(out.grid_size, input.set_entries_size, column_resized);
            out.content_size <+ content_size_params.map(f!((&((rows, cols), esz, _)) model.content_size(rows, cols, esz)));

            reset_result <-
                input.reset_entries.map2(&out.properties, f!((_, p) model.reset_entries(*p)));
            out.entries_reset <+ input.reset_entries.sample(&reset_result);

            request_models_after_vis_area_change <=
                input.set_viewport.map2(&out.properties, f!((_, p) model.update_entries_visibility(*p)));
            request_model_after_grid_size_change <=
                input.resize_grid.map2(&out.properties, f!((_, p) model.update_entries_visibility(*p)));
            request_models_after_entry_size_change <= input.set_entries_size.map2(
                &out.properties,
                f!((_, p) model.update_after_entries_size_change(*p))
            );
            request_models_after_reset <= reset_result;
            request_models_after_column_resize <=
                resized_column.map2(&out.properties, f!((col, p) model.update_after_column_resize(*col, *p)));
            request_models_after_text_layer_change <=
                input.set_text_layer.map2(&out.properties, f!((_, p) model.drop_all_entries(*p)));
            request_models_for_request <= input.request_model_for_visible_entries.map2(
                &out.properties,
                f!([model](_, p) p.all_visible_locations(&model.column_widths).collect_vec()),
            );
            out.model_for_entry_needed <+ request_models_after_vis_area_change;
            out.model_for_entry_needed <+ request_model_after_grid_size_change;
            out.model_for_entry_needed <+ request_models_after_entry_size_change;
            out.model_for_entry_needed <+ request_models_after_column_resize;
            out.model_for_entry_needed <+ request_models_after_reset;
            out.model_for_entry_needed <+ request_models_after_text_layer_change;
            out.model_for_entry_needed <+ request_models_for_request;

            out.entry_hovered <+ input.hover_entry;
            out.entry_selected <+ input.select_entry;
            out.entry_accepted <+ input.accept_entry;
            out.entry_accepted <+ out.entry_selected.filter_map(|e| *e).sample(&input.accept_selected_entry);

            // The ordering here is important: we want to first call [`update_entry`] and only then
            // inform everyone that the entry is visible. They may want to immediately get the entry
            // with [`get_entry`] method.
            model_prop_and_layer <-
                input.model_for_entry.map3(&out.properties, &input.set_text_layer, |m, p, l| (m.clone(), *p, l.clone()));
            eval model_prop_and_layer
                ((((row, col, entry_model), prop, layer): &((Row, Col, E::Model), Properties, Option<WeakLayer>))
                    model.update_entry(*row, *col, entry_model.clone(), prop.entries_size, layer)
                );
            out.entry_shown <+ input.model_for_entry.map(|(row, col, _)| (*row, *col));
        }
        let display_object = model.display_object.clone_ref();
        let widget = Widget::new(app, frp, model, display_object);
        Self { widget }
    }
}

impl<Entry, EntryModel, EntryParams> GridViewTemplate<Entry, EntryModel, EntryParams>
where
    EntryModel: frp::node::Data,
    EntryParams: frp::node::Data,
{
    /// Get the entry instance for given row and column, or `None` if no entry is instantiated at
    /// given location.
    pub fn get_entry(&self, row: Row, column: Col) -> Option<Entry>
    where Entry: CloneRef {
        let entries = self.widget.model().visible_entries.borrow();
        let entry = entries.get(&(row, column));
        entry.map(|e| e.entry.clone_ref())
    }

    /// Return the position of the Entry instance for given row and column.
    pub fn entry_position(&self, row: Row, column: Col) -> Vector2 {
        let column_widths = &self.widget.model().column_widths;
        entry::visible::position(row, column, self.entries_size.value(), column_widths)
    }

    /// Return the position of the top-left corner of a viewport containing the area around the
    /// entry at given row and column. The area around an entry is defined as the bounding box of
    /// the entry enlarged by given margins. If there is more than one such viewport possible,
    /// return the one closest to the current viewport.
    ///
    /// For a pictorial representation of the areas, see the documentation of the
    /// [`entry::visible::position_of_viewport_containing_entry`] function.
    fn position_of_viewport_containing_entry(
        &self,
        row: Row,
        col: Col,
        margins: Margins,
    ) -> Vector2 {
        let column_widths = &self.widget.model().column_widths;
        let base_entry_size = self.entries_size.value();
        let viewport = self.viewport.value();
        entry::visible::position_of_viewport_containing_entry(
            row,
            col,
            base_entry_size,
            column_widths,
            viewport,
            margins,
        )
    }
}

impl<Entry, EntryModel: frp::node::Data, EntryParams: frp::node::Data> AsRef<Self>
    for GridViewTemplate<Entry, EntryModel, EntryParams>
{
    fn as_ref(&self) -> &Self {
        self
    }
}

impl<Entry, EntryModel: frp::node::Data, EntryParams: frp::node::Data> display::Object
    for GridViewTemplate<Entry, EntryModel, EntryParams>
{
    fn display_object(&self) -> &display::object::Instance {
        self.widget.display_object()
    }
}

impl<E: Entry> FrpNetworkProvider for GridView<E> {
    fn network(&self) -> &frp::Network {
        self.widget.network()
    }
}

impl<E: Entry> application::View for GridView<E> {
    fn label() -> &'static str {
        "GridView"
    }

    fn new(app: &Application) -> Self {
        GridView::<E>::new(app)
    }

    fn app(&self) -> &Application {
        self.widget.app()
    }

    fn default_shortcuts() -> Vec<application::shortcut::Shortcut> {
        use application::shortcut::ActionType::*;
        [
            (PressAndRepeat, "up", "move_selection_up"),
            (PressAndRepeat, "down", "move_selection_down"),
            (PressAndRepeat, "left", "move_selection_left"),
            (PressAndRepeat, "right", "move_selection_right"),
<<<<<<< HEAD
            (Press, "enter", "accept_selected_entry"),
        ])
            .iter()
            .map(|(a, b, c)| Self::self_shortcut_when(*a, *b, *c, "focused"))
            .collect()
=======
        ]
        .iter()
        .map(|(a, b, c)| Self::self_shortcut_when(*a, *b, *c, "focused"))
        .collect()
>>>>>>> 592a8516
    }
}



// =============
// === Tests ===
// =============

#[cfg(test)]
pub(crate) mod tests {
    use super::*;
    use ensogl_core::display::scene::Layer;

    #[derive(Copy, Clone, CloneRef, Debug, Default)]
    pub struct TestEntryParams {
        pub param: Immutable<usize>,
    }

    #[derive(Clone, CloneRef, Debug)]
    pub struct TestEntry {
        pub frp:            EntryFrp<Self>,
        pub param_set:      Rc<Cell<usize>>,
        pub model_set:      Rc<Cell<usize>>,
        pub display_object: display::object::Instance,
    }

    impl Entry for TestEntry {
        type Model = Immutable<usize>;
        type Params = TestEntryParams;

        fn new(_app: &Application, _: Option<&Layer>) -> Self {
            let frp = entry::EntryFrp::<Self>::new();
            let network = frp.network();
            let param_set = Rc::new(Cell::new(0));
            let model_set = Rc::new(Cell::new(0));
            let display_object = display::object::Instance::new();
            frp::extend! { network
                eval frp.input.set_model ((model) model_set.set(**model));
                eval frp.input.set_params ((param) param_set.set(*param.param));
            }
            Self { frp, param_set, model_set, display_object }
        }

        fn frp(&self) -> &EntryFrp<Self> {
            &self.frp
        }
    }

    impl display::Object for TestEntry {
        fn display_object(&self) -> &display::object::Instance {
            &self.display_object
        }
    }

    #[test]
    fn initializing_grid_view() {
        let app = Application::new("root");
        let grid_view = GridView::<TestEntry>::new(&app);
        let network = grid_view.network();
        frp::extend! { network
            updates_requested <- grid_view.model_for_entry_needed.count().sampler();
        }

        let vis_area = Viewport { left: 0.0, top: 0.0, right: 100.0, bottom: -100.0 };
        grid_view.set_entries_size(Vector2(20.0, 20.0));
        grid_view.reset_entries(100, 100);
        grid_view.set_viewport(vis_area);
        grid_view.set_entries_params(TestEntryParams { param: Immutable(13) });

        assert_eq!(grid_view.model().visible_entries.borrow().len(), 0);
        assert_eq!(updates_requested.value(), 25);

        for i in 0..5 {
            for j in 0..5 {
                grid_view.model_for_entry(i, j, Immutable(i * 200 + j));
            }
        }

        {
            let created_entries = grid_view.model().visible_entries.borrow();
            assert_eq!(created_entries.len(), 25);
            for ((row, col), entry) in created_entries.iter() {
                assert_eq!(entry.entry.model_set.get(), row * 200 + col);
                assert_eq!(entry.entry.param_set.get(), 13);
            }
        }
    }

    #[test]
    fn updating_entries_after_viewport_change() {
        let app = Application::new("root");
        let grid_view = GridView::<TestEntry>::new(&app);
        let network = grid_view.network();
        let initial_vis_area = Viewport { left: 0.0, top: 0.0, right: 100.0, bottom: -100.0 };
        grid_view.set_entries_size(Vector2(20.0, 20.0));
        grid_view.reset_entries(100, 100);
        grid_view.set_viewport(initial_vis_area);
        grid_view.set_entries_params(TestEntryParams { param: Immutable(13) });

        for i in 0..5 {
            for j in 0..5 {
                grid_view.model_for_entry(i, j, Immutable(i * 200 + j));
            }
        }

        frp::extend! { network
            updates_requested <- grid_view.model_for_entry_needed.count().sampler();
        }

        let uncovering_new_entries =
            Viewport { left: 5.0, top: -5.0, right: 105.0, bottom: -105.0 };
        grid_view.set_viewport(uncovering_new_entries);
        assert_eq!(updates_requested.value(), 11);
        assert_eq!(grid_view.model().visible_entries.borrow().len(), 25);

        for i in 0..6 {
            grid_view.model_for_entry(5, i, Immutable(200 * 5 + i));
        }
        for i in 0..5 {
            grid_view.model_for_entry(i, 5, Immutable(200 * i + 5));
        }
        assert_eq!(grid_view.model().visible_entries.borrow().len(), 36);

        let hiding_old_entries =
            Viewport { left: 20.0, top: -20.0, right: 120.0, bottom: -120.0 };
        grid_view.set_viewport(hiding_old_entries);
        assert_eq!(updates_requested.value(), 11); // Count should not change.
        assert_eq!(grid_view.model().visible_entries.borrow().len(), 25);
        assert_eq!(grid_view.model().free_entries.borrow().len(), 11);
    }

    #[test]
    fn overriding_column_width() {
        let app = Application::new("root");
        let grid_view = GridView::<TestEntry>::new(&app);
        let network = grid_view.network();
        frp::extend! { network
            updates_requested <- grid_view.model_for_entry_needed.count().sampler();
        }

        let initial_vis_area = Viewport { left: 0.0, top: 0.0, right: 100.0, bottom: -100.0 };
        grid_view.set_entries_size(Vector2(20.0, 20.0));
        grid_view.reset_entries(100, 100);
        grid_view.set_viewport(initial_vis_area);

        assert_eq!(grid_view.model().visible_entries.borrow().len(), 0);
        assert_eq!(updates_requested.value(), 25);

        for i in 0..5 {
            for j in 0..5 {
                grid_view.model_for_entry(i, j, Immutable(i * 200 + j));
            }
        }
        assert_eq!(grid_view.model().visible_entries.borrow().len(), 25);

        assert_eq!(updates_requested.value(), 25);
        grid_view.set_column_width((0, 5.0));
        assert_eq!(updates_requested.value(), 30);
        for i in 0..5 {
            for j in 0..6 {
                grid_view.model_for_entry(i, j, Immutable(200 * i + 5));
            }
        }

        assert_eq!(grid_view.model().visible_entries.borrow().len(), 30);
    }
}<|MERGE_RESOLUTION|>--- conflicted
+++ resolved
@@ -659,18 +659,11 @@
             (PressAndRepeat, "down", "move_selection_down"),
             (PressAndRepeat, "left", "move_selection_left"),
             (PressAndRepeat, "right", "move_selection_right"),
-<<<<<<< HEAD
             (Press, "enter", "accept_selected_entry"),
-        ])
-            .iter()
-            .map(|(a, b, c)| Self::self_shortcut_when(*a, *b, *c, "focused"))
-            .collect()
-=======
         ]
         .iter()
         .map(|(a, b, c)| Self::self_shortcut_when(*a, *b, *c, "focused"))
         .collect()
->>>>>>> 592a8516
     }
 }
 
