//! A module containing the selectable [`GridView`] component.

use crate::prelude::*;

use crate::header;
use crate::Col;
use crate::Entry;
use crate::Row;

use ensogl_core::application::Application;
use ensogl_core::display;


// ==============
// === Export ===
// ==============

pub mod highlight;



// ======================
// === MovementTarget ===
// ======================

/// An internal structure describing where selection would go after being moved (i.e.
/// after navigating with arrows). If moving the selection would put it outside the grid, the
/// [`OutOfBounds`] variant contains the direction in which the grid boundary would be crossed.
/// Otherwise, the [`Location`] variant contains row and column in the grid.
#[derive(Copy, Clone, Debug)]
enum MovementTarget {
    Location { row: Row, col: Col },
    OutOfBounds(frp::io::keyboard::ArrowDirection),
}

impl MovementTarget {
    /// Calculate row and column of the nearest entry in given direction from given row and col.
    /// Returns a [`MovementTarget::Location`] if the entry is in bounds of a grid with given
    /// amount of rows and columns. Returns [`MovementTarget::OutOfBounds`] otherwise.
<<<<<<< HEAD
    fn nearest_in_direction(
=======
    fn next_in_direction(
>>>>>>> 5cd94d01
        row: Row,
        col: Col,
        direction: frp::io::keyboard::ArrowDirection,
        rows: Row,
        columns: Col,
    ) -> MovementTarget {
        use frp::io::keyboard::ArrowDirection::*;
        use MovementTarget::*;
        let row_below = row + 1;
        let col_to_the_right = col + 1;
        match direction {
            Up if row > 0 => Location { row: row - 1, col },
            Down if row_below < rows => Location { row: row_below, col },
            Left if col > 0 => Location { row, col: col - 1 },
            Right if col_to_the_right < columns => Location { row, col: col_to_the_right },
            _ => OutOfBounds(direction),
        }
    }

    /// In case of a [`Location`] variant, return the row and col it contains.
    fn location(self) -> Option<(Row, Col)> {
        match self {
            Self::Location { row, col } => Some((row, col)),
            Self::OutOfBounds(_) => None,
        }
    }

    /// In case of an [`OutOfBounds`] variant, return the arrow direction it contains.
    fn out_of_bounds(self) -> Option<frp::io::keyboard::ArrowDirection> {
        match self {
            Self::Location { .. } => None,
            Self::OutOfBounds(dir) => Some(dir),
        }
    }
}

impl Default for MovementTarget {
    fn default() -> Self {
        Self::Location { row: 0, col: 0 }
    }
}



// ================
// === GridView ===
// ================

/// A template for [`GridView`] structure, where entry parameters and model are separate generic
/// arguments, similar to [`crate::GridViewTemplate`] - see its docs for details.
#[derive(CloneRef, Debug, Deref, Derivative)]
#[derivative(Clone(bound = "InnerGridView: Clone"))]
#[clone_ref(bound = "InnerGridView: CloneRef")]
pub struct GridViewTemplate<InnerGridView, Entry, EntryParams: frp::node::Data> {
    #[deref]
    grid:              InnerGridView,
    highlights:        highlight::shape::View,
    header_highlights: Immutable<Option<highlight::shape::View>>,
    selection_handler: highlight::SelectionHandler<InnerGridView, Entry, EntryParams>,
    hover_handler:     highlight::HoverHandler<InnerGridView, Entry, EntryParams>,
}

/// The Selectable Grid View.
///
/// An extension of [the base `GridView`](crate::GridView), where hovered and selected entries
/// will be highlighted. It shares the base [FRP API][`crate::Frp`], also providing additional
/// FRP APIs for handling [selection](selection_highlight_frp) and [hover](hover_highlight_frp)
/// highlights.
///
/// # Highlight modes
///
/// **Basic**: By default, the highlight is displayed as `highlight::shape::View` instance. The
/// shapes used by entries should specify if they need to be above or below highlight (for example
/// by adding `above = [ensogl_grid_view::selectable::highlight::shape]` clause to
/// [`define_shape_system!`] macro.
///
/// **Masked Layer**: The basic highlight, however does not work correctly with case where we want
/// selected entries having different style (e.g. different text color) when highlighted. Because
/// of the highlight's smooth transition between entries, there are frames where only part of
/// the entry is highlighted.
///
/// Therefore, you may specify a special layer, which is displayed over base grid view. The Grid
/// View will then create needed sub-layers (main and for text) and their mask: the sub-layers will
/// have another [`GridView`] instance with identical content but different entry parameters. They
/// are masked with the highlight shape, so only the highlighted fragment of the another grid view
/// is actually displayed.
///
/// The "Masked layer" mode may be set for highlight and selection independently, by calling
/// [`highlight::FRP::setup_masked_layer`] on the proper highlight API.
pub type GridView<E> = GridViewTemplate<crate::GridView<E>, E, <E as Entry>::Params>;

/// The Selectable Grid View with Headers.
///
/// An extension of [the `GridView` with headers](header::GridView), where hovered and selected
/// entries or pushed-down headers will be highlighted.
///
/// # Highlight Shape
///
/// The selection shape in this case is implemented in a pretty tricky way. We want to render the
/// highlight between specific `Entry` elements (e.g. between the text and the background). However,
/// the headers are rendered in different layer, and we want the selection to be above the header
/// background and below the text entries at the same time, which is not possible.
///
/// Therefore, this version has two highlight shapes instantiated, one for normal entries and one
/// for headers, the latter being clipped at the header bottom (using the [highlight shape clipping
/// ability](highlight::shape::AttrSetter::top_clip)).
///
/// # Highlight Mask in *Masked Layer* Mode.
///
/// The grid view displayed in the masked layer also is a grid view with headers. As In a scrolled
/// grid view, the user can select a partially visible entry behind the group's header, we manually
/// clip the highlight shape in the mask in such case, so the highlight will not be over the header.
pub type GridViewWithHeaders<E, HeaderEntry> =
    GridViewTemplate<header::GridView<E, HeaderEntry>, E, <E as Entry>::Params>;

impl<InnerGridView, E: Entry> GridViewTemplate<InnerGridView, E, E::Params>
where
    InnerGridView: AsRef<crate::GridView<E>> + display::Object,
    highlight::SelectionHandler<InnerGridView, E, E::Params>:
        highlight::HasConstructor<InnerGridView = InnerGridView>,
    highlight::HoverHandler<InnerGridView, E, E::Params>:
        highlight::HasConstructor<InnerGridView = InnerGridView>,
{
    fn new_wrapping(app: &Application, grid: InnerGridView) -> Self {
        use frp::io::keyboard::ArrowDirection as Direction;
        let highlights = highlight::shape::View::new(Logger::new("highlights"));
        let header_highlights = Immutable(None);
        let selection_handler = highlight::SelectionHandler::new_connected(app, &grid);
        let hover_handler = highlight::HoverHandler::new_connected(app, &grid);
        grid.add_child(&highlights);
        selection_handler.connect_with_shape(&highlights);
        hover_handler.connect_with_shape(&highlights);

        let grid_ref = grid.as_ref();
        let grid_frp = grid_ref.frp();
        let network = grid_frp.network();
        let input = &grid_frp.private.input;
        frp::extend! { network
            eval grid_frp.viewport ([highlights](&vp) {
                highlight::shape::set_viewport(&highlights, vp);
            });


            // === Move selection by one position ===

            input_move_selection_dir <- any(...);
            input_move_selection_dir <+ input.move_selection_up.constant(Some(Direction::Up));
            input_move_selection_dir <+ input.move_selection_down.constant(Some(Direction::Down));
            input_move_selection_dir <+ input.move_selection_left.constant(Some(Direction::Left));
            input_move_selection_dir <+ input.move_selection_right.constant(Some(Direction::Right));
            let grid_size = &grid_frp.grid_size;
            let selection = &grid_frp.entry_selected;
            selection_after_movement <= input_move_selection_dir.map3(grid_size, selection,
                |dir, (rows, cols), selection| selection.zip(*dir).map(|((row, col), dir)|
<<<<<<< HEAD
                    MovementTarget::nearest_in_direction(row, col, dir, *rows, *cols)
=======
                    MovementTarget::next_in_direction(row, col, dir, *rows, *cols)
>>>>>>> 5cd94d01
                )
            );
            grid_frp.select_entry <+ selection_after_movement.filter_map(|s| s.location()).some();
            grid_frp.private.output.selection_movement_out_of_grid_prevented <+
                selection_after_movement.map(|s| s.out_of_bounds());
        }

        Self { grid, highlights, header_highlights, selection_handler, hover_handler }
    }
}

impl<E: Entry> GridView<E> {
    /// Create new Selectable Grid View instance.
    pub fn new(app: &Application) -> Self {
        let grid = app.new_view::<crate::GridView<E>>();
        Self::new_wrapping(app, grid)
    }
}

impl<E: Entry, HeaderEntry: Entry<Params = E::Params>> GridViewWithHeaders<E, HeaderEntry> {
    /// Create new Selectable Grid View With Headers instance.
    pub fn new(app: &Application) -> Self {
        let mut this = Self::new_wrapping(app, header::GridView::<E, HeaderEntry>::new(app));
        let header_highlights = highlight::shape::View::new(Logger::new("header_highlights"));
        this.grid.add_child(&header_highlights);
        this.selection_handler.connect_with_header_shape(&header_highlights);
        this.hover_handler.connect_with_header_shape(&header_highlights);

        let network = this.grid.frp().network();
        let header_frp = this.grid.header_frp();
        frp::extend! { network
            eval this.grid.viewport ([header_highlights](&vp) {
                highlight::shape::set_viewport(&header_highlights, vp);
            });
            eval header_frp.set_layers([header_highlights](layers) if let Some(layer) = layers.upgrade_header() {
                layer.add_exclusive(&header_highlights);
            });
        }
        this.header_highlights = Immutable(Some(header_highlights));
        this
    }
}


impl<InnerGridView, Entry, EntryParams> GridViewTemplate<InnerGridView, Entry, EntryParams>
where EntryParams: frp::node::Data
{
    /// Access to the Selection Highlight FRP.
    pub fn selection_highlight_frp(&self) -> &highlight::Frp<EntryParams> {
        &self.selection_handler.frp
    }

    /// Access to the Hover Highlight FRP.
    pub fn hover_highlight_frp(&self) -> &highlight::Frp<EntryParams> {
        &self.hover_handler.frp
    }
}

impl<InnerGridView, E: Entry, T> AsRef<T> for GridViewTemplate<InnerGridView, E, E::Params>
where InnerGridView: AsRef<T>
{
    fn as_ref(&self) -> &T {
        self.grid.as_ref()
    }
}

impl<InnerGridView, Entry, EntryParams> display::Object
    for GridViewTemplate<InnerGridView, Entry, EntryParams>
where
    InnerGridView: display::Object,
    EntryParams: frp::node::Data,
{
    fn display_object(&self) -> &display::object::Instance {
        self.grid.display_object()
    }
}



// ============
// === Test ===
// ============

#[cfg(test)]
mod tests {
    use super::*;
    use crate::entry;
    use crate::header::WeakLayers;
    use crate::Col;
    use crate::EntryFrp;
    use crate::Row;
    use ensogl_core::application::frp::API;
    use ensogl_core::data::color;
    use ensogl_core::display::scene::Layer;
    use ensogl_core::display::Scene;
    use ensogl_scroll_area::Viewport;
    use itertools::iproduct;

    const CONTOUR_VARIANTS: [entry::Contour; 3] = [
        entry::Contour { size: Vector2(10.0, 10.0), corners_radius: 0.0 },
        entry::Contour { size: Vector2(20.0, 20.0), corners_radius: 2.0 },
        entry::Contour { size: Vector2(15.0, 15.0), corners_radius: 3.0 },
    ];

    const COLOR_VARIANTS: [color::Rgba; 2] =
        [color::Rgba(1.0, 0.0, 0.0, 1.0), color::Rgba(0.0, 1.0, 0.0, 1.0)];

    #[derive(Clone, Debug, Default)]
    struct TestEntryModel {
        selected: Cell<bool>,
        hovered:  Cell<bool>,
        contour:  entry::Contour,
        color:    color::Rgba,
    }

    impl TestEntryModel {
        fn new(contour_variant: usize, color_variant: usize) -> Self {
            TestEntryModel {
                selected: default(),
                hovered:  default(),
                contour:  CONTOUR_VARIANTS[contour_variant],
                color:    COLOR_VARIANTS[color_variant],
            }
        }
    }

    #[derive(Clone, CloneRef, Debug)]
    struct TestEntry {
        display_object: display::object::Instance,
        frp:            EntryFrp<Self>,
    }

    impl Entry for TestEntry {
        type Model = Rc<TestEntryModel>;
        type Params = ();

        fn new(_: &Application, _: Option<&Layer>) -> Self {
            let frp = EntryFrp::<Self>::new();
            let display_object = display::object::Instance::new(Logger::new("TestEntry"));
            let network = frp.network();
            let input = &frp.private().input;
            let out = &frp.private().output;
            frp::extend! {network
                model_with_flags <- all(input.set_model, input.set_selected, input.set_hovered);
                eval model_with_flags ([]((model, selected, hovered)) {
                    model.selected.set(*selected);
                    model.hovered.set(*hovered);
                });
                out.highlight_contour <+ input.set_model.map(|m| m.contour);
                out.contour <+ input.set_model.map(|m| m.contour);
                out.selection_highlight_color <+ input.set_model.map(|m| m.color);
                out.hover_highlight_color <+ input.set_model.map(|m| m.color);
            }
            Self { frp, display_object }
        }

        fn frp(&self) -> &EntryFrp<Self> {
            &self.frp
        }
    }

    impl display::Object for TestEntry {
        fn display_object(&self) -> &display::object::Instance<Scene> {
            &self.display_object
        }
    }

    #[test]
    fn selecting_entries() {
        let app = Application::new("root");
        let network = frp::Network::new("selecting_entries");
        let grid_view = GridView::<TestEntry>::new(&app);
        let highlight_frp = grid_view.selection_highlight_frp();
        let entries: HashMap<(Row, Col), Rc<TestEntryModel>> = iproduct!(0..2, 0..2)
            .map(|(i, j)| ((i, j), Rc::new(TestEntryModel::new(i, j))))
            .collect();
        let models = entries.clone();
        frp::extend! { network
            grid_view.model_for_entry <+ grid_view.model_for_entry_needed.map(move |&(row, col)| (row, col, models[&(row, col)].clone_ref()));
        }
        grid_view.set_entries_size(Vector2(20.0, 20.0));
        grid_view.set_viewport(Viewport { left: 0.0, top: 0.0, right: 40.0, bottom: -40.0 });
        grid_view.reset_entries(2, 2);

        assert_eq!(highlight_frp.contour.value(), entry::Contour::default());

        for (row, col) in iproduct!(0..2, 0..2) {
            grid_view.select_entry(Some((row, col)));
            let column_widths = &grid_view.model().column_widths;
            let expected_pos =
                entry::visible::position(row, col, Vector2(20.0, 20.0), column_widths);
            assert_eq!(highlight_frp.position.value(), expected_pos);
            assert_eq!(highlight_frp.contour.value(), CONTOUR_VARIANTS[row]);
            assert_eq!(highlight_frp.color.value(), COLOR_VARIANTS[col]);
            for (&loc, model) in &entries {
                assert_eq!(model.selected.get(), loc == (row, col))
            }
        }
        grid_view.select_entry(None);
        assert_eq!(highlight_frp.contour.value(), entry::Contour::default());
    }

    #[test]
    fn covering_and_uncovering_selected_entry() {
        let app = Application::new("root");
        let network = frp::Network::new("selecting_entries");
        let grid_view = GridView::<TestEntry>::new(&app);
        let entries = (0..3).map(|i| Rc::new(TestEntryModel::new(i, 0))).collect_vec();
        let models = entries.clone();
        frp::extend! { network
            grid_view.model_for_entry <+
                grid_view.model_for_entry_needed.map(move |&(r, c)| (r, c, models[c].clone_ref()));
        }
        grid_view.set_entries_size(Vector2(20.0, 20.0));
        let viewport_showing_first_two =
            Viewport { left: 1.0, top: 0.0, right: 21.0, bottom: -20.0 };
        let viewport_showing_last_two =
            Viewport { left: 39.0, top: 0.0, right: 59.0, bottom: -20.0 };
        grid_view.set_viewport(viewport_showing_last_two);
        grid_view.reset_entries(1, 3);
        grid_view.select_entry(Some((0, 2)));
        assert!(!entries[1].selected.get());
        assert!(entries[2].selected.get());

        grid_view.set_viewport(viewport_showing_first_two);
        // Make sure the set_selected flag was not kept in re-used entry.
        assert!(!entries[0].selected.get());
        assert!(!entries[1].selected.get());
        // We clear the selected flag; this way we'll check if it will be set to true once the third
        // (selected) entry will be uncovered.
        entries[2].selected.set(false);
        grid_view.set_viewport(viewport_showing_last_two);
        assert!(!entries[1].selected.get());
        assert!(entries[2].selected.get());
    }

    #[test]
    fn selecting_header() {
        init_tracing(TRACE);
        let app = Application::new("root");
        let network = frp::Network::new("selecting_header");
        let grid_view = GridViewWithHeaders::<TestEntry, TestEntry>::new(&app);
        let headers_layer = app.display.default_scene.layers.main.create_sublayer();
        grid_view.header_frp().set_layers(WeakLayers::new(&headers_layer, None));
        let entries = (0..3).map(|i| Rc::new(TestEntryModel::new(i, 0))).collect_vec();
        let models = entries.clone();
        let header_model = Rc::new(TestEntryModel::new(1, 0));
        let selection_state = || entries.iter().map(|e| e.selected.get()).collect_vec();
        let headers = grid_view.header_frp();
        frp::extend! { network
            grid_view.model_for_entry <+
                grid_view.model_for_entry_needed.map(move |&(r, c)| (r, c, models[r].clone_ref()));
            headers.section_info <+
                headers.section_info_needed.filter_map(move |&(r, _)| (r > 0).as_some(((1..3), 0, header_model.clone_ref())));
        }
        grid_view.set_entries_size(Vector2(20.0, 20.0));
        let viewport_having_header_pushed_down =
            Viewport { left: 1.0, top: -21.0, right: 19.0, bottom: -51.0 };
        let viewport_having_header_pushed_down_further =
            Viewport { left: 1.0, top: -30.0, right: 19.0, bottom: -60.0 };
        let viewport_with_no_pushed_header =
            Viewport { left: 1.0, top: -15.0, right: 19.0, bottom: -45.0 };

        grid_view.set_viewport(viewport_having_header_pushed_down);
        grid_view.reset_entries(3, 1);
        grid_view.select_entry(Some((1, 0)));
        assert_eq!(selection_state(), vec![false, true, false]);
        assert_eq!(grid_view.selection_highlight_frp().position.value(), Vector2(10.0, -31.0));

        grid_view.set_viewport(viewport_having_header_pushed_down_further);
        assert_eq!(selection_state(), vec![false, true, false]);
        assert_eq!(grid_view.selection_highlight_frp().position.value(), Vector2(10.0, -40.0));

        tracing::debug!("About to go up");
        grid_view.set_viewport(viewport_with_no_pushed_header);
        assert_eq!(selection_state(), vec![false, true, false]);
        assert_eq!(grid_view.selection_highlight_frp().position.value(), Vector2(10.0, -30.0));

        grid_view.set_viewport(viewport_having_header_pushed_down);
        assert_eq!(selection_state(), vec![false, true, false]);
        assert_eq!(grid_view.selection_highlight_frp().position.value(), Vector2(10.0, -31.0));
    }
}<|MERGE_RESOLUTION|>--- conflicted
+++ resolved
@@ -37,11 +37,7 @@
     /// Calculate row and column of the nearest entry in given direction from given row and col.
     /// Returns a [`MovementTarget::Location`] if the entry is in bounds of a grid with given
     /// amount of rows and columns. Returns [`MovementTarget::OutOfBounds`] otherwise.
-<<<<<<< HEAD
-    fn nearest_in_direction(
-=======
     fn next_in_direction(
->>>>>>> 5cd94d01
         row: Row,
         col: Col,
         direction: frp::io::keyboard::ArrowDirection,
@@ -196,11 +192,7 @@
             let selection = &grid_frp.entry_selected;
             selection_after_movement <= input_move_selection_dir.map3(grid_size, selection,
                 |dir, (rows, cols), selection| selection.zip(*dir).map(|((row, col), dir)|
-<<<<<<< HEAD
-                    MovementTarget::nearest_in_direction(row, col, dir, *rows, *cols)
-=======
                     MovementTarget::next_in_direction(row, col, dir, *rows, *cols)
->>>>>>> 5cd94d01
                 )
             );
             grid_frp.select_entry <+ selection_after_movement.filter_map(|s| s.location()).some();
