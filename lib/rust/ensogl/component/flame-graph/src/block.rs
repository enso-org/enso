//! A single block component that is used to build up a flame graph.

use ensogl_core::display::shape::*;
use ensogl_core::prelude::*;

use ensogl::frp;
use ensogl_core::application::Application;
use ensogl_core::display;
use ensogl_core::display::shape::StyleWatchFrp;
use ensogl_gui_component::component;
use ensogl_gui_component::component::Component;
use ensogl_text as text;



// =======================
// === Layout Constants ===
// =======================

const TEXT_OFFSET_X: f32 = 4.0;
const TEXT_OFFSET_Y: f32 = -2.0;

const EMPTY_LABEL: &str = "<No Label>";



// =========================
// === Shape Definition ===
// =========================

mod background {
    use super::*;
    ensogl_core::define_shape_system! {
        (style:Style) {
            let width  : Var<Pixels> = "input_size.x".into();
            let height : Var<Pixels> = "input_size.y".into();
            let zoom                 = Var::<f32>::from("1.0/zoom()");
            let base_color           = style.get_color("flame_graph_color");

            let shape = Rect((&width,&height));

            let border_width: Var<Pixels> = (zoom * 2.0).into();

            let right = Rect((&border_width,&height));
            let right = right.translate_x(&width/2.0);

            let left = Rect((&border_width,&height));
            let left = left.translate_x(-&width/2.0);

            let shape = shape - left;
            let shape = shape - right;
            let shape = shape.fill(base_color);

            (shape).into()
        }
    }
}



// ===========
// === FRP ===
// ===========

ensogl_core::define_endpoints_2! {
    Input {
        set_content(String),
        set_size(Vector2)
    }
    Output {}
}

impl component::Frp<Model> for Frp {
<<<<<<< HEAD
    fn init(api: &Self::Private, _app: &Application, model: &Model, _style: &StyleWatchFrp) {
        let network = &api.network;

        let label_opacity = Animation::<f32>::new(network);

        frp::extend! { network
           eval api.input.set_content((t) model.set_content(t));
           eval api.input.set_size((size) model.set_size(*size));

            eval_  model.background.events.mouse_over(model.enable_label());
            label_opacity.target <+ model.background.events.mouse_over.constant(1.0);
=======
    fn init(&self, _app: &Application, model: &Model, _style: &StyleWatchFrp) {
        let network = &self.network;
        let background = &model.background.events;
        frp::extend! { network
            eval self.set_content((t) model.set_content(t));
            eval self.set_size((size) model.set_size(*size));
>>>>>>> a87b2021

            is_hovered <- bool(&background.mouse_out, &background.mouse_over);
            eval is_hovered((hovered) model.set_label_visible(*hovered));
        }
    }
}



// =============
// === Model ===
// =============

#[derive(Clone, CloneRef, Debug)]
pub struct Model {
    app:            Application,
    background:     background::View,
    label:          Rc<RefCell<Option<text::Area>>>,
    display_object: display::object::Instance,
    text:           Rc<RefCell<Option<String>>>,
}

impl component::Model for Model {
    fn label() -> &'static str {
        "FlameGraphBlock"
    }

    fn new(app: &Application, logger: &Logger) -> Self {
        let scene = &app.display.default_scene;
        let display_object = display::object::Instance::new(&logger);
        let label = default();
        let text = default();

        let background = background::View::new(&logger);
        display_object.add_child(&background);
        scene.layers.tooltip.add_exclusive(&background);

        let app = app.clone_ref();
        Model { app, background, label, display_object, text }
    }
}

impl Model {
    fn set_size(&self, size: Vector2) {
        self.background.size.set(size);
    }

    fn set_content(&self, t: &str) {
        self.text.set(t.to_owned());
        if let Some(label) = self.label.borrow().deref() {
            label.set_content(t.to_owned())
        }
    }

    fn set_label_visible(&self, visible: bool) {
        if visible {
            self.enable_label();
        } else if let Some(label) = self.label.take() {
            label.unset_parent()
        }
    }

    fn enable_label(&self) {
        let label = self.app.new_view::<text::Area>();
        self.add_child(&label);

        let text_layer = &self.app.display.default_scene.layers.tooltip_text;
        label.add_to_scene_layer(text_layer);

        let text_size = label.height.value();
        let text_origin = Vector2(
            TEXT_OFFSET_X - self.background.size.get().x / 2.0,
            TEXT_OFFSET_Y + text_size / 2.0,
        );
        label.set_position_xy(text_origin);
        label.set_content(self.text.borrow().clone().unwrap_or_else(|| EMPTY_LABEL.to_owned()));

        self.label.set(label);
    }
}

impl display::Object for Model {
    fn display_object(&self) -> &display::object::Instance {
        &self.display_object
    }
}



// =================
// === Component ===
// =================

#[allow(missing_docs)]
pub type Block = Component<Model, Frp>;<|MERGE_RESOLUTION|>--- conflicted
+++ resolved
@@ -71,26 +71,12 @@
 }
 
 impl component::Frp<Model> for Frp {
-<<<<<<< HEAD
     fn init(api: &Self::Private, _app: &Application, model: &Model, _style: &StyleWatchFrp) {
         let network = &api.network;
-
-        let label_opacity = Animation::<f32>::new(network);
-
-        frp::extend! { network
-           eval api.input.set_content((t) model.set_content(t));
-           eval api.input.set_size((size) model.set_size(*size));
-
-            eval_  model.background.events.mouse_over(model.enable_label());
-            label_opacity.target <+ model.background.events.mouse_over.constant(1.0);
-=======
-    fn init(&self, _app: &Application, model: &Model, _style: &StyleWatchFrp) {
-        let network = &self.network;
         let background = &model.background.events;
         frp::extend! { network
-            eval self.set_content((t) model.set_content(t));
-            eval self.set_size((size) model.set_size(*size));
->>>>>>> a87b2021
+            eval api.input.set_content((t) model.set_content(t));
+            eval api.input.set_size((size) model.set_size(*size));
 
             is_hovered <- bool(&background.mouse_out, &background.mouse_over);
             eval is_hovered((hovered) model.set_label_visible(*hovered));
