//! This module provides the [`ScrollArea`] component.

#![recursion_limit = "512"]
// === Features ===
#![feature(option_result_contains)]
#![feature(trait_alias)]
// === Standard Linter Configuration ===
#![deny(non_ascii_idents)]
#![warn(unsafe_code)]
#![allow(clippy::bool_to_int_with_if)]
#![allow(clippy::let_and_return)]
// === Non-Standard Linter Configuration ===
#![warn(missing_copy_implementations)]
#![warn(missing_debug_implementations)]
#![warn(missing_docs)]
#![warn(trivial_casts)]
#![warn(trivial_numeric_casts)]
#![warn(unused_import_braces)]
#![warn(unused_qualifications)]

use ensogl_core::prelude::*;

use enso_frp as frp;
use ensogl_core::application::Application;
use ensogl_core::control::io::mouse;
use ensogl_core::display;
use ensogl_core::display::camera::Camera2d;
use ensogl_core::display::object::ObjectOps;
use ensogl_core::display::scene::layer;
use ensogl_core::display::shape;
use ensogl_scrollbar as scrollbar;
use ensogl_scrollbar::Scrollbar;



// ===========
// === Frp ===
// ===========

ensogl_core::define_endpoints! {
    Input {
        /// Set the width and height in px.
        resize             (Vector2),
        /// Set the corners radius (in pixels) of all corners of the visible area.
        set_corner_radius (f32),
        /// Set the corners radius (in pixels) of the top right corners of the visible area.
        set_corner_radius_top_right  (f32),
        /// Set the corners radius (in pixels) of the top left corners of the visible area.
        set_corner_radius_top_left  (f32),
        /// Set the corners radius (in pixels) of the bottom right corners of the visible area.
        set_corner_radius_bottom_right  (f32),
        /// Set the corners radius (in pixels) of the bottom left corners of the visible area.
        set_corner_radius_bottom_left  (f32),
        /// Set the content width in px. Affects how far one can scroll horizontally.
        set_content_width  (f32),
        /// Set the content height in px. Affects how far one can scroll vertically.
        set_content_height (f32),
        /// Scrolls smoothly to the given x coordinate.
        scroll_to_x        (f32),
        /// Scrolls smoothly to the given y coordinate.
        scroll_to_y        (f32),
        /// Jumps instantly to the given x coordinate, without animation.
        jump_to_x          (f32),
        /// Jumps instantly to the given y coordinate, without animation.
        jump_to_y          (f32),
    }
    Output {
        /// The content's x coordinate at the left edge of the area.
        scroll_position_x (f32),
        /// The content's y coordinate at the top edge of the area.
        scroll_position_y (f32),
        /// The target of the content's x coordinate animation.
        scroll_position_target_x (f32),
        /// The target of the content's y coordinate animation.
        scroll_position_target_y (f32),
        /// The visible content's height in px.
        scroll_area_height (f32),
        /// Position of the scroll viewport.
        viewport(Viewport)
    }
}

/// Coordinates of the visible viewport of the scroll area.
#[derive(Clone, Debug, Copy, Default)]
#[allow(missing_docs)]
pub struct Viewport {
    pub top:    f32,
    pub bottom: f32,
    pub left:   f32,
    pub right:  f32,
}

impl Viewport {
    /// Return a viewport with given center position and size.
    pub fn from_center_point_and_size(position: Vector2, size: Vector2) -> Self {
        let half_size = size / 2.0;
        let top = position.y + half_size.y;
        let bottom = position.y - half_size.y;
        let left = position.x - half_size.x;
        let right = position.x + half_size.x;
        Self { top, bottom, left, right }
    }

    /// Return a viewport with unchanged size, moved such that it contains the top-left corner of
    /// the other viewport and as much of its area as fits in the size. If there is more than one
    /// such viewport possible, return the one closest to the original viewport.
    pub fn moved_to_contain(self, other: Self) -> Self {
        let size = self.size();
        let top = if self.top < other.top {
            other.top
        } else if self.bottom > other.bottom {
            other.bottom + size.y
        } else {
            self.top
        };
        let bottom = top - size.y;
        let left = if self.left > other.left {
            other.left
        } else if self.right < other.right {
            other.right - size.x
        } else {
            self.left
        };
        let right = left + size.x;
        Self { top, bottom, left, right }
    }


    /// Clamp the given coordinates to this viewport.
    pub fn clamp(&self, pos: Vector2) -> Vector2 {
        let x = pos.x.clamp(self.left, self.right);
        let y = pos.y.clamp(self.bottom, self.top);
        Vector2::new(x, y)
    }

    /// Return whether some object with the given position and size intersects the viewport and thus
    /// should be visible.
    pub fn intersects(&self, pos: Vector2, size: Vector2) -> bool {
        let top = pos.y;
        let bottom = pos.y - size.y;
        let left = pos.x;
        let right = pos.x + size.x;
        !(top < self.bottom || bottom > self.top || left > self.right || right < self.left)
    }

    /// Return Viewport's size.
    pub fn size(&self) -> Vector2 {
        Vector2(self.right - self.left, self.top - self.bottom)
    }

    /// Return the central point of the viewport.
    pub fn center_point(&self) -> Vector2 {
        Vector2(self.left + self.right, self.top + self.bottom) / 2.0
    }
}



// =============
// === Model ===
// =============

/// A mask for clipping the scroll area content.
mod mask {
    use super::*;
    ensogl_core::shape! {
        (style:Style, corner_radius_top_right: f32, corner_radius_top_left: f32,
            corner_radius_bottom_right: f32, corner_radius_bottom_left: f32) {
            let width: Var<Pixels> = "input_size.x".into();
            let height: Var<Pixels> = "input_size.y".into();
            let color = color::Rgba::white();
            let rect = shape::Rect((width, height)).corners_radiuses(
                corner_radius_top_left,
                corner_radius_top_right,
                corner_radius_bottom_left,
                corner_radius_bottom_right,
            );
            rect.fill(color).into()
        }
    }
}

/// Internal representaton of the scroll area.
#[derive(Debug, Clone, CloneRef)]
struct Model {
    content:        display::object::Instance,
    scrollbars:     display::object::Instance,
    display_object: display::object::InstanceWithLayer<layer::Masked>,
    content_layer:  layer::Layer,
    ui_layer:       layer::Layer,
    mask:           mask::View,
    h_scrollbar:    Scrollbar,
    v_scrollbar:    Scrollbar,
}

impl Model {
    fn resize(&self, size: Vector2) {
        self.h_scrollbar.set_position_y(-size.y + scrollbar::WIDTH / 2.0);
        let scrollbar_y = size.x - scrollbar::WIDTH / 2.0 + scrollbar::PADDING / 2.0 + 1.0;
        self.v_scrollbar.set_position_x(scrollbar_y);
        self.h_scrollbar.set_position_x(size.x / 2.0);
        self.v_scrollbar.set_position_y(-size.y / 2.0);
        self.mask.size.set(size);
        self.mask.set_position_x(size.x / 2.0);
        self.mask.set_position_y(-size.y / 2.0);
    }
}



// ===================
// === Scroll Area ===
// ===================

/// This struct provides a scroll area component. It displays two scrollbars, for horizontal and
/// vertical scrolling. Content can be added to the `content` attribute. The content size has to be
/// set through `set_content_height` and `set_content_width`. The component is anchored at the top
/// left corner. All scroll coordinates describe the point of the `content` object at that corner.
/// The scrollbars are only active when the content is actually larger than the viewport on the
/// respective axis. The component does not have a background.
#[derive(Debug, Clone, CloneRef)]
pub struct ScrollArea {
    model: Model,
    frp:   Frp,
}

impl Deref for ScrollArea {
    type Target = Frp;

    fn deref(&self) -> &Self::Target {
        &self.frp
    }
}

impl display::Object for ScrollArea {
    fn display_object(&self) -> &display::object::Instance {
        &self.model.display_object
    }
}

impl ScrollArea {
    /// Create a new scroll area for use in the given application.
    #[profile(Detail)]
    pub fn new(app: &Application) -> ScrollArea {
        let scene = &app.display.default_scene;
<<<<<<< HEAD
        let camera = scene.layers.node_searcher.camera();
        let display_object = display::object::Instance::new();
        let masked_layer = layer::Masked::new(&camera);
=======
        let logger = Logger::new("ScrollArea");
        let display_object = display::object::Instance::new();
        let masked_layer = layer::Masked::new(&logger);
>>>>>>> 33061211
        let display_object = display::object::InstanceWithLayer::new(display_object, masked_layer);

        let content_layer = display_object.layer.masked_layer.create_sublayer("content_layer");
        let ui_layer = display_object.layer.masked_layer.create_sublayer("ui_layer");

        let content = display::object::Instance::new();
        display_object.add_child(&content);
        content_layer.add(&content);

        let scrollbars = display::object::Instance::new();
        display_object.add_child(&scrollbars);
        ui_layer.add(&scrollbars);

        let mask = mask::View::new();
        display_object.add_child(&mask);
        display_object.layer.mask_layer.add(&mask);

        let h_scrollbar = Scrollbar::new(app);
        scrollbars.add_child(&h_scrollbar);

        let v_scrollbar = Scrollbar::new(app);
        scrollbars.add_child(&v_scrollbar);
        v_scrollbar.set_rotation_z(-90.0_f32.to_radians());

        let model = Model {
            display_object,
            content,
            v_scrollbar,
            h_scrollbar,
            mask,
            scrollbars,
            content_layer,
            ui_layer,
        };

        let frp = Frp::new();
        let network = &frp.network;

        frp::extend! { network

            // === Size and Position ===

            model.h_scrollbar.set_max        <+ frp.set_content_width;
            model.v_scrollbar.set_max        <+ frp.set_content_height;
            model.h_scrollbar.set_thumb_size <+ frp.resize.map(|size| size.x);
            model.v_scrollbar.set_thumb_size <+ frp.resize.map(|size| size.y);
            model.h_scrollbar.set_length     <+ frp.resize.map(|size| size.x);
            model.v_scrollbar.set_length     <+ frp.resize.map(|size| size.y);
            frp.source.scroll_area_height    <+ frp.resize.map(|size| size.y);

            eval frp.resize((size) model.resize(*size));

            // === Shape ===

            frp.set_corner_radius_top_right <+ frp.set_corner_radius;
            frp.set_corner_radius_bottom_right <+ frp.set_corner_radius;
            frp.set_corner_radius_top_left <+ frp.set_corner_radius;
            frp.set_corner_radius_bottom_left <+ frp.set_corner_radius;
            eval frp.set_corner_radius_top_right((radius)
                model.mask.corner_radius_top_right.set(*radius);
            );
            eval frp.set_corner_radius_bottom_right((radius)
                model.mask.corner_radius_bottom_right.set(*radius);
            );
            eval frp.set_corner_radius_top_left((radius)
                model.mask.corner_radius_top_left.set(*radius);
            );
            eval frp.set_corner_radius_bottom_left((radius)
                model.mask.corner_radius_bottom_left.set(*radius);
            );


            // === Scrolling ===

            model.h_scrollbar.scroll_to <+ frp.scroll_to_x;
            model.v_scrollbar.scroll_to <+ frp.scroll_to_y;
            model.h_scrollbar.jump_to   <+ frp.jump_to_x;
            model.v_scrollbar.jump_to   <+ frp.jump_to_y;

            frp.source.scroll_position_x <+ model.h_scrollbar.thumb_position.map(|x| -x);
            frp.source.scroll_position_y <+ model.v_scrollbar.thumb_position;
            frp.source.scroll_position_target_x <+ model.h_scrollbar.thumb_position_target.map(|x| -x);
            frp.source.scroll_position_target_y <+ model.v_scrollbar.thumb_position_target;

            eval frp.scroll_position_x((&pos) model.content.set_position_x(pos));
            eval frp.scroll_position_y((&pos) model.content.set_position_y(pos));

            scroll_position <- all(&frp.scroll_position_x, &frp.scroll_position_y);
            scroll_position <- scroll_position.map(|(x,y)| Vector2::new(*x,*y));

            let scroll_dimension = frp.resize.clone_ref();

            viewport <- all(&scroll_position,&scroll_dimension);
            viewport <- viewport.map(|(position,dimension)|{
                Viewport{
                    top: -position.y,
                    left: -position.x,
                    right: - position.x + dimension.x,
                    bottom: -position.y - dimension.y,
                }
            });
            frp.source.viewport <+ viewport;

        }


        // === Mouse Wheel ===

        let mouse = &scene.mouse;
        frp::extend! { network
            hovering <- all_with(&mouse.frp.position,&frp.resize,
                f!([scene,model](&pos,&size) {
                    let local_pos = scene.screen_to_object_space(&*model.display_object,pos);
                    (0.0..=size.x).contains(&local_pos.x) && (-size.y..=0.0).contains(&local_pos.y)
                }));
            hovering <- hovering.sampler();
        }

        let mouse_manager = &mouse.mouse_manager;
        let scroll_handler = f!([model](event:&mouse::OnWheel)
            if hovering.value() {
                model.h_scrollbar.scroll_by(event.delta_x() as f32);
                model.v_scrollbar.scroll_by(event.delta_y() as f32);
            }
        );
        let scroll_handler_handle = mouse_manager.on_wheel.add(scroll_handler);
        network.store(&scroll_handler_handle);


        ScrollArea { model, frp }
    }

    /// All objects that should be inside the scroll area and affected by the scrolling, have to be
    /// added as children to `content`.
    pub fn content(&self) -> &display::object::Instance {
        &self.model.content
    }

    /// A scene layer containing the content of the ScrollArea.
    pub fn content_layer(&self) -> &layer::Layer {
        &self.model.content_layer
    }

    /// Set a scene layer for scrollbars.
    pub fn set_scrollbars_layer(&self, layer: &layer::Layer) {
        layer.add(&self.model.scrollbars);
    }

    /// A scene layer used as a mask for the content.
    pub fn mask_layer(&self) -> &layer::Layer {
        &self.model.display_object.layer.mask_layer
    }

    /// Set camera in the every layer handled by this Scroll Area.
    pub fn set_camera(&self, camera: impl Into<Camera2d>) {
        let camera = camera.into();
        self.model.display_object.layer.masked_layer.set_camera(camera.clone_ref());
        self.model.display_object.layer.mask_layer.set_camera(camera.clone_ref());
        self.model.ui_layer.set_camera(camera.clone_ref());
        self.model.content_layer.set_camera(camera.clone_ref());
    }


    /// Return whether some object with the given position and size is visible in the scoll area.
    pub fn is_visible(&self, pos: Vector2, size: Vector2) -> bool {
        use enso_frp::stream::ValueProvider;

        let viewport = self.frp.source.viewport.value();
        viewport.intersects(pos, size)
    }
}


#[cfg(test)]
mod tests {
    use super::*;

    #[test]
    fn test_viewport_intersection() {
        let viewport = Viewport { top: -100.0, bottom: -200.5, left: 0.0, right: 400.1 };
        let should_not_intersect =
            [(Vector2::new(200.66666, -250.0), Vector2::new(200.83333, 121.0))];

        for (pos, size) in should_not_intersect.into_iter() {
            assert!(!viewport.intersects(pos, size))
        }

        let should_intersect = [(Vector2::new(0.0, 0.0), Vector2::new(200.00, 200.0))];

        for (pos, size) in should_intersect.into_iter() {
            assert!(viewport.intersects(pos, size))
        }
    }
}<|MERGE_RESOLUTION|>--- conflicted
+++ resolved
@@ -243,15 +243,8 @@
     #[profile(Detail)]
     pub fn new(app: &Application) -> ScrollArea {
         let scene = &app.display.default_scene;
-<<<<<<< HEAD
-        let camera = scene.layers.node_searcher.camera();
         let display_object = display::object::Instance::new();
-        let masked_layer = layer::Masked::new(&camera);
-=======
-        let logger = Logger::new("ScrollArea");
-        let display_object = display::object::Instance::new();
-        let masked_layer = layer::Masked::new(&logger);
->>>>>>> 33061211
+        let masked_layer = layer::Masked::new();
         let display_object = display::object::InstanceWithLayer::new(display_object, masked_layer);
 
         let content_layer = display_object.layer.masked_layer.create_sublayer("content_layer");
