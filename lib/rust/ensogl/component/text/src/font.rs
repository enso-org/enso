//! Definition of font, font face, and font registry. Aggregates information and utilities for
//! working with fonts.

use crate::prelude::*;

use enso_shapely::shared;
use ensogl_core::display::scene;
use ensogl_text_embedded_fonts::Embedded;
use ensogl_text_msdf as msdf;
use ordered_float::NotNan;
use owned_ttf_parser as ttf;
use std::collections::hash_map::Entry;
use ttf::AsFaceRef;


// ==============
// === Export ===
// ==============

pub mod glyph;
pub mod glyph_render_info;

pub use ensogl_text_font_family as family;
pub use family::Name;
pub use family::NonVariableFaceHeader;
pub use family::NonVariableFaceHeaderMatch;
pub use glyph_render_info::GlyphRenderInfo;
pub use ttf::GlyphId;
pub use ttf::Style;
pub use ttf::Tag;
pub use ttf::Weight;
pub use ttf::Width;



// =================
// === Constants ===
// =================

/// TTF files can contain multiple face definitions. We support only the first defined, just as
/// most web browsers (you cannot define `@font-face` in CSS for multiple faces of the same file).
const TTF_FONT_FACE_INDEX: u32 = 0;

/// A string literal that means a default non-monospace font.
pub const DEFAULT_FONT: &str = "default";

/// A string literal that means a default monospace font.
pub const DEFAULT_FONT_MONO: &str = "default-mono";



// =====================
// === VariationAxis ===
// =====================

/// A variation axis of variable fonts. The axis name is [`Tag`], which is a 4-bytes identifier
/// constructed from the axis name, e.g. by `Tag::from_bytes(b"ital")`. See the following link to
/// learn more:
/// https://docs.microsoft.com/en-us/typography/opentype/spec/dvaraxisreg#registered-axis-tags
#[allow(missing_docs)]
#[derive(Debug, Clone, Copy, PartialEq, Eq, Hash)]
pub struct VariationAxis {
    tag:   Tag,
    value: NotNan<f32>,
}

impl VariationAxis {
    /// Constructor
    pub fn new(tag: Tag, value: NotNan<f32>) -> Self {
        Self { tag, value }
    }

    /// Constructor.
    pub fn from_bytes(bytes: &[u8; 4], value: NotNan<f32>) -> Self {
        let tag = Tag::from_bytes(bytes);
        Self { tag, value }
    }
}



// =====================
// === VariationAxes ===
// =====================

/// Variation axes of variable fonts.
#[allow(missing_docs)]
#[derive(Debug, Default, Clone, PartialEq, Eq, Hash)]
pub struct VariationAxes {
    pub vec: Vec<VariationAxis>,
}

impl VariationAxes {
    /// Map a function over all standard axes. Not all fonts have to support them, but it is a good
    /// idea to set these values when loading a font. Otherwise, some fonts might not be visible
    /// on the screen, as for example their width might default to zero.
    pub fn with_default_axes_values(f: impl Fn(VariationAxis)) {
        let mut axes = Self::default();
        axes.set_weight(Weight::Normal);
        axes.set_width(Width::Normal);
        axes.set_style(Style::Normal);
        axes.with_axes(f);
    }

    /// Map a function over all changed axes.
    pub fn with_axes(&self, f: impl Fn(VariationAxis)) {
        for axis in &self.vec {
            f(*axis);
        }
    }

    /// Variation axis setter.
    pub fn set(&mut self, axis: VariationAxis) {
        if let Some(index) = self.vec.iter().position(|a| a.tag == axis.tag) {
            self.vec[index] = axis;
        } else {
            self.vec.push(axis);
        }
    }

    /// Variation axis setter. “Italic” (`ital` in CSS) is an axis found in some variable fonts. It
    /// controls the font file’s italic parameter, with italics either turned “off” or “on”, rather
    /// than gradually changing over a range. The Google Fonts CSS v2 API defines the axis as:
    /// Default: 0   Min: 0   Max: 1   Step: 0.1
    /// https://fonts.google.com/knowledge/glossary/italic_axis
    pub fn set_ital(&mut self, value: NotNan<f32>) {
        self.set(VariationAxis::from_bytes(b"ital", value));
    }

    /// Variation axis setter. “Optical Size” (controlled with `font-optical-sizing` or
    /// `font-variation-setting`: ‘opsz’ VALUE in CSS) is an axis found in some variable fonts. It
    /// controls the font file’s optical size optimizations. The Google Fonts CSS v2 API defines the
    /// axis as:
    /// Default: 14   Min: 6   Max: 144   Step: 0.1
    /// https://fonts.google.com/knowledge/glossary/optical_size_axis
    pub fn set_opsz(&mut self, value: NotNan<f32>) {
        self.set(VariationAxis::from_bytes(b"opsz", value));
    }

    /// Variation axis setter. Slant (`slnt` in CSS) is an axis found in some variable fonts. It
    /// controls the font file’s slant parameter for oblique styles. The Google Fonts CSS v2 API
    /// defines the axis as:
    /// Default: 0   Min: -90   Max: 90   Step: 1
    /// https://fonts.google.com/knowledge/glossary/slant_axis
    pub fn set_slnt(&mut self, value: NotNan<f32>) {
        self.set(VariationAxis::from_bytes(b"slnt", value));
    }

    /// Variation axis setter. “Weight” (`wght` in CSS) is an axis found in many variable fonts. It
    /// controls the font file’s weight parameter. The Google Fonts CSS v2 API defines the axis as:
    /// Default: 400   Min: 1   Max: 1000   Step: 1
    /// https://fonts.google.com/knowledge/glossary/weight_axis
    pub fn set_wght(&mut self, value: NotNan<f32>) {
        self.set(VariationAxis::from_bytes(b"wght", value));
    }

    /// Variation axis setter. “Width” (`wdth` in CSS) is an axis found in some variable fonts. It
    /// controls the font file’s width parameter. The Google Fonts CSS v2 API defines the axis as:
    /// Default: 100   Min: 25   Max: 200   Step: 0.1
    /// https://fonts.google.com/knowledge/glossary/width_axis
    pub fn set_wdth(&mut self, value: NotNan<f32>) {
        self.set(VariationAxis::from_bytes(b"wdth", value));
    }

    /// Weight setter.
    pub fn set_weight(&mut self, value: Weight) {
        self.set_wght(value.to_number().into());
    }

    /// Width setter.
    pub fn set_width(&mut self, value: Width) {
        let wdth = match value {
            Width::UltraCondensed => 25.0,
            Width::ExtraCondensed => 43.75,
            Width::Condensed => 62.5,
            Width::SemiCondensed => 81.25,
            Width::Normal => 100.0,
            Width::SemiExpanded => 118.75,
            Width::Expanded => 137.5,
            Width::ExtraExpanded => 156.25,
            Width::UltraExpanded => 175.0,
        };
        self.set_wdth(NotNan::new(wdth).unwrap());
    }

    /// Style setter.
    pub fn set_style(&mut self, value: Style) {
        match value {
            Style::Normal => {
                self.set_ital(0_u16.into());
                self.set_slnt(0_u16.into());
            }
            Style::Italic => {
                self.set_ital(1_u16.into());
                self.set_slnt(0_u16.into());
            }
            Style::Oblique => {
                self.set_ital(0_u16.into());
                self.set_slnt(90_u16.into());
            }
        }
    }
}



// ============
// === Face ===
// ============

/// A face of a font. In case of non-variable fonts, a face corresponds to a font variation defined
/// as a triple (width, weight, style), see [`NonVariableFaceHeader`]. In case of variable fonts,
/// the font variation ([`VariationAxes`]) is set up at runtime, so only one face is needed.
///
/// The face consists of a [ttf face](ttf::OwnedFace) and [MSDF one](msdf::OwnedFace). The former
/// contains all information needed to layout glyphs, like kerning. The latter is used to generate
/// MSDF textures for glyphs.
#[allow(missing_docs)]
#[derive(Debug)]
pub struct Face {
    pub msdf: msdf::OwnedFace,
    pub ttf:  ttf::OwnedFace,
}

impl Face {
    /// Load the font face from memory. Corrupted faces will be reported.
    fn load_from_memory(name: &str, embedded: &Embedded) -> Option<Face> {
        embedded.data.get(name).and_then(|data| {
            let result =
                ttf::OwnedFace::from_vec((**data).into(), TTF_FONT_FACE_INDEX).map(|ttf| {
                    let msdf = msdf::OwnedFace::load_from_memory(data);
                    Face { msdf, ttf }
                });
            result.map_err(|err| error!("Error parsing font: {}", err)).ok()
        })
    }
}



// ==============
// === Family ===
// ==============

/// A generalization of a font family, a set of font faces. Allows borrowing a font face based on
/// variations.
pub trait Family {
    /// For non-variable fonts, variations is a triple (width, weight, style), see
    /// [`NonVariableFaceHeader`] to learn more. For variable faces, the variation is
    /// [`VariationAxes`], however, as variable fonts have one face only, this parameter is not
    /// used while borrowing the face.
    type Variations: Eq + Hash + Clone + Debug;

    /// Update MSDFgen settings for given variations. For non-variable fonts, this function is a
    /// no-op.
    fn update_msdfgen_variations(&self, variations: &Self::Variations);
    /// Run the function with borrowed font face for the given variations set. For non-variable
    /// fonts, the function will not be run if variations do not match a known definition. For
    /// variable fonts, the function always succeeds.
    fn with_borrowed_face<F, T>(&self, variations: &Self::Variations, f: F) -> Option<T>
    where F: for<'a> FnOnce(&'a Face) -> T;

    /// Get the closest font face header for the given font face header. Not all font face headers
    /// can be defined in a font family. For example, a font family may not contain a face with both
    /// bold and italic glyphs. In such a case, this function will return the bold glyphs face.
    fn closest_non_variable_variations(
        &self,
        variations: NonVariableFaceHeader,
    ) -> Option<NonVariableFaceHeaderMatch>;

    /// Just like [`closest_non_variable_variations`], but panics if the face does not contain any
    /// styles.
    fn closest_non_variable_variations_or_panic(
        &self,
        variations: NonVariableFaceHeader,
    ) -> NonVariableFaceHeaderMatch;
}

/// A non-variable font family.
#[allow(missing_docs)]
#[derive(Debug)]
pub struct NonVariableFamily {
    pub definition: family::NonVariableDefinition,
    pub faces:      Rc<RefCell<HashMap<NonVariableFaceHeader, Face>>>,
}

/// A variable font family. Contains font family definition and the font face. The face is kept in
/// an `Option` because it is created after the family initialization. Currently, it could be
/// simplified, but it is already designed in this way to support on-demand face loading (served
/// from server when needed).
#[allow(missing_docs)]
#[derive(Debug)]
pub struct VariableFamily {
    pub definition: family::VariableDefinition,
    pub face:       Rc<RefCell<Option<Face>>>,
    /// Most recent axes used to generate MSDF textures. If axes change, MSDFgen parameters need to
    /// be updated, which involves a non-zero cost (mostly due to Rust <> JS interop). Thus, we
    /// want to refresh them only when needed. This field is a cache allowing us to check if
    /// axes changed.
    pub last_axes:  Rc<RefCell<Option<VariationAxes>>>,
}

impl NonVariableFamily {
    /// Load all font faces from the embedded font data. Corrupted faces will be reported and
    /// ignored.
    fn load_all_faces(&self, embedded: &Embedded) {
        for (header, file_name) in &self.definition.map {
            if let Some(face) = Face::load_from_memory(&*file_name, embedded) {
                self.faces.borrow_mut().insert(*header, face);
            }
        }
    }

    fn closest_variations(
        &self,
        variation: NonVariableFaceHeader,
    ) -> Option<NonVariableFaceHeaderMatch> {
        let faces = self.faces.borrow();
        if faces.contains_key(&variation) {
            Some(NonVariableFaceHeaderMatch::exact(variation))
        } else {
            let mut closest = None;
            let mut closest_distance = usize::MAX;
            for known_header in faces.keys() {
                let distance = known_header.similarity_distance(variation);
                if distance < closest_distance {
                    closest_distance = distance;
                    closest = Some(NonVariableFaceHeaderMatch::closest(*known_header));
                }
            }
            closest
        }
    }

    fn closest_variations_or_panic(
        &self,
        variation: NonVariableFaceHeader,
    ) -> NonVariableFaceHeaderMatch {
        self.closest_variations(variation)
            .unwrap_or_else(|| panic!("Trying to use a font with no faces registered."))
    }
}

impl VariableFamily {
    /// Load all font faces from the embedded font data. Corrupted faces will be reported and
    /// ignored.
    fn load_all_faces(&self, embedded: &Embedded) {
        if let Some(face) = Face::load_from_memory(&self.definition.file_name, embedded) {
            // Set default variation axes during face initialization. This is needed to make some
            // fonts appear on the screen. In case some axes are not found, warnings will be
            // silenced.
            VariationAxes::with_default_axes_values(|axis| {
                face.msdf.set_variation_axis(axis.tag, axis.value.into_inner() as f64).ok();
            });
            self.face.borrow_mut().replace(face);
        }
    }
}

impl Family for NonVariableFamily {
    type Variations = NonVariableFaceHeader;
    fn update_msdfgen_variations(&self, _variations: &Self::Variations) {}
    fn with_borrowed_face<F, T>(&self, variations: &Self::Variations, f: F) -> Option<T>
    where F: for<'a> FnOnce(&'a Face) -> T {
        self.faces.borrow().get(variations).map(f)
    }

    fn closest_non_variable_variations(
        &self,
        variations: NonVariableFaceHeader,
    ) -> Option<NonVariableFaceHeaderMatch> {
        self.closest_variations(variations)
    }

    fn closest_non_variable_variations_or_panic(
        &self,
        variations: NonVariableFaceHeader,
    ) -> NonVariableFaceHeaderMatch {
        self.closest_variations_or_panic(variations)
    }
}

impl Family for VariableFamily {
    type Variations = VariationAxes;
    fn update_msdfgen_variations(&self, variations: &Self::Variations) {
        if let Some(face) = self.face.borrow().as_ref() {
            if self.last_axes.borrow().as_ref() != Some(variations) {
                self.last_axes.borrow_mut().replace(variations.clone());
                variations.with_axes(|axis| {
                    let value = axis.value.into_inner() as f64;
                    face.msdf
                        .set_variation_axis(axis.tag, value)
                        .map_err(|err| {
                            warn!("Error setting font variation axis: {}", err);
                        })
                        .ok();
                });
            }
        }
    }

    fn with_borrowed_face<F, T>(&self, _variations: &Self::Variations, f: F) -> Option<T>
    where F: for<'a> FnOnce(&'a Face) -> T {
        self.face.borrow().as_ref().map(f)
    }

    fn closest_non_variable_variations(
        &self,
        variations: NonVariableFaceHeader,
    ) -> Option<NonVariableFaceHeaderMatch> {
        // Variable fonts do not depend on non-variable variations.
        Some(NonVariableFaceHeaderMatch::exact(variations))
    }

    fn closest_non_variable_variations_or_panic(
        &self,
        variations: NonVariableFaceHeader,
    ) -> NonVariableFaceHeaderMatch {
        // Variable fonts do not depend on non-variable variations.
        NonVariableFaceHeaderMatch::exact(variations)
    }
}

impl From<&family::VariableDefinition> for VariableFamily {
    fn from(definition: &family::VariableDefinition) -> Self {
        let definition = definition.clone();
        Self { definition, face: default(), last_axes: default() }
    }
}

impl From<&family::NonVariableDefinition> for NonVariableFamily {
    fn from(definition: &family::NonVariableDefinition) -> Self {
        let definition = definition.clone();
        Self { definition, faces: default() }
    }
}



// ============
// === Font ===
// ============

/// A typeface, commonly referred to as a font.
#[allow(missing_docs)]
#[derive(Debug, Clone, CloneRef, From)]
pub enum Font {
    NonVariable(NonVariableFont),
    Variable(VariableFont),
}

/// A non-variable version of [`Font`].
pub type NonVariableFont = FontTemplate<NonVariableFamily>;

/// A variable version of [`Font`].
pub type VariableFont = FontTemplate<VariableFamily>;

impl Font {
    pub fn name(&self) -> &Name {
        match self {
            Font::NonVariable(font) => &font.name,
            Font::Variable(font) => &font.name,
        }
    }

    /// List all possible weights. In case of variable fonts, [`None`] will be returned.
    pub fn possible_weights(&self) -> Option<Vec<Weight>> {
        match self {
            Font::NonVariable(font) => Some(font.family.definition.possible_weights()),
            Font::Variable(_) => None,
        }
    }

    /// Get render info for the provided glyph, generating one if not found.
    pub fn glyph_info(
        &self,
        non_variable_font_variations: NonVariableFaceHeader,
        variable_font_variations: &VariationAxes,
        glyph_id: GlyphId,
    ) -> Option<GlyphRenderInfo> {
        match self {
            Font::NonVariable(font) => font.glyph_info(&non_variable_font_variations, glyph_id),
            Font::Variable(font) => font.glyph_info(variable_font_variations, glyph_id),
        }
    }

    /// Get render info for the provided glyph, generating one if not found.
    pub fn glyph_info_of_known_face(
        &self,
        non_variable_font_variations: NonVariableFaceHeader,
        variable_font_variations: &VariationAxes,
        glyph_id: GlyphId,
        face: &Face,
    ) -> GlyphRenderInfo {
        match self {
            Font::NonVariable(font) =>
                font.glyph_info_of_known_face(&non_variable_font_variations, glyph_id, face),
            Font::Variable(font) =>
                font.glyph_info_of_known_face(variable_font_variations, glyph_id, face),
        }
    }

    /// Get the closest font-face header to the provided one.
    pub fn closest_non_variable_variations(
        &self,
        variations: NonVariableFaceHeader,
    ) -> Option<NonVariableFaceHeaderMatch> {
        match self {
            Font::NonVariable(font) => font.family.closest_non_variable_variations(variations),
            Font::Variable(font) => font.family.closest_non_variable_variations(variations),
        }
    }

    /// Get the closest font-face header to the provided one. Panics if the face does not define
    /// any styles.
    pub fn closest_non_variable_variations_or_panic(
        &self,
        variations: NonVariableFaceHeader,
    ) -> NonVariableFaceHeaderMatch {
        match self {
            Font::NonVariable(font) =>
                font.family.closest_non_variable_variations_or_panic(variations),
            Font::Variable(font) =>
                font.family.closest_non_variable_variations_or_panic(variations),
        }
    }

    /// Get number of rows in MSDF texture.
    pub fn msdf_texture_rows(&self) -> usize {
        match self {
            Font::NonVariable(font) => font.msdf_texture_rows(),
            Font::Variable(font) => font.msdf_texture_rows(),
        }
    }

    /// A whole MSDF texture bound for this font.
    pub fn with_borrowed_msdf_texture_data<R>(&self, operation: impl FnOnce(&[u8]) -> R) -> R {
        match self {
            Font::NonVariable(font) => font.with_borrowed_msdf_texture_data(operation),
            Font::Variable(font) => font.with_borrowed_msdf_texture_data(operation),
        }
    }

    // FIXME: remove?
    /// Get kerning between two characters.
    pub fn kerning(
        &self,
        non_variable_font_variations: NonVariableFaceHeader,
        variable_font_variations: &VariationAxes,
        left: GlyphId,
        right: GlyphId,
    ) -> f32 {
        match self {
            Font::NonVariable(font) => font.kerning(&non_variable_font_variations, left, right),
            Font::Variable(font) => font.kerning(variable_font_variations, left, right),
        }
    }

    /// Perform the provided closure with a borrowed font face.
    pub fn with_borrowed_face<F, T>(
        &self,
        non_variable_font_variations: NonVariableFaceHeader,
        f: F,
    ) -> Option<T>
    where
        F: for<'a> FnOnce(&'a Face) -> T,
    {
        match self {
            Font::NonVariable(font) =>
                font.family.with_borrowed_face(&non_variable_font_variations, f),
            Font::Variable(font) => font.family.with_borrowed_face(&default(), f),
        }
    }
}



// ====================
// === FontTemplate ===
// ====================

/// Internal representation of [`Font`]. It contains references to the font family definition,
/// a texture with MSDF-encoded glyph shapes, and a cache for common glyph properties, used to
/// layout glyphs.
#[derive(Deref, Derivative, CloneRef, Debug)]
#[derivative(Clone(bound = ""))]
pub struct FontTemplate<F: Family> {
    rc: Rc<FontTemplateData<F>>,
}

/// Internal representation of [`FontTemplate`].
#[derive(Debug)]
#[allow(missing_docs)]
pub struct FontTemplateData<F: Family> {
    pub name:   Name,
    pub family: F,
    pub atlas:  msdf::Texture,
    pub cache:  RefCell<HashMap<F::Variations, FontDataCache>>,
}

/// A cache for common glyph properties, used to layout glyphs.
#[derive(Debug, Default)]
pub struct FontDataCache {
    kerning: HashMap<(GlyphId, GlyphId), f32>,
    glyphs:  HashMap<GlyphId, GlyphRenderInfo>,
}

impl<F: Family> From<FontTemplateData<F>> for FontTemplate<F> {
    fn from(t: FontTemplateData<F>) -> Self {
        let rc = Rc::new(t);
        Self { rc }
    }
}

impl<F: Family> FontTemplate<F> {
    /// Constructor.
    pub fn new(name: Name, family: impl Into<F>) -> Self {
        let atlas = default();
        let cache = default();
        let family = family.into();
        let data = FontTemplateData { name, family, atlas, cache };
        Self { rc: Rc::new(data) }
    }

    /// Get render info for one character, generating one if not found.
    pub fn glyph_info(
        &self,
        variations: &F::Variations,
        glyph_id: GlyphId,
    ) -> Option<GlyphRenderInfo> {
        let opt_render_info =
            self.cache.borrow().get(variations).and_then(|t| t.glyphs.get(&glyph_id)).copied();
        if opt_render_info.is_some() {
            opt_render_info
        } else {
            self.family.with_borrowed_face(variations, |face| {
                self.non_cached_glyph_info_of_known_face(variations, glyph_id, face)
            })
        }
    }

    /// Get render info for one character, generating one if not found.
    pub fn glyph_info_of_known_face(
        &self,
        variations: &F::Variations,
        glyph_id: GlyphId,
        face: &Face,
    ) -> GlyphRenderInfo {
        let opt_render_info =
            self.cache.borrow().get(variations).and_then(|t| t.glyphs.get(&glyph_id)).copied();
        if let Some(render_info) = opt_render_info {
            render_info
        } else {
            self.non_cached_glyph_info_of_known_face(variations, glyph_id, face)
        }
    }

    fn non_cached_glyph_info_of_known_face(
        &self,
        variations: &F::Variations,
        glyph_id: GlyphId,
        face: &Face,
    ) -> GlyphRenderInfo {
        self.family.update_msdfgen_variations(variations);
        let render_info = GlyphRenderInfo::load(&face.msdf, glyph_id, &self.atlas);
        if !self.cache.borrow().contains_key(variations) {
            self.cache.borrow_mut().insert(variations.clone(), default());
        }
        let mut borrowed_cache = self.cache.borrow_mut();
        let font_data_cache = borrowed_cache.get_mut(variations).unwrap();
        font_data_cache.glyphs.insert(glyph_id, render_info);
        render_info
    }

    /// Get kerning between two characters.
    pub fn kerning(&self, variations: &F::Variations, left: GlyphId, right: GlyphId) -> f32 {
        self.family
            .with_borrowed_face(variations, |face| {
                if !self.cache.borrow().contains_key(variations) {
                    self.cache.borrow_mut().insert(variations.clone(), default());
                }
                let mut borrowed_cache = self.cache.borrow_mut();
                let font_data_cache = borrowed_cache.get_mut(variations).unwrap();
                *font_data_cache.kerning.entry((left, right)).or_insert_with(|| {
                    let tables = face.ttf.as_face_ref().tables();
                    let units_per_em = tables.head.units_per_em;
                    let kern_table = tables.kern.and_then(|t| t.subtables.into_iter().next());
                    let kerning = kern_table.and_then(|t| t.glyphs_kerning(left, right));
                    kerning.unwrap_or_default() as f32 / units_per_em as f32
                })
            })
            .unwrap_or_default()
    }

    /// A whole MSDF texture bound for this font.
    pub fn with_borrowed_msdf_texture_data<R>(&self, operation: impl FnOnce(&[u8]) -> R) -> R {
        self.atlas.with_borrowed_data(operation)
    }

    /// Get number of rows in MSDF texture.
    pub fn msdf_texture_rows(&self) -> usize {
        self.atlas.rows()
    }
}


use ensogl_core::system::gpu;
use ensogl_core::system::gpu::texture;

type AtlasTexture = gpu::Texture<texture::GpuOnly, texture::Rgb, u8>;

#[derive(Clone, CloneRef, Debug, Deref)]
pub struct FontWithAtlas {
    #[deref]
    pub font:  Font,
    pub atlas: gpu::Uniform<AtlasTexture>,
}


// ================
// === Registry ===
// ================

shared! { Registry
/// Structure keeping all fonts loaded from different sources.
#[derive(Debug)]
pub struct RegistryData {
    scene:    scene::Scene,
    embedded: Embedded,
    fonts:    HashMap<Name, FontWithAtlas>,
}

impl {
    /// Load the default font. See the docs of [`load`] to learn more.
    pub fn load_default(&mut self) -> FontWithAtlas {
        self.load(DEFAULT_FONT)
    }

    /// Load a font by name. The font can be loaded either from cache or from the embedded fonts'
    /// registry if not used before. Returns the default font if the name is missing in both cache
    /// and embedded font list.
    pub fn load(&mut self, name:impl Into<Name>) -> FontWithAtlas {
        let name = name.into();
        self.try_load(&name).unwrap_or_else(|| {
            warn!("Font '{name}' not found. Loading the default font.");
            self.try_load(DEFAULT_FONT).expect("Default font not found.")
        })
    }

    /// Load a font by name. The font can be loaded either from cache or from the embedded fonts'
    /// registry if not used before. Returns [`None`] if the name is missing in both cache and
    /// embedded font list.
    pub fn try_load(&mut self, name:impl Into<Name>) -> Option<FontWithAtlas> {
        let name = name.into();
<<<<<<< HEAD
=======
        debug!("Loading font: {:?}", name);
>>>>>>> 55f9e96a
        match self.fonts.entry(name.clone()) {
            Entry::Occupied (entry) => Some(entry.get().clone_ref()),
            Entry::Vacant   (entry) => {
                debug!("Loading font: {:?}", name);
                self.embedded.definitions.get(&name).map(|definition| {
                    let font: Font = match definition {
                        family::Definition::NonVariable(definition) => {
                            let family = NonVariableFamily::from(definition);
                            family.load_all_faces(&self.embedded);
                            NonVariableFont::new(name, family).into()
                        }
                        family::Definition::Variable(definition) => {
                            let family = VariableFamily::from(definition);
                            family.load_all_faces(&self.embedded);
                            VariableFont::new(name, family).into()
                        }
                    };
                    let context = self.scene.context.borrow().as_ref().unwrap().clone_ref();
                    let texture = gpu::Texture::new(&context, (0, 0));
                    let atlas   = gpu::Uniform::new(texture);
                    let font    = FontWithAtlas {font,atlas};
                    entry.insert(font.clone_ref());
                    font
                })
            }
        }
    }
}}

impl Registry {
    /// Constructor.
    pub fn init_and_load_embedded_fonts(scene: &scene::Scene) -> Registry {
        let scene = scene.clone_ref();
        let embedded = Embedded::init_and_load_embedded_fonts();
        let fonts = HashMap::new();
        let data = RegistryData { scene, embedded, fonts };
        let rc = Rc::new(RefCell::new(data));
        Self { rc }
    }
}

impl scene::Extension for Registry {
    fn init(scene: &scene::Scene) -> Self {
        Self::init_and_load_embedded_fonts(scene)
    }
}<|MERGE_RESOLUTION|>--- conflicted
+++ resolved
@@ -752,10 +752,7 @@
     /// embedded font list.
     pub fn try_load(&mut self, name:impl Into<Name>) -> Option<FontWithAtlas> {
         let name = name.into();
-<<<<<<< HEAD
-=======
         debug!("Loading font: {:?}", name);
->>>>>>> 55f9e96a
         match self.fonts.entry(name.clone()) {
             Entry::Occupied (entry) => Some(entry.get().clone_ref()),
             Entry::Vacant   (entry) => {
