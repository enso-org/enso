--- conflicted
+++ resolved
@@ -418,14 +418,9 @@
 #[allow(missing_docs)]
 #[derive(Clone, CloneRef, Debug)]
 pub struct ListView<E: Entry> {
-<<<<<<< HEAD
     pub model: Model<E>,
     pub frp:   Frp<E>,
-=======
-    model:     Model<E>,
-    pub frp:   Frp<E>,
     style_frp: StyleFrp,
->>>>>>> f9d2964e
 }
 
 impl<E: Entry> Deref for ListView<E> {
@@ -620,16 +615,10 @@
 
             // === Update Entries ===
 
-<<<<<<< HEAD
-            view_info <- all_with3(&view_y.value,&frp.size, &frp.disallow_selecting_entries_above, |y,size,dis|
-                View{position_y:*y,size:*size,dis:*dis}
-            );
-=======
-            view_info <- all_with3(&view_y.value, &frp.size, &style.padding, |&y, &size, &padding| {
+            view_info <- all_with4(&view_y.value, &frp.size, &style.padding, &frp.disallow_selecting_entries_above, |&y, &size, &padding, &dis| {
                 let padding = Vector2(2.0 * padding, 2.0 * padding);
-                View { position_y: y, size: size - padding }
+                View { position_y: y, size: size - padding, dis }
             });
->>>>>>> f9d2964e
             default_style_prefix <- init.constant(DEFAULT_STYLE_PATH.to_string());
             style_prefix <- any(&default_style_prefix,&frp.set_style_prefix);
             eval style_prefix ([model, style, style_watch](path) {
