--- conflicted
+++ resolved
@@ -163,11 +163,7 @@
 struct View {
     position_y: f32,
     size:       Vector2<f32>,
-<<<<<<< HEAD
     dis:        f32,
-=======
-    dis: f32,
->>>>>>> ba461ec3
 }
 
 /// An internal structure describing where selection would go after jump (i.e. after navigating with
@@ -254,14 +250,10 @@
         entries.update_entries_new_provider(provider, visible_entries, entry_width, style_prefix);
     }
 
-<<<<<<< HEAD
     fn visible_entries(
         View { position_y, size, dis }: &View,
         entry_count: usize,
     ) -> Range<entry::Id> {
-=======
-    fn visible_entries(View { position_y, size, dis }: &View, entry_count: usize) -> Range<entry::Id> {
->>>>>>> ba461ec3
         if entry_count == 0 {
             0..0
         } else {
@@ -277,18 +269,6 @@
         }
     }
 
-<<<<<<< HEAD
-    /// Check if the `point` is inside component assuming that it have given `size`.
-    fn is_inside(&self, point: Vector2<f32>, size: Vector2<f32>, dis: f32) -> bool {
-        let pos_obj_space =
-            self.app.display.default_scene.screen_to_object_space(&self.background, point);
-        let x_range = (-size.x / 2.0)..=(size.x / 2.0);
-        let y_range = (-size.y / 2.0)..=(size.y / 2.0 - dis);
-        x_range.contains(&pos_obj_space.x) && y_range.contains(&pos_obj_space.y)
-    }
-
-=======
->>>>>>> ba461ec3
     fn jump_target(&self, current_entry: Option<entry::Id>, jump: isize) -> JumpTarget {
         if jump < 0 {
             match current_entry.and_then(|entry| entry.checked_sub(-jump as usize)) {
@@ -370,11 +350,8 @@
     }
 
     Output {
-<<<<<<< HEAD
         visible_entries(Range<entry::Id>),
-=======
         is_mouse_over(bool),
->>>>>>> ba461ec3
         selected_entry(Option<entry::Id>),
         chosen_entry(Option<entry::Id>),
         size(Vector2<f32>),
@@ -527,15 +504,9 @@
 
             // === Mouse Position ===
 
-<<<<<<< HEAD
-            mouse_in <- all_with3(&mouse.position,&frp.size,&frp.disallow_selecting_entries_above, f!((pos,size,dis)
-                model.is_inside(*pos,*size,*dis)
-            ));
-=======
             let overlay_events = &model.overlay.events;
             mouse_in <- bool(&overlay_events.mouse_out, &overlay_events.mouse_over);
             frp.source.is_mouse_over <+ mouse_in;
->>>>>>> ba461ec3
             mouse_moved       <- mouse.distance.map(|dist| *dist > MOUSE_MOVE_THRESHOLD );
             mouse_y_in_scroll <- mouse.position.map(f!([model,scene](pos) {
                 scene.screen_to_object_space(&model.scrolled_area,*pos).y
@@ -678,11 +649,7 @@
 
             view_info <- all_with4(&view_y.value, &frp.size, &style.padding, &frp.disallow_selecting_entries_above, |&y, &size, &padding, &dis| {
                 let padding = Vector2(2.0 * padding, 2.0 * padding);
-<<<<<<< HEAD
                 View { position_y: y, size: size - padding, dis }
-=======
-                View { position_y: y, size: size - padding , dis}
->>>>>>> ba461ec3
             });
             default_style_prefix <- init.constant(DEFAULT_STYLE_PATH.to_string());
             style_prefix <- any(&default_style_prefix,&frp.set_style_prefix);
