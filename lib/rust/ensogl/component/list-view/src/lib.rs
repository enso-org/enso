--- conflicted
+++ resolved
@@ -404,9 +404,8 @@
             mouse_pointed_entry <- mouse_y_in_scroll.map(f!([model](y)
                 entry::List::<E>::entry_at_y_position(*y,model.entries.entry_count()).entry()
             ));
-        }
-
-        frp::extend! { network
+
+
             // === Selected Entry ===
 
             frp.source.selected_entry <+ frp.select_entry;
@@ -478,33 +477,10 @@
             selection_height.target <+ frp.selected_entry.map(f!([](id)
                 if id.is_some() {entry::HEIGHT} else {0.0}
             ));
-<<<<<<< HEAD
-            was_selected <- frp.selected_entry.previous().map(|e| e.is_some());
-            _eval <- target_selection_y.map3(
-                &was_selected,
-                &any_entry_selected,
-                f!([selection_y](target, &was_selected, &is_selected) {
-                       if is_selected {
-                           selection_y.set_target_value(*target);
-                       }
-                       if !was_selected {
-                           selection_y.skip();
-                       }
-                }),
-            );
-            eval target_selection_height ((h) selection_height.set_target_value(*h));
-            eval frp.set_entries         ([selection_y,selection_height](_) {
-                selection_y.skip();
-                selection_height.skip();
-            });
-            selectin_sprite_y <- all_with(&selection_y.value,&selection_height.value,
-                |y,h| y + (entry::HEIGHT - h) / 2.0
-=======
             selection_y.skip <+ frp.set_entries.constant(());
             selection_height.skip <+ frp.set_entries.constant(());
             selection_sprite_y <- all_with(&selection_y.value, &selection_height.value,
                 |y, h| y + (entry::HEIGHT - h) / 2.0
->>>>>>> ce78f982
             );
             eval selection_sprite_y ((y) model.selection.set_position_y(*y));
             frp.source.selection_size <+ all_with(&frp.size,&selection_height.value,f!([](size,height) {
