--- conflicted
+++ resolved
@@ -205,7 +205,8 @@
                 let stage_spv_path = format!("{}.spv", stage_path);
                 let stage_spv_opt_path = format!("{}.opt.spv", stage_path);
                 let stage_glsl_opt_path = format!("{}.opt.glsl", stage_path);
-                let stage_glsl_opt_dist_path = dist_shaders_dir.join(&format!("{shader_prefix}.{stage}.glsl"));
+                let stage_glsl_opt_dist_path =
+                    dist_shaders_dir.join(&format!("{shader_prefix}.{stage}.glsl"));
 
                 execute("glslc", &[
                     "--target-env=opengl",
@@ -228,15 +229,8 @@
         }
 
         std::fs::write(&dist_shaders_list_path, &shaders_list).unwrap();
-        
-
-<<<<<<< HEAD
-        let shaders_dir = target_dist_dir.join("shaders");
-        let shaders_list_path = shaders_dir.join("list.txt");
-        ide_ci::fs::create_dir_if_missing(&shaders_dir)?;
-        ide_ci::fs::write(&shaders_list_path, "test")?;
-=======
->>>>>>> e4a24d6e
+
+
         println!("DONE!");
 
         ide_ci::fs::copy(&target_dist_dir, &out_dir)?;
