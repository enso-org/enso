/** @file Logger capable of displaying nicely formatted logs in the browser and in the console.
 * Also, it allows redirecting logs to different outputs, so you can plug in external sinks for the
 * logs. */

import host from 'runner/host'

// =============
// === Utils ===
// =============

/** Checks whether the provided value is an Object. It is used to determine whether the value should
 * be printed using `JSON.stringify`. */
function isObject(value: any): boolean {
    return typeof value === 'object' && !Array.isArray(value) && value !== null
}

// ==============
// === Colors ===
// ==============

/* eslint @typescript-eslint/no-extraneous-class: "off" */
class Colors {
    static resetCode = '\x1b[0m'
    static blackCode = '\x1b[30m'
    static redCode = '\x1b[31m'
    static greenCode = '\x1b[32m'
    static yellowCode = '\x1b[33m'
    static blueCode = '\x1b[34m'
    static magentaCode = '\x1b[35m'
    static cyanCode = '\x1b[36m'
    static whiteCode = '\x1b[37m'
    static black(text: string): string {
        return Colors.blackCode + text + Colors.resetCode
    }
    static red(text: string): string {
        return Colors.redCode + text + Colors.resetCode
    }
    static green(text: string): string {
        return Colors.greenCode + text + Colors.resetCode
    }
    static yellow(text: string): string {
        return Colors.yellowCode + text + Colors.resetCode
    }
    static boldStart(): string {
        return '\x1b[1m'
    }
    static reset(): string {
        return Colors.resetCode
    }
    static level(level: number, text: string): string {
        return Colors.levelStart(level) + text + Colors.resetCode
    }
    static levelStart(level: number): string {
        switch (level) {
            case 0:
                return Colors.greenCode
            case 1:
                return Colors.cyanCode
            case 2:
                return Colors.blueCode
            default:
                return Colors.magentaCode
        }
    }
}

// ================
// === Consumer ===
// ================

export type LogLevel = 'trace' | 'log' | 'warn' | 'error'

/** Consumer interface for `Logger`. It can be used to redirect logs to external sinks. */
export abstract class Consumer {
    abstract message(fn: LogLevel, ...args: unknown[]): void

    /** Start a group and log a message. */
    abstract startGroup(...args: unknown[]): void

    /** Start a group and log a message. */
    abstract startGroupCollapsed(...args: unknown[]): void

    /** Log a message and end the last opened group. */
    abstract groupEnd(...args: unknown[]): void

    /** The width of the terminal in columns. In case there is no terminal, e.g. when the output
     * stream is redirected to a file, this results in a `undefined`. */
    terminalWidth(): number | undefined {
        return process.stdout.columns
    }

    /** Log a message. */
    log(...args: unknown[]) {
        this.message('log', ...args)
    }

    /** Log a warning. */
    warn(...args: unknown[]) {
        this.message('warn', ...args)
    }

    /** Log an error. */
    error(...args: unknown[]) {
        this.message('error', ...args)
    }

    /** Log an internal error. */
    internalError(...args: unknown[]) {
        this.message('error', 'Internal error.', ...args)
    }

    /** Start a group, log a message, evaluate the provided function, and end the group. */
    group<T>(message: string, f: () => T): T {
        this.startGroup(message)
        const out = f()
        this.groupEnd()
        return out
    }

    /** Start a collapsed group, log a message, evaluate the provided function, and end the
     * group. */
    groupCollapsed<T>(message: string, f: () => T): T {
        this.startGroupCollapsed(message)
        const out = f()
        this.groupEnd()
        return out
    }

    /** Start a group, log a message, evaluate the provided async function, and end the group. */
    async asyncGroup<T>(message: string, f: () => Promise<T>): Promise<T> {
        this.startGroup(message)
        const out = await f()
        this.groupEnd()
        return out
    }

    /** Start a collapsed group, log a message, evaluate the provided async function, and end the
     * group. */
    async asyncGroupCollapsed<T>(message: string, f: () => Promise<T>): Promise<T> {
        this.startGroupCollapsed(message)
        const out = await f()
        this.groupEnd()
        return out
    }

<<<<<<< HEAD
=======
    /** Start a group, log a message, evaluate the provided function, end the group, and log the
     * total operation time. */
>>>>>>> ccdfaca5
    groupMeasured<T>(message: string, f: () => T): T {
        return Task.run(message, f)
    }

<<<<<<< HEAD
=======
    /** Start a group, log a message, evaluate the provided async function, end the group, and log
     * the total operation time. */
>>>>>>> ccdfaca5
    async asyncGroupMeasured<T>(message: string, f: () => Promise<T>): Promise<T> {
        return await Task.asyncRun(message, f)
    }
}

// ==============
// === Logger ===
// ==============

/** Logger capable of displaying nicely formatted logs in the browser and in the console. */
export class Logger extends Consumer {
    private consumers: Consumer[] = []

    /** Add a new consumer. All logs will be redirected to every attached consumer. */
    addConsumer(consumer: Consumer) {
        this.consumers.push(consumer)
    }

    /** Generic logging function. The first parameters is used to determine the log level. */
    message(fn: LogLevel, ...args: unknown[]) {
        for (const consumer of this.consumers) {
            consumer.message(fn, ...args)
        }
    }

    /** Start a log group. */
    startGroup(...args: unknown[]) {
        for (const consumer of this.consumers) {
            consumer.startGroup(...args)
        }
    }

    /** Start a collapsed log group. */
    startGroupCollapsed(...args: unknown[]) {
        for (const consumer of this.consumers) {
            consumer.startGroupCollapsed(...args)
        }
    }

    /** End the last log group. */
    groupEnd(...args: unknown[]) {
        for (const consumer of this.consumers) {
            consumer.groupEnd(...args)
        }
    }
}

// ===============
// === Console ===
// ===============

/** Pretty-printer for some object types for `JSON.stringify`. */
function replacer(key: string, value: unknown): unknown {
    if (value instanceof Map) {
        return {
            dataType: 'Map',
            value: Array.from(value.entries()),
        }
    } else {
        return value
    }
}

/** The console log consumer. If attached to `Logger`, it prints the incoming logs to the
 * console. */
export class Console extends Consumer {
    private indentLvl = 0

    message(fn: LogLevel, ...args: unknown[]) {
        const strArgs = args.map(arg => {
            if (isObject(arg)) {
                return JSON.stringify(arg, replacer, 2)
            } else {
                return String(arg)
            }
        })
        const c: globalThis.Console = console
        if (host.browser) {
            c[fn](...strArgs)
        } else {
            let color: null | 'yellow' | 'red'
            switch (fn) {
                case 'warn':
                    color = 'yellow'
                    break
                case 'error':
                    color = 'red'
                    break
                default:
                    color = null
                    break
            }
            /* eslint @typescript-eslint/no-unsafe-return: "off" */
            /* eslint @typescript-eslint/no-unsafe-call: "off" */
            /* eslint @typescript-eslint/no-unsafe-assignment: "off" */
            // @ts-expect-error
            const coloredArgs: string[] = color ? strArgs.map(arg => Colors[color](arg)) : strArgs
            if (this.indentLvl > 0) {
                const indent = this.indent()
                const indentedArgs = coloredArgs.map(arg => arg.replaceAll('\n', `\n${indent}`))
                c.log(this.indentShorter(), ...indentedArgs)
            } else {
                c.log(...coloredArgs)
            }
        }
    }

    startGroup(...args: unknown[]) {
        if (host.browser) {
            console.group(...args)
        } else {
            const styleStart = `${Colors.boldStart()}${Colors.levelStart(this.indentLvl)}`
            console.log(`${this.indent()}${styleStart}╭`, ...args, Colors.reset())
        }
        this.indentLvl += 1
    }

    startGroupCollapsed(...args: unknown[]) {
        if (host.browser) {
            console.groupCollapsed(...args)
            this.indentLvl += 1
        } else {
            this.startGroup(...args)
        }
    }

    groupEnd(...args: unknown[]) {
        if (this.indentLvl > 0) {
            this.indentLvl -= 1
            if (host.browser) {
                if (args.length > 0) {
                    console.log(...args)
                }
                console.groupEnd()
            } else {
                const styleStart = `${Colors.levelStart(this.indentLvl)}`
                console.log(`${this.indent()}${styleStart}╰`, ...args, Colors.reset())
            }
        } else {
            this.log(...args)
        }
    }

    private indent(): string {
        let out = ''
        for (let i = 0; i < this.indentLvl; i++) {
            const box = Colors.level(i, '│')
            out += `${box} `
        }
        return out
    }

    private indentShorter(): string {
        return this.indent().slice(0, -1)
    }
}

// ============
// === Task ===
// ============

/** A logging utility which groups subsequent operations in nicely formatted groups and logs their
 * evaluation time. */
export class Task {
    startTime = 0
    endTime = 0
    constructor(public message: string) {}

    private startBody() {
        this.startTime = performance.now()
    }

    private endBody(): [number, number] {
        this.endTime = performance.now()
        const ms = this.endTime - this.startTime
        let msRounded = Math.round(ms * 10) / 10
        if (msRounded == 0) {
            msRounded = Math.round(ms * 100) / 100
        }
        if (msRounded == 0) {
            msRounded = Math.round(ms * 1000) / 1000
        }
        return [ms, msRounded]
    }

    /** Start the task. You have to explicitly call the `end` method to finish this task. If
     * possible, use the `with` method instead. */
    start() {
        logger.startGroup(`${this.message}`)
        this.startBody()
    }

    /** Start the task and display subsequent logs in a collapsed group. You have to explicitly call
     * the `end` method to finish this task. If possible, use the `withCollapsed` method instead. */
    startCollapsed() {
        logger.startGroupCollapsed(`${this.message}`)
        this.startBody()
    }

    /** Start the task but do not group subsequent logs. You have to explicitly call the
     * `endNoGroup` method to finish this task. If possible, use the `withNoGroup` method
     * instead. */
    startNoGroup() {
        logger.log(`Started ${this.message}.`)
        this.startBody()
    }

    /** End the previously started task. If possible use the `with*` function family instead. */
    end(): number {
        const [ms, msRounded] = this.endBody()
        logger.groupEnd(`Done in ${msRounded} ms.`)
        return ms
    }

    /** End the previously started no-group task. If possible use the `with*` function family
     * instead. */
    endNoGroup(): number {
        const [ms, msRounded] = this.endBody()
        logger.log(`Finished ${this.message} in ${msRounded} ms.`)
        return ms
    }

    /** Start the task. You have to explicitly call the `end` method to finish this task. If
     * possible, use the `with` method instead. */
    static start(message: string): Task {
        const task = new Task(message)
        task.start()
        return task
    }

    /** Start the task and display subsequent logs in a collapsed group. You have to explicitly call
     * the `end` method to finish this task. If possible, use the `withCollapsed` method instead. */
    static startCollapsed(message: string): Task {
        const task = new Task(message)
        task.startCollapsed()
        return task
    }

    /** Start the task but do not group subsequent logs. You have to explicitly call the
     * `endNoGroup` method to finish this task. If possible, use the `withNoGroup` method
     * instead. */
    static startNoGroup(message: string): Task {
        const task = new Task(message)
        task.startNoGroup()
        return task
    }

    /** Start the task, evaluate the provided function, and end the task. */
    static run<T>(message: string, f: () => T): T {
        const task = Task.start(message)
        const out = f()
        task.end()
        return out
    }

    /** Start the task, hide all subsequent logs in a collapsed group, evaluate the provided
     * function, and end the task. */
    static runCollapsed<T>(message: string, f: () => T): T {
        const task = Task.startCollapsed(message)
        const out = f()
        task.end()
        return out
    }

    /** Start the task, evaluate the provided async function, and end the task. */
    static async asyncRun<T>(message: string, f: () => Promise<T>): Promise<T> {
        const task = Task.start(message)
        const out = await f()
        task.end()
        return out
    }

    /** Start the task, hide all subsequent logs in a collapsed group, evaluate the provided
     * async function, and end the task. */
    static async asyncRunCollapsed<T>(message: string, f: () => Promise<T>): Promise<T> {
        const task = Task.startCollapsed(message)
        const out = await f()
        task.end()
        return out
    }

    /** Start the task, evaluate the provided async function, and end the task. Do not group
     * subsequent logs. */
    static async asyncRunNoGroup<T>(message: string, f: () => Promise<T>): Promise<T> {
        const task = Task.startNoGroup(message)
        const out = await f()
        task.endNoGroup()
        return out
    }

    /** Start the task, evaluate the provided function, and end the task. Return the function result
     * together with the time information. */
    static runTimed<T>(message: string, f: () => T): [number, T] {
        const task = Task.start(message)
        const out = f()
        const ms = task.end()
        return [ms, out]
    }

    /** Start the task, hide all subsequent logs in a collapsed group, evaluate the provided
     * function, and end the task. Return the function result together with the time information. */
    static runCollapsedTimed<T>(message: string, f: () => T): [number, T] {
        const task = Task.startCollapsed(message)
        const out = f()
        const ms = task.end()
        return [ms, out]
    }

    /** Start the task, evaluate the provided async function, and end the task. Return the function
     * result together with the time information. */
    static async asyncRunTimed<T>(message: string, f: () => Promise<T>): Promise<[number, T]> {
        const task = Task.start(message)
        const out = await f()
        const ms = task.end()
        return [ms, out]
    }

    /** Start the task, hide all subsequent logs in a collapsed group, evaluate the provided async
     * function, and end the task. Return the function result together with the time information. */
    static async asyncRunCollapsedTimed<T>(
        message: string,
        f: () => Promise<T>
    ): Promise<[number, T]> {
        const task = Task.startCollapsed(message)
        const out = await f()
        const ms = task.end()
        return [ms, out]
    }
}

// ===============================
// === Default Logger Instance ===
// ===============================

export const logger = new Logger()
logger.addConsumer(new Console())<|MERGE_RESOLUTION|>--- conflicted
+++ resolved
@@ -143,20 +143,14 @@
         return out
     }
 
-<<<<<<< HEAD
-=======
     /** Start a group, log a message, evaluate the provided function, end the group, and log the
      * total operation time. */
->>>>>>> ccdfaca5
     groupMeasured<T>(message: string, f: () => T): T {
         return Task.run(message, f)
     }
 
-<<<<<<< HEAD
-=======
     /** Start a group, log a message, evaluate the provided async function, end the group, and log
      * the total operation time. */
->>>>>>> ccdfaca5
     async asyncGroupMeasured<T>(message: string, f: () => Promise<T>): Promise<T> {
         return await Task.asyncRun(message, f)
     }
