[package]
name = "ensogl-core"
version = "0.1.0"
authors = ["Enso Team <contact@enso.org>"]
edition = "2021"

[lib]
crate-type = ["rlib", "cdylib"]

[features]
default = ["statistics", "no_unboxed_callbacks"]
statistics = []
no_unboxed_callbacks = []

[dependencies]
code-builder = { path = "../../code-builder" }
enso-callback = { path = "../../callback" }
enso-data-structures = { path = "../../data-structures" }
enso-debug-api = { path = "../../debug-api" }
enso-frp = { path = "../../frp" }
enso-generics = { path = "../../generics" }
enso-prelude = { path = "../../prelude" }
enso-profiler = { path = "../../profiler" }
enso-shapely = { path = "../../shapely" }
enso-shortcuts = { path = "../../shortcuts" }
enso-types = { path = "../../types" }
enso-web = { path = "../../web" }
<<<<<<< HEAD
# FIXME: This derive should not be in "app", since it is part of the core theme system. Likely the whole theme system
# should be moved to its own dedicated crate.
ensogl-derive-theme = { path = "../app/theme/derive" }
=======
ensogl-derive = { path = "../derive" }
>>>>>>> e4357f88
ensogl-text-embedded-fonts = { path = "../component/text/src/font/embedded" }
bit_field = { version = "0.10.0" }
bitflags = { workspace = true }
bytemuck = { workspace = true }
console_error_panic_hook = { workspace = true }
enum_dispatch = { version = "0.3.6" }
failure = { workspace = true }
futures = { workspace = true }
Inflector = { version = "0.11.4" }
itertools = { workspace = true }
js-sys = { workspace = true }
nalgebra = { workspace = true }
num_enum = { version = "0.5.1" }
num-traits = { version = "0.2" }
ordered-float = { workspace = true }
rustc-hash = { version = "1.0.1" }
semver = { workspace = true }
serde = { version = "1" }
smallvec = { workspace = true }
typenum = { version = "1.11.2" }
# We require exact version of wasm-bindgen because we do patching final js in our build process,
# and this is vulnerable to any wasm-bindgen version change.
wasm-bindgen = { workspace = true }

[dependencies.web-sys]
version = "0.3.4"
features = [
  'CanvasRenderingContext2d',
  'CssStyleDeclaration',
  'Document',
  'Element',
  'EventTarget',
  'KeyboardEvent',
  'HtmlCanvasElement',
  'HtmlCollection',
  'HtmlDivElement',
  'HtmlElement',
  'HtmlImageElement',
  'Location',
  'Node',
  'Url',
  'WebGlBuffer',
  'WebGlFramebuffer',
  'WebGlProgram',
  'WebGlQuery',
  'WebGlRenderingContext',
  'WebGlShader',
  'WebGlSync',
  'WebGlTexture',
  'WebGlUniformLocation',
  'WebGlUniformLocation',
  'WebGlVertexArrayObject',
  'Window',
  'console',
  'EventTarget',
  'Event',
  'MouseEvent',
  'WheelEvent',
  'DomRect',
  'AddEventListenerOptions',
  'HtmlHeadElement',
  "TextMetrics",
]

[dev-dependencies]
rand = { version = "0.8.5", default-features = false }
rand_chacha = "0.3.1"
wasm-bindgen-test = { workspace = true }<|MERGE_RESOLUTION|>--- conflicted
+++ resolved
@@ -25,13 +25,10 @@
 enso-shortcuts = { path = "../../shortcuts" }
 enso-types = { path = "../../types" }
 enso-web = { path = "../../web" }
-<<<<<<< HEAD
 # FIXME: This derive should not be in "app", since it is part of the core theme system. Likely the whole theme system
 # should be moved to its own dedicated crate.
 ensogl-derive-theme = { path = "../app/theme/derive" }
-=======
 ensogl-derive = { path = "../derive" }
->>>>>>> e4357f88
 ensogl-text-embedded-fonts = { path = "../component/text/src/font/embedded" }
 bit_field = { version = "0.10.0" }
 bitflags = { workspace = true }
