//! This module contains definitions of various color spaces, including `Rgb`, `Hsl`, `Lch`, etc.

use super::super::component::*;
use super::super::data::*;
use crate::prelude::*;



// ==============
// === Macros ===
// ==============

macro_rules! define_color_parsing {
    ($name:ident) => {
        impl FromStr for $name {
            type Err = ParseError;
            fn from_str(s: &str) -> Result<Self, Self::Err> {
                let (head, args) = generic_parse(s)?;
                if &head != stringify!($name) {
                    return Err(ParseError::new(format!(
                        "No '{}' header found.",
                        stringify!($name)
                    )));
                }
                Ok($name::from_slice(&args))
            }
        }
    };
}

macro_rules! define_color_spaces {
    ($($(#$meta:tt)* $name:ident $a_name:ident $data_name:ident $comps:tt)*) => {
        $(define_color_space!{ $(#$meta)* $name $a_name $data_name $comps })*

        /// A struct that can contain color in any supported format, like Rgba, or Lch.
        #[derive(Clone,Copy,Debug,PartialEq)]
        #[allow(missing_docs)]
        pub enum AnyFormat {
            $(
                $name($name),
                $a_name($a_name),
            )*
        }

        impl FromStr for AnyFormat {
            type Err = ParseError;
            fn from_str(s:&str) -> Result<Self, Self::Err> {
                let (head,args) = generic_parse(s)?;
                match head.as_str() {
                    $(
                        stringify!($name)   => Ok(AnyFormat::$name($name::from_slice(&args))),
                        stringify!($a_name) => Ok(AnyFormat::$a_name($a_name::from_slice(&args))),
                    )*
                    _ => panic!("Impossible.")
                }
            }
        }

        // TODO[WD]: This should be uncommented in the future. See the TODO comment below to
        //   learn more.
        // impl<C> From<AnyFormat> for Color<C>
        // where $(
        //     $name   : Into<Color<C>>,
        //     $a_name : Into<Color<C>>,
        // )* {
        //     fn from(c:AnyFormat) -> Self {
        //         match c {
        //             $(
        //                 AnyFormat::$name(t)   => t.into(),
        //                 AnyFormat::$a_name(t) => t.into(),
        //             )*
        //         }
        //     }
        // }
    }
}

impl<C> From<AnyFormat> for Color<C>
where
    Rgb: Into<Color<C>>,
    Rgba: Into<Color<C>>,
    Lch: Into<Color<C>>,
    Lcha: Into<Color<C>>,
{
    fn from(c: AnyFormat) -> Self {
        match c {
            AnyFormat::Rgb(t) => t.into(),
            AnyFormat::Rgba(t) => t.into(),
            AnyFormat::Lch(t) => t.into(),
            AnyFormat::Lcha(t) => t.into(),
            // TODO[WD]: This should be implemented by the commented out macro above, however,
            //   it requires a lot more conversions than we support currently. To be implemented
            //   one day.
            //   https://github.com/enso-org/ide/issues/1404
            _ => panic!("Not implemented."),
        }
    }
}

macro_rules! define_color_space {
    ($(#[$($meta:tt)*])* $name:ident $a_name:ident $data_name:ident [$($comp:ident)*]) => {
        $(#[$($meta)*])*
        pub type $name = Color<$data_name>;

        $(#[$($meta)*])*
        pub type $a_name = Color<Alpha<$data_name>>;

        $(#[$($meta)*])*
        #[derive(Clone,Copy,Debug,Default,PartialEq)]
        #[allow(missing_docs)]
        pub struct $data_name {
            $(pub $comp : f32),*
        }

        impl $data_name {
            /// Constructor.
            pub const fn new($($comp:f32),*) -> Self {
                Self {$($comp),*}
            }
        }

        /// Constructor.
        #[allow(non_snake_case)]
        pub fn $name($($comp:f32),*) -> $name {
            $name::new($($comp),*)
        }

        impl $name {
            /// Constructor.
            pub const fn new($($comp:f32),*) -> Self {
                let data = $data_name::new($($comp),*);
                Self {data}
            }

            /// Constructor.
            pub fn from_slice(comps:&[f32]) -> Self {
                let mut iter = comps.iter().copied();
                $(let $comp = iter.next().unwrap_or_default();)*
                Self::new($($comp),*)
            }
        }

        /// Constructor.
        #[allow(non_snake_case)]
        pub fn $a_name($($comp:f32),*,alpha:f32) -> $a_name {
            $a_name::new($($comp),*,alpha)
        }

        impl $a_name {
            /// Constructor.
            pub const fn new($($comp:f32),*,alpha:f32) -> Self {
                let opaque = Color {data : $data_name::new($($comp),*)};
                let data   = Alpha {alpha,opaque};
                Self {data}
            }

            /// Constructor.
            pub fn from_slice(comps:&[f32]) -> Self {
                let mut iter = comps.iter().copied();
                $(let $comp = iter.next().unwrap_or_default();)*
                let alpha = iter.next().unwrap_or(1.0);
                Self::new($($comp),*,alpha)
            }
        }

        impl Display for $name {
            fn fmt(&self, f:&mut std::fmt::Formatter<'_>) -> std::fmt::Result {
                let comps = vec![$(self.$comp.to_string()),*].join(",");
                write!(f,"{}({})",stringify!($name),comps)
            }
        }

        impl Display for $a_name {
            fn fmt(&self, f:&mut std::fmt::Formatter<'_>) -> std::fmt::Result {
                let comps = vec![$(self.$comp.to_string()),*,self.alpha.to_string()].join(",");
                write!(f,"{}({})",stringify!($a_name),comps)
            }
        }

        impl Debug for $name {
            fn fmt(&self, f:&mut std::fmt::Formatter<'_>) -> std::fmt::Result {
                <Self as Display>::fmt(self,f)
            }
        }

        impl Debug for $a_name {
            fn fmt(&self, f:&mut std::fmt::Formatter<'_>) -> std::fmt::Result {
                <Self as Display>::fmt(self,f)
            }
        }

        impl HasComponentsRepr for $data_name{
            type ComponentsRepr = ($(enso_shapely::replace!($comp,f32)),*,);
        }

        impl From<$data_name> for ComponentsOf<$data_name> {
            fn from(data:$data_name) -> Self {
                Components(($(data.$comp.clone()),*,))
            }
        }

        impl From<ComponentsOf<$data_name>> for $data_name {
            fn from(Components{tuple:($($comp),*,)}:ComponentsOf<Self>) -> Self {
                Self {$($comp),*}
            }
        }

        impl ComponentMap for $data_name {
            fn map<F:Fn(f32)->f32>(&self, f:F) -> Self {
                $(let $comp = f(self.$comp);)*
                Self {$($comp),*}
            }
        }

        define_color_parsing!{$name}
        define_color_parsing!{$a_name}
    };
}



// ====================
// === Color Spaces ===
// ====================

define_color_spaces! {

    // === Rgb ===

    /// The most common color space, when it comes to computer graphics, and it's defined as an
    /// additive mixture of red, green and blue light, where gray scale colors are created when
    /// these three channels are equal in strength.
    ///
    /// Many conversions and operations on this color space requires that it's linear, meaning that
    /// gamma correction is required when converting to and from a displayable `RGB` to `LinearRgb`.
    ///
    /// ## Parameters
    ///
    /// - `red` [0.0 - 1.0]
    ///   The amount of red light, where 0.0 is no red light and 1.0 is the highest displayable
    ///   amount.
    ///
    /// - `blue` [0.0 - 1.0]
    ///   The amount of blue light, where 0.0 is no blue light and 1.0 is the highest displayable
    ///   amount.
    ///
    /// - `green` [0.0 - 1.0]
    ///   The amount of green light, where 0.0 is no green light and 1.0 is the highest displayable
    ///   amount.
    Rgb Rgba RgbData [red green blue]


    // === Hsl ===

    /// Linear HSL color space.
    ///
    /// The HSL color space can be seen as a cylindrical version of RGB, where the hue is the angle
    /// around the color cylinder, the saturation is the distance from the center, and the lightness
    /// is the height from the bottom. Its composition makes it especially good for operations like
    /// changing green to red, making a color more gray, or making it darker.
    ///
    /// See `Hsv` for a very similar color space, with brightness instead of lightness.
    ///
    /// ## Parameters
    ///
    /// - `hue` [0.0 - 1.0]
    ///   The hue of the color. Decides if it's red, blue, purple, etc. You can use `hue_degrees`
    ///   or `hue_radians` to gen hue in non-normalized form. Most implementations use value range
    ///   of [0 .. 360] instead. It was rescaled for convenience.
    ///
    /// - `saturation` [0.0 - 1.0]
    ///   The colorfulness of the color. 0.0 gives gray scale colors and 1.0 will give absolutely
    ///   clear colors.
    ///
    /// - `lightness` [0.0 - 1.0]
    ///   Decides how light the color will look. 0.0 will be black, 0.5 will give a clear color,
    ///   and 1.0 will give white.
    Hsl Hsla HslData [hue saturation lightness]


    // === Xyz ===

    /// The CIE 1931 XYZ color space.
    ///
    /// XYZ links the perceived colors to their wavelengths and simply makes it possible to describe
    /// the way we see colors as numbers. It's often used when converting from one color space to an
    /// other, and requires a standard illuminant and a standard observer to be defined.
    ///
    /// Conversions and operations on this color space depend on the defined white point. This
    /// implementation uses the `D65` white point by default.
    ///
    /// ## Parameters
    ///
    /// - `x` [0.0 - 0.95047] for the default `D65` white point.
    ///   Scale of what can be seen as a response curve for the cone cells in the human eye. Its
    ///   range depends on the white point.
    ///
    /// - `y` [0.0 - 1.0]
    ///   Luminance of the color, where 0.0 is black and 1.0 is white.
    ///
    /// - `z` [0.0 - 1.08883] for the default `D65` white point.
    ///   Scale of what can be seen as the blue stimulation. Its range depends on the white point.
    Xyz Xyza XyzData [x y z]


    // === Lab ===

    /// The CIE L*a*b* (CIELAB) color space.
    ///
    /// CIE L*a*b* is a device independent color space which includes all perceivable colors. It's
    /// sometimes used to convert between other color spaces, because of its ability to represent
    /// all of their colors, and sometimes in color manipulation, because of its perceptual
    /// uniformity. This means that the perceptual difference between two colors is equal to their
    /// numerical difference.
    ///
    /// ## Parameters
    /// The parameters of L*a*b* are quite different, compared to many other color spaces, so
    /// manipulating them manually may be unintuitive.
    ///
    /// - `lightness` [0.0 - 1.0]
    ///   Lightness of 0.0 gives absolute black and 1.0 gives the brightest white. Most
    ///   implementations use value range of [0 .. 100] instead. It was rescaled for convenience.
    ///
    /// - `a` [-1.0 - 1.0]
    ///   a* goes from red at -1.0 to green at 1.0. Most implementations use value range of
    ///   [-128 .. 127] instead. It was rescaled for convenience.
    ///
    /// - `b` [-1.0 - 1.0]
    ///   b* goes from yellow at -1.0 to blue at 1.0. Most implementations use value range of
    ///   [-128 .. 127] instead. It was rescaled for convenience.
    Lab Laba LabData [lightness a b]


    // === Lch ===

    /// CIE L*C*h°, a polar version of CIE L*a*b*.
    ///
    /// L*C*h° shares its range and perceptual uniformity with L*a*b*, but it's a cylindrical color
    /// space, like HSL and HSV. This gives it the same ability to directly change the hue and
    /// colorfulness of a color, while preserving other visual aspects.
    ///
    /// **WARNING**
    /// You should be aware that the `CIE L*C*h°` is much wider than sRGB space which most monitors
    /// are limited to. Many combinations of valid values of the parameters will escape the sRGB
    /// space and will be clamped to it. Sometimes the value can be as low as 0.3 for chroma,
    /// which in combination with lightness of 0.6 and hue of 0.57 (blue) escapes sRGB space. It
    /// does not for other hues though! In most cases, escaping the space does not give us bad
    /// visual artifacts, but shifting colors would not be perceptual uniform anymore. Moreover,
    /// there is more and more monitors on the market which are able to display broader color space,
    /// `P3` or `Rec.2020`. There are combinations of values which escape even these color spaces.
    /// In order to visually play which values are OK, we suggest using the online tool:
    /// https://css.land/lch . Please note, however, that this tool gives slightly different values
    /// than this implementation. Our implementation gives the same values as the following tools:
    /// - http://www.brucelindbloom.com/index.html?Eqn_RGB_XYZ_Matrix.html
    /// - https://www.easyrgb.com/en/convert.php
    ///
    /// ## Parameters
    ///
    /// - `lightness` [0.0 - 1.0]
    ///   Lightness of 0.0 gives absolute black and 100.0 gives the brightest white. Most
    ///   implementations use value range of [0 .. 100] instead. It was rescaled for convenience.
    ///
    /// - `chroma` [0.0 - 1.0]
    ///   The colorfulness of the color. It's similar to saturation. 0.0 gives grayscale colors,
    ///   while bigger values gives saturated ones. This value was scaled in such way, that the
    ///   chroma of 1.0 is the maximum saturation of any hue shade in sRGB color space (which often
    ///   corresponds to `LCH_MAX_CHROMA_IN_SRGB_IN_STD_EQUATIONS` value in such tools as
    ///   https://css.land/lch. You can use higher values than 1.0 to target `P3`, `Rec.2020`, or
    ///   even larger color spaces. Please, be aware that for some hue values, even small chroma
    ///   values are outside of the sRGB color space. For example, for dark greens, even the value
    ///   of 0.3 can not be displayed properly on most screens nowadays.
    ///
    /// - `hue` [0.0 - 1.0]
    ///   The hue of the color. Decides if it's red, blue, purple, etc. You can use `hue_degrees`
    ///   or `hue_radians` to gen hue in non-normalized form. Most implementations use value range
    ///   of [0 .. 360] instead. It was rescaled for convenience.
    Lch Lcha LchData [lightness chroma hue]
}



// ===========
// === Rgb ===
// ===========

impl Rgb {
    /// Construct RGB color by mapping [0 – 255] value range into [0.0 – 1.0].
    pub fn from_base_255(r: impl Into<f32>, g: impl Into<f32>, b: impl Into<f32>) -> Self {
        Self::new(r.into() / 255.0, g.into() / 255.0, b.into() / 255.0)
    }

<<<<<<< HEAD
    /// Return a color if `css_hex` is a `#RGB` or `#RRGGBB` string, where `R`, `G`, `B` represent
    /// lower- or upper-case hexadecimal digits. The RR, GG, BB color componets are mapped from [00
    /// - ff] value range into [0.0 - 1.0] (a three-digit string `#RGB` is equivalent to a
    /// six-digit string `#RRGGBB` constructed by duplicating the digits).
    ///
    /// The format is adapted from the hexadecimal color notation used in CSS - see:
    /// https://developer.mozilla.org/en-US/docs/Web/CSS/hex-color
    /// ```
    /// # use assert_approx_eq::assert_approx_eq;
    /// # use ensogl_core::data::color::Rgb;
    /// # const PRECISION: f32 = 0.001;
    ///
    /// let color = Rgb::from_css_hex("#C047AB");
    /// assert!(color.is_some());
    /// assert_approx_eq!(color.unwrap().red, 0.753, PRECISION);
    /// assert_approx_eq!(color.unwrap().green, 0.278, PRECISION);
    /// assert_approx_eq!(color.unwrap().blue, 0.671, PRECISION);
    ///
    /// let color = Rgb::from_css_hex("#fff");
    /// assert!(color.is_some());
    /// assert_approx_eq!(color.unwrap().red, 1.0, PRECISION);
    /// assert_approx_eq!(color.unwrap().green, 1.0, PRECISION);
    /// assert_approx_eq!(color.unwrap().blue, 1.0, PRECISION);
    ///
    /// assert!(Rgb::from_css_hex("fff").is_none());
    /// assert!(Rgb::from_css_hex("C047AB").is_none());
=======
    /// Return a color if the argument is a string matching one of the formats: `#RGB`, `#RRGGBB`,
    /// `RGB`, or `RRGGBB`, where `R`, `G`, `B` represent lower- or upper-case hexadecimal digits.
    /// The `RR`, `GG`, `BB` color components are mapped from `[00 - ff]` value range into `[0.0 -
    /// 1.0]` (a three-digit string matching a `#RGB` or `RGB` format is equivalent to a six-digit
    /// string matching a `#RRGGBB` format, constructed by duplicating the digits).
    ///
    /// The format is based on the hexadecimal color notation used in CSS (see:
    /// https://developer.mozilla.org/en-US/docs/Web/CSS/hex-color), with the following changes:
    /// - the `#` character is optional,
    /// - formats containing an alpha color component are not supported.
    /// ```
    /// # use ensogl_core::data::color::Rgb;
    /// fn color_to_u8_tuple(c: Rgb) -> (u8, u8, u8) {
    ///     ((c.red * 255.0) as u8, (c.green * 255.0) as u8, (c.blue * 255.0) as u8)
    /// }
    ///
    /// assert_eq!(Rgb::from_css_hex("#C047AB").map(color_to_u8_tuple), Some((0xC0, 0x47, 0xAB)));
    /// assert_eq!(Rgb::from_css_hex("#fff").map(color_to_u8_tuple), Some((0xff, 0xff, 0xff)));
    /// assert_eq!(Rgb::from_css_hex("fff").map(color_to_u8_tuple), Some((0xff, 0xff, 0xff)));
    /// assert_eq!(Rgb::from_css_hex("C047AB").map(color_to_u8_tuple), Some((0xC0, 0x47, 0xAB)));
>>>>>>> 0607fe9b
    /// assert!(Rgb::from_css_hex("red").is_none());
    /// assert!(Rgb::from_css_hex("yellow").is_none());
    /// assert!(Rgb::from_css_hex("#red").is_none());
    /// assert!(Rgb::from_css_hex("#yellow").is_none());
    /// assert!(Rgb::from_css_hex("#").is_none());
    /// assert!(Rgb::from_css_hex("").is_none());
    /// ```
    pub fn from_css_hex(css_hex: &str) -> Option<Self> {
<<<<<<< HEAD
        if let [b'#', hex_bytes @ ..] = css_hex.as_bytes() {
            let hex_color_components = match hex_bytes.len() {
                3 => Some(Vector3([hex_bytes[0]; 2], [hex_bytes[1]; 2], [hex_bytes[2]; 2])),
                6 => Some(Vector3(
                    *array_from_slice(&hex_bytes[0..2])?,
                    *array_from_slice(&hex_bytes[2..4])?,
                    *array_from_slice(&hex_bytes[4..6])?,
                )),
                _ => None,
            };
            hex_color_components.and_then(|components| {
                let red = byte_from_hex(&components.x)?;
                let green = byte_from_hex(&components.y)?;
                let blue = byte_from_hex(&components.z)?;
                Some(Rgb::from_base_255(red, green, blue))
            })
        } else {
            None
        }
=======
        let hex_bytes = css_hex.strip_prefix('#').unwrap_or(css_hex).as_bytes();
        let hex_color_components = match hex_bytes.len() {
            3 => Some(Vector3([hex_bytes[0]; 2], [hex_bytes[1]; 2], [hex_bytes[2]; 2])),
            6 => {
                let (chunks, _) = hex_bytes.as_chunks::<2>();
                Some(Vector3(chunks[0], chunks[1], chunks[2]))
            }
            _ => None,
        };
        hex_color_components.and_then(|components| {
            let red = byte_from_hex(components.x)?;
            let green = byte_from_hex(components.y)?;
            let blue = byte_from_hex(components.z)?;
            Some(Rgb::from_base_255(red, green, blue))
        })
>>>>>>> 0607fe9b
    }

    /// Converts the color to `LinearRgb` representation.
    pub fn into_linear(self) -> LinearRgb {
        self.into()
    }

    /// Convert the color to JavaScript representation.
    pub fn to_javascript_string(self) -> String {
        let red = (self.red * 255.0).round() as i32;
        let green = (self.green * 255.0).round() as i32;
        let blue = (self.blue * 255.0).round() as i32;
        format!("rgb({},{},{})", red, green, blue)
    }
}


// === Rgb Helpers ===

/// Decode an 8-bit number from its big-endian hexadecimal encoding in ASCII. Return `None` if any
/// of the bytes stored in the argument array is not an upper- or lower-case hexadecimal digit in
/// ASCII.
fn byte_from_hex(s: [u8; 2]) -> Option<u8> {
    let first_digit = (s[0] as char).to_digit(16)? as u8;
    let second_digit = (s[1] as char).to_digit(16)? as u8;
    Some(first_digit << 4 | second_digit)
}


// === Rgba ===

impl Rgba {
    /// Constructor.
    pub fn black() -> Self {
        Self::new(0.0, 0.0, 0.0, 1.0)
    }

    /// Constructor.
    pub fn white() -> Self {
        Self::new(1.0, 1.0, 1.0, 1.0)
    }

    /// Constructor.
    pub fn red() -> Self {
        Self::new(1.0, 0.0, 0.0, 1.0)
    }

    /// Constructor.
    pub fn green() -> Self {
        Self::new(0.0, 1.0, 0.0, 1.0)
    }

    /// Constructor.
    pub fn blue() -> Self {
        Self::new(0.0, 0.0, 1.0, 1.0)
    }

    /// Fully transparent color constructor.
    pub fn transparent() -> Self {
        Self::new(0.0, 0.0, 0.0, 0.0)
    }

    /// Convert the color to `LinearRgba` representation.
    pub fn into_linear(self) -> LinearRgba {
        self.into()
    }

    /// Convert the color to JavaScript representation.
    pub fn to_javascript_string(self) -> String {
        let red = (self.red * 255.0).round() as i32;
        let green = (self.green * 255.0).round() as i32;
        let blue = (self.blue * 255.0).round() as i32;
        format!("rgba({},{},{},{})", red, green, blue, self.alpha)
    }
}



// =================
// === LinearRgb ===
// =================

define_color_space! {
    /// Linear sRGBv space. See `Rgb` to learn more.
    LinearRgb LinearRgba LinearRgbData [red green blue]
}



// ===========
// === Lab ===
// ===========

impl LabData {
    /// Computes the `hue` in degrees of the current color.
    pub fn hue(&self) -> Option<f32> {
        if self.a == 0.0 && self.b == 0.0 {
            None
        } else {
            let mut hue = self.b.atan2(self.a) * 180.0 / std::f32::consts::PI;
            if hue < 0.0 {
                hue += 360.0
            }
            Some(hue)
        }
    }
}



// ===========
// === Lch ===
// ===========

/// The maximum value of chroma in LCH space that can be displayed in sRGB color space. The value
/// uses scale used by popular color-conversion math equations, such as https://css.land/lch, or
/// http://www.brucelindbloom.com/index.html?Eqn_RGB_XYZ_Matrix.html. Used internally for color
/// conversions.
pub(crate) const LCH_MAX_CHROMA_IN_SRGB_IN_STD_EQUATIONS: usize = 120;

#[allow(missing_docs)]
impl Lch {
    pub fn pink_hue() -> f32 {
        0.0
    } // approx.   0.0 degrees
    pub fn red_hue() -> f32 {
        0.111
    } // approx.  40.0 degrees
    pub fn orange_hue() -> f32 {
        0.18
    } // approx.  65.0 degrees
    pub fn yellow_hue() -> f32 {
        0.236
    } // approx.  85.0 degrees
    pub fn olive_hue() -> f32 {
        0.291
    } // approx. 105.0 degrees
    pub fn green_hue() -> f32 {
        0.378
    } // approx. 136.0 degrees
    pub fn blue_green_hue() -> f32 {
        0.6
    } // approx. 216.0 degrees
    pub fn blue_hue() -> f32 {
        0.672
    } // approx. 242.0 degrees
    pub fn violet_hue() -> f32 {
        0.847
    } // approx. 305.0 degrees
}

#[allow(missing_docs)]
impl Lch {
    pub fn white() -> Lch {
        Lch::new(1.0, 0.0, 0.0)
    }
    pub fn black() -> Lch {
        Lch::new(0.0, 0.0, 0.0)
    }
    pub fn pink(l: f32, c: f32) -> Lch {
        Lch::new(l, c, Lch::pink_hue())
    }
    pub fn red(l: f32, c: f32) -> Lch {
        Lch::new(l, c, Lch::red_hue())
    }
    pub fn orange(l: f32, c: f32) -> Lch {
        Lch::new(l, c, Lch::orange_hue())
    }
    pub fn yellow(l: f32, c: f32) -> Lch {
        Lch::new(l, c, Lch::yellow_hue())
    }
    pub fn olive(l: f32, c: f32) -> Lch {
        Lch::new(l, c, Lch::olive_hue())
    }
    pub fn green(l: f32, c: f32) -> Lch {
        Lch::new(l, c, Lch::green_hue())
    }
    pub fn blue_green(l: f32, c: f32) -> Lch {
        Lch::new(l, c, Lch::blue_green_hue())
    }
    pub fn blue(l: f32, c: f32) -> Lch {
        Lch::new(l, c, Lch::blue_hue())
    }
    pub fn violet(l: f32, c: f32) -> Lch {
        Lch::new(l, c, Lch::violet_hue())
    }
}

#[allow(missing_docs)]
impl Lcha {
    pub fn transparent() -> Lcha {
        Lcha::new(0.0, 0.0, 0.0, 0.0)
    }
    pub fn white() -> Lcha {
        Lch::white().into()
    }
    pub fn black() -> Lcha {
        Lch::black().into()
    }
    pub fn pink(l: f32, c: f32) -> Lcha {
        Lch::pink(l, c).into()
    }
    pub fn red(l: f32, c: f32) -> Lcha {
        Lch::red(l, c).into()
    }
    pub fn orange(l: f32, c: f32) -> Lcha {
        Lch::orange(l, c).into()
    }
    pub fn yellow(l: f32, c: f32) -> Lcha {
        Lch::yellow(l, c).into()
    }
    pub fn olive(l: f32, c: f32) -> Lcha {
        Lch::olive(l, c).into()
    }
    pub fn green(l: f32, c: f32) -> Lcha {
        Lch::green(l, c).into()
    }
    pub fn blue_green(l: f32, c: f32) -> Lcha {
        Lch::blue_green(l, c).into()
    }
    pub fn blue(l: f32, c: f32) -> Lcha {
        Lch::blue(l, c).into()
    }
    pub fn violet(l: f32, c: f32) -> Lcha {
        Lch::violet(l, c).into()
    }

    /// Convert the color to JavaScript representation.
    pub fn to_javascript_string(self) -> String {
        Rgba::from(self).to_javascript_string()
    }

    /// Convert the color to grayscale by setting chroma to zero.
    pub fn to_grayscale(mut self) -> Lcha {
        self.data.opaque.chroma = 0.0;
        self
    }
}


/// LCH color space is very limited in sRGB gammut. In the LCH color space, for the given lightness,
/// there is a maximum chroma value which allows all hue colors to exist in the sRGB color space.
/// This also means that for a given chroma, there exist maximum lightness. The values here were
/// checked manually by using the online LCH color picker https://css.land/lch. We did not found any
/// equations which allow for mathematical approximations of those, but in case you are aware of
/// such equations, you are more than welcome to improve this code.
///
/// ## WARNING
/// Please note that for convenience, the value of lightness is scaled by 100 and the value of
/// chroma is scaled by `LCH_MAX_CHROMA_IN_SRGB_IN_STD_EQUATIONS`.
///
///
/// ```text
///                                                     ••••                     ├ 40
///                                                  ••••   •                    │
///                                               ••••       •                   │
///                                            ••••           ••                 │
///                                         •••                •                 │
///                                    •••••                    ••               ├ 30
///                                 •••                           •              │     M
///                              •••                              •              │     A
///                           •••                                  ••            │     X
///                        •••                                       •           │
///                   •••••                                          ••          ├ 20  C
///               ••••                                                 •         │     H
///            ••••                                                     •        │     R
///         ••••                                                        •        │     O
///       •••                                                            ••      │     M
///      •                                                                 •     ├ 10  A
///     •                                                                   •    │
///   ••                                                                     ••  │
///   •                                                                       •  │
/// ••                                                                         ••│
/// ┬────────┬─────────┬─────────┬────────┬─────────┬─────────┬────────┬─────────┤
/// 0       12.5      25.0      37.5     50.0      62.5      75.0     75.5     100.0
///                                     LIGHTNESS
/// ```
pub const LCH_MAX_LIGHTNESS_CHROMA_IN_SRGB_CORRELATION: &[(usize, usize)] = &[
    (0, 0),
    (1, 1),
    (2, 2),
    (3, 5),
    (4, 5),
    (5, 6),
    (6, 8),
    (7, 9),
    (8, 10),
    (9, 11),
    (10, 12),
    (11, 13),
    (12, 13),
    (13, 14),
    (14, 14),
    (15, 15),
    (16, 15),
    (17, 16),
    (18, 16),
    (19, 17),
    (20, 17),
    (21, 18),
    (22, 18),
    (23, 18),
    (24, 19),
    (25, 19),
    (26, 20),
    (27, 20),
    (28, 21),
    (29, 21),
    (30, 22),
    (31, 22),
    (32, 23),
    (33, 23),
    (34, 24),
    (35, 24),
    (36, 25),
    (37, 25),
    (38, 26),
    (39, 26),
    (40, 27),
    (41, 27),
    (42, 28),
    (43, 28),
    (44, 29),
    (45, 29),
    (46, 30),
    (47, 30),
    (48, 31),
    (49, 31),
    (50, 32),
    (51, 32),
    (52, 33),
    (53, 33),
    (54, 34),
    (55, 34),
    (56, 35),
    (57, 35),
    (58, 36),
    (59, 36),
    (60, 36),
    (61, 37),
    (62, 37),
    (63, 38),
    (64, 38),
    (65, 39),
    (66, 39),
    (67, 40),
    (68, 40),
    (69, 41),
    (70, 41),
    (71, 42),
    (72, 42),
    (73, 41),
    (74, 39),
    (75, 38),
    (76, 36),
    (77, 35),
    (78, 33),
    (79, 31),
    (80, 30),
    (81, 28),
    (82, 27),
    (83, 25),
    (84, 24),
    (85, 22),
    (86, 20),
    (87, 19),
    (88, 17),
    (89, 16),
    (90, 14),
    (91, 12),
    (92, 11),
    (93, 9),
    (94, 8),
    (95, 6),
    (96, 5),
    (97, 4),
    (98, 2),
    (99, 1),
    (100, 0),
];

lazy_static! {
    /// Map from LCH lightness to max chroma, so every hue value will be included in the sRGB color
    /// space. Read docs of `LCH_MAX_LIGHTNESS_CHROMA_IN_SRGB_CORRELATION` to learn more.
    ///
    /// ## WARNING
    /// Please note that for convenience, the value of lightness is scaled by 100 and the value of
    /// chroma is scaled by `LCH_MAX_CHROMA_IN_SRGB_IN_STD_EQUATIONS`.
    pub static ref LCH_LIGHTNESS_TO_MAX_CHROMA_IN_SRGB : HashMap<usize,usize> = {
        let mut m = HashMap::new();
        for (lightness,chroma) in LCH_MAX_LIGHTNESS_CHROMA_IN_SRGB_CORRELATION {
            m.insert(*lightness,*chroma);
        }
        m
    };

    /// Map from LCH chroma to max lightness, so every hue value will be included in the sRGB color
    /// space. Read docs of `LCH_MAX_LIGHTNESS_CHROMA_IN_SRGB_CORRELATION` to learn more.
    ///
    /// ## WARNING
    /// Please note that for convenience, the value of lightness is scaled by 100 and the value of
    /// chroma is scaled by `LCH_MAX_CHROMA_IN_SRGB_IN_STD_EQUATIONS`.
    pub static ref LCH_CHROMA_TO_MAX_LIGHTNESS_IN_SRGB : HashMap<usize,usize> = {
        let mut m = HashMap::new();
        for (lightness,chroma) in LCH_MAX_LIGHTNESS_CHROMA_IN_SRGB_CORRELATION {
            m.insert(*chroma,*lightness);
        }
        m
    };
}

/// For a given LCH lightness, compute the max chroma value, so every hue value will be included in
/// the sRGB color space. Please read the docs of `LCH_MAX_LIGHTNESS_CHROMA_IN_SRGB_CORRELATION` to
/// learn more.
fn lch_lightness_to_max_chroma_in_srgb(l: f32) -> f32 {
    let l = l.max(0.0).min(100.0);
    let l_scaled = l * 100.0;
    let l_scaled_floor = l_scaled.floor();
    let l_scaled_ceil = l_scaled.ceil();
    let coeff = (l_scaled - l_scaled_floor) / (l_scaled_ceil - l_scaled_floor);
    let l_scaled_floor_u = l_scaled_floor as usize;
    let l_scaled_ceil_u = l_scaled_ceil as usize;
    let c_scaled_floor_u = LCH_LIGHTNESS_TO_MAX_CHROMA_IN_SRGB.get(&l_scaled_floor_u);
    let c_scaled_ceil_u = LCH_LIGHTNESS_TO_MAX_CHROMA_IN_SRGB.get(&l_scaled_ceil_u);
    let c_scaled_floor = c_scaled_floor_u.copied().unwrap_or(0) as f32;
    let c_scaled_ceil = c_scaled_ceil_u.copied().unwrap_or(0) as f32;
    let c_scaled = c_scaled_floor + (c_scaled_ceil - c_scaled_floor) * coeff;
    c_scaled / LCH_MAX_CHROMA_IN_SRGB_IN_STD_EQUATIONS as f32
}



// ===============
// === Parsing ===
// ===============

/// String to color parse error.
#[derive(Debug, Clone)]
#[allow(missing_docs)]
pub struct ParseError {
    pub reason: String,
}

impl ParseError {
    /// Constructor.
    pub fn new(reason: impl Into<String>) -> Self {
        let reason = reason.into();
        Self { reason }
    }
}

impl From<std::num::ParseFloatError> for ParseError {
    fn from(_: std::num::ParseFloatError) -> Self {
        ParseError::new("Improper numeric argument.")
    }
}

fn uppercase_first_letter(s: &str) -> String {
    let mut c = s.chars();
    match c.next() {
        None => String::new(),
        Some(f) => f.to_uppercase().collect::<String>() + c.as_str(),
    }
}

/// Consume the input string and return the header and list of args. For example, for the input
/// `rgba(1.0,0.0,0.0,0.5)`, the header will be `"rgba"`, and the nubers will be arguments.
fn generic_parse(s: &str) -> Result<(String, Vec<f32>), ParseError> {
    let mut splitter = s.splitn(2, '(');
    match splitter.next() {
        None => Err(ParseError::new("Empty input.")),
        Some(head) => match splitter.next() {
            None => Err(ParseError::new("No arguments provided.")),
            Some(rest) => {
                let head = uppercase_first_letter(&head.to_lowercase());
                if !rest.ends_with(')') {
                    Err(ParseError::new("Expression does not end with ')'."))
                } else {
                    let rest = &rest[..rest.len() - 1];
                    let args: Result<Vec<f32>, std::num::ParseFloatError> =
                        rest.split(',').map(|t| t.parse::<f32>()).collect();
                    let args = args?;
                    Ok((head, args))
                }
            }
        },
    }
}

fn byte_from_hex(s: &[u8; 2]) -> Option<u8> {
    let array = <[u8; 1] as hex::FromHex>::from_hex(s);
    array.map(|a| a[0]).ok()
}

fn array_from_slice<T, const N: usize>(s: &[T]) -> Option<&[T; N]> {
    s.try_into().ok()
}<|MERGE_RESOLUTION|>--- conflicted
+++ resolved
@@ -389,34 +389,6 @@
         Self::new(r.into() / 255.0, g.into() / 255.0, b.into() / 255.0)
     }
 
-<<<<<<< HEAD
-    /// Return a color if `css_hex` is a `#RGB` or `#RRGGBB` string, where `R`, `G`, `B` represent
-    /// lower- or upper-case hexadecimal digits. The RR, GG, BB color componets are mapped from [00
-    /// - ff] value range into [0.0 - 1.0] (a three-digit string `#RGB` is equivalent to a
-    /// six-digit string `#RRGGBB` constructed by duplicating the digits).
-    ///
-    /// The format is adapted from the hexadecimal color notation used in CSS - see:
-    /// https://developer.mozilla.org/en-US/docs/Web/CSS/hex-color
-    /// ```
-    /// # use assert_approx_eq::assert_approx_eq;
-    /// # use ensogl_core::data::color::Rgb;
-    /// # const PRECISION: f32 = 0.001;
-    ///
-    /// let color = Rgb::from_css_hex("#C047AB");
-    /// assert!(color.is_some());
-    /// assert_approx_eq!(color.unwrap().red, 0.753, PRECISION);
-    /// assert_approx_eq!(color.unwrap().green, 0.278, PRECISION);
-    /// assert_approx_eq!(color.unwrap().blue, 0.671, PRECISION);
-    ///
-    /// let color = Rgb::from_css_hex("#fff");
-    /// assert!(color.is_some());
-    /// assert_approx_eq!(color.unwrap().red, 1.0, PRECISION);
-    /// assert_approx_eq!(color.unwrap().green, 1.0, PRECISION);
-    /// assert_approx_eq!(color.unwrap().blue, 1.0, PRECISION);
-    ///
-    /// assert!(Rgb::from_css_hex("fff").is_none());
-    /// assert!(Rgb::from_css_hex("C047AB").is_none());
-=======
     /// Return a color if the argument is a string matching one of the formats: `#RGB`, `#RRGGBB`,
     /// `RGB`, or `RRGGBB`, where `R`, `G`, `B` represent lower- or upper-case hexadecimal digits.
     /// The `RR`, `GG`, `BB` color components are mapped from `[00 - ff]` value range into `[0.0 -
@@ -437,7 +409,6 @@
     /// assert_eq!(Rgb::from_css_hex("#fff").map(color_to_u8_tuple), Some((0xff, 0xff, 0xff)));
     /// assert_eq!(Rgb::from_css_hex("fff").map(color_to_u8_tuple), Some((0xff, 0xff, 0xff)));
     /// assert_eq!(Rgb::from_css_hex("C047AB").map(color_to_u8_tuple), Some((0xC0, 0x47, 0xAB)));
->>>>>>> 0607fe9b
     /// assert!(Rgb::from_css_hex("red").is_none());
     /// assert!(Rgb::from_css_hex("yellow").is_none());
     /// assert!(Rgb::from_css_hex("#red").is_none());
@@ -446,27 +417,6 @@
     /// assert!(Rgb::from_css_hex("").is_none());
     /// ```
     pub fn from_css_hex(css_hex: &str) -> Option<Self> {
-<<<<<<< HEAD
-        if let [b'#', hex_bytes @ ..] = css_hex.as_bytes() {
-            let hex_color_components = match hex_bytes.len() {
-                3 => Some(Vector3([hex_bytes[0]; 2], [hex_bytes[1]; 2], [hex_bytes[2]; 2])),
-                6 => Some(Vector3(
-                    *array_from_slice(&hex_bytes[0..2])?,
-                    *array_from_slice(&hex_bytes[2..4])?,
-                    *array_from_slice(&hex_bytes[4..6])?,
-                )),
-                _ => None,
-            };
-            hex_color_components.and_then(|components| {
-                let red = byte_from_hex(&components.x)?;
-                let green = byte_from_hex(&components.y)?;
-                let blue = byte_from_hex(&components.z)?;
-                Some(Rgb::from_base_255(red, green, blue))
-            })
-        } else {
-            None
-        }
-=======
         let hex_bytes = css_hex.strip_prefix('#').unwrap_or(css_hex).as_bytes();
         let hex_color_components = match hex_bytes.len() {
             3 => Some(Vector3([hex_bytes[0]; 2], [hex_bytes[1]; 2], [hex_bytes[2]; 2])),
@@ -482,7 +432,6 @@
             let blue = byte_from_hex(components.z)?;
             Some(Rgb::from_base_255(red, green, blue))
         })
->>>>>>> 0607fe9b
     }
 
     /// Converts the color to `LinearRgb` representation.
@@ -970,13 +919,4 @@
             }
         },
     }
-}
-
-fn byte_from_hex(s: &[u8; 2]) -> Option<u8> {
-    let array = <[u8; 1] as hex::FromHex>::from_hex(s);
-    array.map(|a| a[0]).ok()
-}
-
-fn array_from_slice<T, const N: usize>(s: &[T]) -> Option<&[T; N]> {
-    s.try_into().ok()
 }