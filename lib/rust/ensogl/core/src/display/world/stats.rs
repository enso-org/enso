--- conflicted
+++ resolved
@@ -31,21 +31,6 @@
         let performance      = web::performance();
         let mut monitor      = debug::Monitor::new();
         let panels = vec![
-<<<<<<< HEAD
-            monitor.add( debug::monitor::FrameTime          :: default() ),
-            monitor.add( debug::monitor::Fps                :: default() ),
-            monitor.add( debug::monitor::WasmMemory         :: default() ),
-            monitor.add( debug::monitor::GpuMemoryUsage     :: default() ),
-            monitor.add( debug::monitor::DrawCallCount      :: default() ),
-            monitor.add( debug::monitor::DataUploadCount    :: default() ),
-            monitor.add( debug::monitor::DataUploadSize     :: default() ),
-            monitor.add( debug::monitor::BufferCount        :: default() ),
-            monitor.add( debug::monitor::SymbolCount        :: default() ),
-            monitor.add( debug::monitor::ShaderCount        :: default() ),
-            monitor.add( debug::monitor::ShaderCompileCount :: default() ),
-            monitor.add( debug::monitor::SpriteSystemCount  :: default() ),
-            monitor.add( debug::monitor::SpriteCount        :: default() ),
-=======
             monitor.add::<debug::monitor::FrameTime>(),
             monitor.add::<debug::monitor::Fps>(),
             monitor.add::<debug::monitor::WasmMemory>(),
@@ -59,7 +44,6 @@
             monitor.add::<debug::monitor::ShaderCompileCount>(),
             monitor.add::<debug::monitor::SpriteSystemCount>(),
             monitor.add::<debug::monitor::SpriteCount>(),
->>>>>>> 68b483ea
         ];
         Self {stats,performance,monitor,panels}
     }
@@ -73,7 +57,6 @@
                 panel.sample_and_postprocess(&previous_frame_stats);
             }
             self.monitor.draw();
-<<<<<<< HEAD
             Some(previous_frame_stats)
         } else {
             None
@@ -81,11 +64,6 @@
         // This should be done even when hidden in order for the stats not to overflow limits.
         self.stats.reset_per_frame_statistics();
         stats_snapshot
-=======
-        }
-        // This should be done even when hidden in order for the stats not to overflow limits.
-        self.stats.reset_per_frame_statistics();
->>>>>>> 68b483ea
     }
 
     /// Finish measuring data.
