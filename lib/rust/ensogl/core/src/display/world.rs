//! This module implements `World`, the main object responsible for handling what you see on the
//! screen.

use crate::control::callback::traits::*;
use crate::data::dirty::traits::*;
use crate::display::render::*;
use crate::prelude::*;
use crate::system::web::traits::*;

use crate::animation;
use crate::application::command::FrpNetworkProvider;
use crate::control::callback;
use crate::data::dirty;
use crate::debug;
use crate::debug::stats::Stats;
use crate::debug::stats::StatsData;
use crate::display;
use crate::display::garbage;
use crate::display::render;
use crate::display::render::passes::SymbolsRenderPass;
use crate::display::scene;
use crate::display::scene::DomPath;
use crate::display::scene::Scene;
use crate::display::shape::primitive::glsl;
use crate::system::web;

use enso_types::unit2::Duration;
use web::prelude::Closure;
use web::JsCast;
use web::JsValue;


// ==============
// === Export ===
// ==============

pub use crate::display::symbol::types::*;



// ================
// === Uniforms ===
// ================

/// Uniforms managed by world.
#[derive(Clone, CloneRef, Debug)]
pub struct Uniforms {
    time:         Uniform<f32>,
    display_mode: Uniform<i32>,
}

impl Uniforms {
    /// Constructor.
    pub fn new(scope: &UniformScope) -> Self {
        let time = scope.add_or_panic("time", 0.0);
        let display_mode = scope.add_or_panic("display_mode", 0);
        Self { time, display_mode }
    }
}


// =========================
// === Metadata Profiler ===
// =========================

profiler::metadata_logger!("RenderStats", log_render_stats(StatsData));



// =============
// === World ===
// =============

/// The root object for EnsoGL scenes.
#[derive(Clone, CloneRef, Debug, Default)]
pub struct World {
    rc: Rc<WorldDataWithLoop>,
}

impl World {
    /// Constructor.
    pub fn new() -> Self {
        Self::default()
    }

    /// Constructor modifier. Displays the default scene in the provided path.
    pub fn displayed_in(self, dom: impl DomPath) -> Self {
        self.default_scene.display_in(dom);
        self
    }

    /// Keeps the world alive even when all references are dropped. Use only if you want to keep one
    /// instance of the world forever.
    pub fn keep_alive_forever(&self) {
        mem::forget(self.clone_ref())
    }
}

impl Deref for World {
    type Target = WorldDataWithLoop;
    fn deref(&self) -> &Self::Target {
        &self.rc
    }
}

impl display::Object for World {
    fn display_object(&self) -> &display::object::Instance {
        self.default_scene.display_object()
    }
}

impl<'t> From<&'t World> for &'t Scene {
    fn from(world: &'t World) -> Self {
        &world.default_scene
    }
}


// ===========
// === FRP ===
// ===========

crate::define_endpoints_2! {
    Output {
        after_rendering(),
    }
}


// =========================
// === WorldDataWithLoop ===
// =========================

/// Main loop closure type.
pub type MainLoop = animation::Loop;

/// World data with a main loop implementation.
///
/// # Main Loop Performance
/// Any code repeated on each iteration of the Main Loop (each "frame") must be written with a high
/// care for performance. Any changes that has a chance of negatively impacting the constant
/// overhead of the main loop needs *explicit* explanation, review, and acceptance *at the design
/// stage* of the proposed new implementation, from performance perspective, with an
/// explicit note of the fact of Main Loop impact.
///
/// Rationale: the "Main Loop" contains the code comprising a GUI rendering "frame" (term
/// originating from a "still frame" term in filmmaking). The speed at which the Main Loop executes
/// directly translates to the perceived performance of the GUI, and the FPS (frames per second)
/// metric, impacting Users' experience with the application.
#[derive(Debug)]
pub struct WorldDataWithLoop {
    frp:  Frp,
    data: WorldData,
}

impl WorldDataWithLoop {
    /// Constructor.
    pub fn new() -> Self {
        let frp = Frp::new();
        let data = WorldData::new(&frp.private.output);
        let on_frame_start = animation::on_frame_start();
        let on_before_rendering = animation::on_before_rendering();
        let network = frp.network();
        crate::frp::extend! {network
            eval on_frame_start ((t) data.run_stats(*t));
            eval on_before_rendering ((t) data.run_next_frame(*t));
        }

        Self { frp, data }
    }
}

impl Default for WorldDataWithLoop {
    fn default() -> Self {
        Self::new()
    }
}

impl Deref for WorldDataWithLoop {
    type Target = WorldData;
    fn deref(&self) -> &Self::Target {
        &self.data
    }
}



// =================
// === Callbacks ===
// =================

// FIXME[WD]: move these callbacks to the FRP interface one day.
/// Callbacks that are run during rendering of the frame.
#[derive(Clone, CloneRef, Debug, Default)]
#[allow(missing_docs)]
pub struct Callbacks {
    pub prev_frame_stats: callback::registry::Ref1<StatsData>,
    pub before_frame:     callback::registry::Copy1<animation::TimeInfo>,
    pub after_frame:      callback::registry::Copy1<animation::TimeInfo>,
}



// ======================
// === Scene Instance ===
// ======================

thread_local! {
    /// Global scene reference. See the [`scene`] function to learn more.
    pub static SCENE: RefCell<Option<Scene>> = RefCell::new(None);
}

/// Get reference to [`Scene`] instance. This should always succeed. Scenes are managed by [`World`]
/// and should be instantiated before any callback is run.
pub fn scene() -> Scene {
    SCENE.with_borrow(|t| t.clone().unwrap())
}


// ============================
// === Static Shape Systems ===
// ============================

type ShapeCons = Box<dyn Fn() -> Box<dyn crate::gui::component::AnyShapeView>>;

thread_local! {
    /// All shapes defined with the `shape!` macro. They will be populated on the beginning of
    /// program execution, before the `main` function is called.
    pub static STATIC_SHAPES: RefCell<Vec<ShapeCons>> = default();
}

#[derive(Clone, Debug)]
pub struct PrecompiledShader {
    pub vertex:   String,
    pub fragment: String,
}

thread_local! {
    pub static PRECOMPILED_SHADERS: RefCell<HashMap<String, PrecompiledShader>> = default();
}



// =================
// === WorldData ===
// =================

/// The data kept by the [`World`].
#[derive(Debug, Clone, CloneRef, Deref)]
#[allow(missing_docs)]
pub struct WorldData {
    #[deref]
    frp: api::private::Output,
    pub default_scene: Scene,
    scene_dirty: dirty::SharedBool,
    uniforms: Uniforms,
    display_mode: Rc<Cell<glsl::codes::DisplayModes>>,
    stats: Stats,
    stats_monitor: debug::monitor::Monitor,
    stats_draw_handle: callback::Handle,
    pub on: Callbacks,
    debug_hotkeys_handle: Rc<RefCell<Option<web::EventListenerHandle>>>,
<<<<<<< HEAD
    update_themes_handle: callback::Handle,
    garbage_collector:    garbage::Collector,
=======
    garbage_collector: garbage::Collector,
    emit_measurements_handle: Rc<RefCell<Option<callback::Handle>>>,
>>>>>>> 86eee619
}

impl WorldData {
    /// Create and initialize new world instance.
    pub fn new(frp: &api::private::Output) -> Self {
        // FIXME: describe
        scene::with_symbol_registry(|_| {});

        let frp = frp.clone_ref();
        let stats = debug::stats::Stats::new(web::window.performance_or_panic());
        let stats_monitor = debug::monitor::Monitor::new();
        let on = Callbacks::default();
        let scene_dirty = dirty::SharedBool::new(());
        let on_change = enclose!((scene_dirty) move || scene_dirty.set());
        let display_mode = Rc::<Cell<glsl::codes::DisplayModes>>::default();
        let default_scene = Scene::new(&stats, on_change, &display_mode);
        let uniforms = Uniforms::new(&default_scene.variables);
        let debug_hotkeys_handle = default();
        let garbage_collector = default();
        let stats_draw_handle = on.prev_frame_stats.add(f!([stats_monitor] (stats: &StatsData) {
            stats_monitor.sample_and_draw(stats);
            log_render_stats(*stats)
        }));
<<<<<<< HEAD
        let themes = scene::with_symbol_registry(|t| t.theme_manager.clone_ref());
        let update_themes_handle = on.before_frame.add(f_!(themes.update()));
=======
        let emit_measurements_handle = default();
>>>>>>> 86eee619

        SCENE.with_borrow_mut(|t| *t = Some(default_scene.clone_ref()));

        Self {
            frp,
            default_scene,
            scene_dirty,
            uniforms,
            display_mode,
            stats,
            on,
            debug_hotkeys_handle,
            stats_monitor,
            stats_draw_handle,
            update_themes_handle,
            garbage_collector,
            emit_measurements_handle,
        }
        .init()
    }

    fn init(self) -> Self {
        self.init_environment();
        self.init_composer();
        self.init_debug_hotkeys();
        self
    }

    fn init_environment(&self) {
        init_global();
    }

    fn init_debug_hotkeys(&self) {
        let stats_monitor = self.stats_monitor.clone_ref();
        let display_mode = self.display_mode.clone_ref();
        let display_mode_uniform = self.uniforms.display_mode.clone_ref();
        let emit_measurements_handle = self.emit_measurements_handle.clone_ref();
        let closure: Closure<dyn Fn(JsValue)> = Closure::new(move |val: JsValue| {
            let event = val.unchecked_into::<web::KeyboardEvent>();
            let digit_prefix = "Digit";
            if event.alt_key() && event.ctrl_key() {
                let key = event.code();
                if key == "Backquote" {
                    stats_monitor.toggle()
                } else if key == "KeyP" {
                    if event.shift_key() {
                        let forwarding_incrementally = emit_measurements_handle.borrow().is_some();
                        // If we are submitting the data continuously, the hotkey is redundant.
                        let enable_hotkey = !forwarding_incrementally;
                        if enable_hotkey {
                            profiler::interval_stream()
                                .for_each(|interval| log_measurement(&interval));
                        }
                    } else {
                        enso_debug_api::save_profile(&profiler::internal::get_log());
                    }
                } else if key == "KeyQ" {
                    enso_debug_api::save_profile(&profiler::internal::get_log());
                    enso_debug_api::LifecycleController::new().map(|api| api.quit());
                } else if key.starts_with(digit_prefix) {
                    let code_value = key.trim_start_matches(digit_prefix).parse().unwrap_or(0);
                    if let Some(mode) = glsl::codes::DisplayModes::from_value(code_value) {
                        warn!("Setting display mode to {:?}.", mode.name());
                        display_mode.set(mode);
                    } else {
                        warn!("Invalid display mode code: {code_value}.");
                    }
                    display_mode_uniform.set(code_value as i32);
                }
            }
        });
        let handle = web::add_event_listener_with_bool(&web::window, "keydown", closure, true);
        *self.debug_hotkeys_handle.borrow_mut() = Some(handle);
    }

    fn init_composer(&self) {
        let mouse_hover_rgba = self.default_scene.mouse.hover_rgba.clone_ref();
        let garbage_collector = &self.garbage_collector;
        let mut pixel_read_pass = PixelReadPass::<u8>::new(&self.default_scene.mouse.position);
        pixel_read_pass.set_callback(f!([garbage_collector](v) {
            mouse_hover_rgba.set(Vector4::from_iterator(v.iter().map(|value| *value as u32)));
            garbage_collector.pixel_updated();
        }));
        pixel_read_pass.set_sync_callback(f!(garbage_collector.pixel_synced()));
        // TODO: We may want to enable it on weak hardware.
        // pixel_read_pass.set_threshold(1);
        let logger = Logger::new("renderer");
        let pipeline = render::Pipeline::new()
            .add(SymbolsRenderPass::new(logger, &self.default_scene.layers))
            .add(ScreenRenderPass::new())
            .add(pixel_read_pass);
        self.default_scene.renderer.set_pipeline(pipeline);
    }

    fn run_stats(&self, time: Duration) {
        let previous_frame_stats = self.stats.begin_frame(time);
        if let Some(stats) = previous_frame_stats {
            self.on.prev_frame_stats.run_all(&stats);
        }
    }

    /// Begin incrementally submitting [`profiler`] data to the User Timing web API.
    ///
    /// This will submit all measurements logged so far, and then periodically submit any new
    /// measurements in batches.
    pub fn connect_profiler_to_user_timing(&self) {
        let mut handle = self.emit_measurements_handle.borrow_mut();
        if handle.is_none() {
            let mut intervals = profiler::interval_stream();
            *handle = Some(self.on.after_frame.add(move |_| {
                for interval in &mut intervals {
                    log_measurement(&interval);
                }
            }));
        }
    }

    /// Perform to the next frame with the provided time information.
    ///
    /// Please note that the provided time information from the [`requestAnimationFrame`] JS
    /// function is more precise than time obtained from the [`window.performance().now()`] one.
    /// Follow this link to learn more:
    /// https://stackoverflow.com/questions/38360250/requestanimationframe-now-vs-performance-now-time-discrepancy.
    #[profile(Objective)]
    pub fn run_next_frame(&self, time: animation::TimeInfo) {
        self.on.before_frame.run_all(time);
        self.uniforms.time.set(time.since_animation_loop_started.unchecked_raw());
        self.scene_dirty.unset_all();
        let update_status = self.default_scene.update(time);
        self.garbage_collector.mouse_events_handled();
        self.default_scene.render(update_status);
        self.on.after_frame.run_all(time);
        self.stats.end_frame();
        self.after_rendering.emit(());
    }

    /// Pass object for garbage collection.
    ///
    /// The collector is designed to handle EnsoGL component's FRP networks and models, but any
    /// structure with static timeline may be put. For details, see docs of [`garbage::Collector`].
    #[profile(Debug)]
    pub fn collect_garbage<T: 'static>(&self, object: T) {
        self.garbage_collector.collect(object);
    }
}

mod js {
    #[wasm_bindgen::prelude::wasm_bindgen(inline_js = r#"
export function log_measurement(label, start, end) {
    window.performance.measure(label, { "start": start, "end": end })
}
"#)]
    extern "C" {
        #[allow(unsafe_code)]
        pub fn log_measurement(msg: String, start: f64, end: f64);
    }
}

fn log_measurement(interval: &profiler::Interval) {
    let label = interval.label().to_owned();
    let start = interval.start();
    let end = interval.end();
    js::log_measurement(label, start, end);
}



// =============
// === Tests ===
// =============

#[cfg(test)]
mod tests {
    use super::*;

    #[test]
    fn native_compilation_in_test_mode() {
        let _world = World::new().displayed_in("root");
        let _scene = &_world.default_scene;
    }
}<|MERGE_RESOLUTION|>--- conflicted
+++ resolved
@@ -260,13 +260,9 @@
     stats_draw_handle: callback::Handle,
     pub on: Callbacks,
     debug_hotkeys_handle: Rc<RefCell<Option<web::EventListenerHandle>>>,
-<<<<<<< HEAD
     update_themes_handle: callback::Handle,
-    garbage_collector:    garbage::Collector,
-=======
     garbage_collector: garbage::Collector,
     emit_measurements_handle: Rc<RefCell<Option<callback::Handle>>>,
->>>>>>> 86eee619
 }
 
 impl WorldData {
@@ -290,13 +286,9 @@
             stats_monitor.sample_and_draw(stats);
             log_render_stats(*stats)
         }));
-<<<<<<< HEAD
         let themes = scene::with_symbol_registry(|t| t.theme_manager.clone_ref());
         let update_themes_handle = on.before_frame.add(f_!(themes.update()));
-=======
         let emit_measurements_handle = default();
->>>>>>> 86eee619
-
         SCENE.with_borrow_mut(|t| *t = Some(default_scene.clone_ref()));
 
         Self {
