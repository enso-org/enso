//! A common shape systems displaying cached shapes.
//!
//! The [`basic one`](View) just displays its [`AnyCachedShape`] parameter.

use crate::prelude::*;

use crate::display::shape::compound::rectangle::shape as rectangle;
use crate::display::shape::AnyCachedShape;



// ===============================
// === Basic from_cache System ===
// ===============================

crate::shape! {
<<<<<<< HEAD
    above = [display::shape::compound::rectangle];
=======
    above = [rectangle];
>>>>>>> 14afa9a8
    pointer_events = false;
    alignment = left_bottom;
    (style: Style, icon: AnyCachedShape) {
        icon.into()
    }
}



// ===============================
// === from_cache_recolorized ===
// ===============================

/// A Shape parameterized by [`AnyCachedShape`] which display recolorized version of the cached
/// shape.
pub mod recolorized {
    use super::rectangle;

    crate::shape! {
<<<<<<< HEAD
        above = [display::shape::compound::rectangle];
=======
        above = [rectangle];
>>>>>>> 14afa9a8
        pointer_events = false;
        alignment = left_bottom;
        (style: Style, icon: AnyCachedShape, r_component: Vector4, g_component: Vector4, b_component: Vector4) {
            let r: Var<color::Rgba> = r_component.into();
            let g: Var<color::Rgba> = g_component.into();
            let b: Var<color::Rgba> = b_component.into();
            icon.recolorize(r, g, b).into()
        }
    }
}<|MERGE_RESOLUTION|>--- conflicted
+++ resolved
@@ -14,11 +14,7 @@
 // ===============================
 
 crate::shape! {
-<<<<<<< HEAD
-    above = [display::shape::compound::rectangle];
-=======
     above = [rectangle];
->>>>>>> 14afa9a8
     pointer_events = false;
     alignment = left_bottom;
     (style: Style, icon: AnyCachedShape) {
@@ -38,11 +34,7 @@
     use super::rectangle;
 
     crate::shape! {
-<<<<<<< HEAD
-        above = [display::shape::compound::rectangle];
-=======
         above = [rectangle];
->>>>>>> 14afa9a8
         pointer_events = false;
         alignment = left_bottom;
         (style: Style, icon: AnyCachedShape, r_component: Vector4, g_component: Vector4, b_component: Vector4) {
