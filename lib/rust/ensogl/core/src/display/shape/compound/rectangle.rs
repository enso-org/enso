//! A rectangle shape with numerous parameters allowing drawing diverse range of shapes,
//! such as circles, rings, or ring segments. The advantage of having a singular shape for these
//! cases is that a single draw call can be used to render multiple GUI elements, which ultimately
//! enhances performance.

use crate::prelude::*;

use crate::data::color;
use crate::display;
use crate::display::shape::StyleWatchFrp;
use crate::display::style::data::DataMatch;
use crate::display::style::Path;


// ==============
// === Export ===
// ==============

pub use shape::Shape;



// =============
// === Shape ===
// =============

/// Shape definition.
pub mod shape {
    use super::*;
    crate::shape! {
        pointer_events_instanced = true;
        (
            style: Style,
            color: Vector4,
            border_color: Vector4,
            clip: Vector2,
            corner_radius: f32,
            inset: f32,
            border: f32,
            rotate: f32,
        ) {
            // === Canvas ===
            let canvas_width = Var::<Pixels>::from("input_size.x");
            let canvas_height = Var::<Pixels>::from("input_size.y");

            // === Clip ===
            // Clipping scales the shape in such a way, that the visible part will occupy whole
            // canvas area. Thus, we need to recompute the new canvas size for the scaled shape.
            let canvas_clip_height_diff = &canvas_height * (clip.y() * 2.0);
            let canvas_clip_width_diff = &canvas_width * (clip.x() * 2.0);
            let canvas_height = canvas_height + &canvas_clip_height_diff.abs();
            let canvas_width = canvas_width + &canvas_clip_width_diff.abs();

            // === Body ===
            let inset2 = (Max::max(inset.clone(), Var::from(0.0)) * 2.0).px();
            let width = &canvas_width - &inset2;
            let height = &canvas_height - &inset2;
            let body = Rect((&width, &height)).corners_radius(corner_radius.px());
<<<<<<< HEAD
            let colored_body = body.fill(color);

            // === Border ===

            let absolute_border = border.abs();
            let border_center = &inset * border.negative() + &border * 0.5;

            // Additional constant to overlap the border with the body. That way, the border that
            // is supposed to touch the body will not leave any visible gap between shapes.
            let max_offset = Var::<f32>::from("fwidth(position.x) * 0.5");
            let touch_offset = Min::min(absolute_border.clone(), max_offset);
            let border_center = border_center - &touch_offset;

            let border_thickness = absolute_border + touch_offset;
            let border = body.grow(border_center.px()).annulus(border_thickness.px());
            let border_color = Var::<color::Rgba>::from(border_color);
            let colored_border = border.fill(border_color);

            // === Shape ===
=======

            // === Border ===
            let border_center = &inset * border.negative() + &border * 0.5;
            let border_thickness = border.abs() - f32::EPSILON;
            let border_body = body.grow(border_center.px()).annulus(border_thickness.px());

            // When the border is touching the edge of the body, extend the body by up to a pixel.
            // That way there is no visual gap between the shapes caused by anti-aliasing. In those
            // scenarios, the extended body will be occluded by the border, therefore it will not
            // have any visible effect, other than removing the unwanted artifact.
            let fwidth = Var::<f32>::from("fwidth(position.x)");
            let touch_offset = Max::max(Min::min(border, fwidth), Var::from(0.0));
            let body = body.grow(touch_offset);

            // === Shape ===
            let color = Var::<color::Rgba>::from(color);
            let border_color = Var::<color::Rgba>::from(border_color);
            let colored_body = body.fill(color);
            let colored_border = border_body.fill(border_color);
>>>>>>> 008300b8
            let shape = colored_body.union_exclusive(&colored_border);

            // === Rotation ===
            // Rotate about one corner.
            let shape = shape
                .translate((&canvas_width/2.0, &canvas_height/2.0))
                .rotate(rotate)
                .translate((-&canvas_width/2.0, -&canvas_height/2.0));

            // === Clip Adjustment ===
            let shape = shape.translate((-canvas_clip_width_diff/2.0, -canvas_clip_height_diff/2.0));
            shape.into()
        }
    }
}



// =================
// === Rectangle ===
// =================

/// A rectangle shape with the following configurable properties:
/// - The body color of the shape.
/// - The corner radius of the shape.
/// - The inset, padding between edge of the frame and shape itself.
/// - The border width and color.
/// - The clipping of the shape (e.g. clipping bottom half of the shape).
///
/// # Performance
/// This shape has been specifically designed to be utilized across various sections of the GUI. Its
/// numerous parameters enable a highly adaptable approach to drawing a diverse range of shapes,
/// such as circles, rings, or ring segments. The advantage of having a singular shape for these
/// cases is that a single draw call can be used to render multiple GUI elements, which ultimately
/// enhances performance.
#[derive(Clone, CloneRef, Deref)]
#[allow(missing_docs)]
pub struct Rectangle {
    pub view: shape::View,
}

impl Default for Rectangle {
    fn default() -> Self {
        Self::new()
    }
}

impl Debug for Rectangle {
    fn fmt(&self, f: &mut fmt::Formatter<'_>) -> fmt::Result {
        f.debug_struct("Rectangle").finish()
    }
}

impl Rectangle {
    fn modify_view(&self, f: impl FnOnce(&shape::View)) -> &Self {
        f(&self.view);
        self
    }

    /// Constructor.
    pub fn new() -> Self {
        Self { view: default() }.build(|r| {
            r.set_border_color(display::shape::INVISIBLE_HOVER_COLOR);
        })
    }

    /// Builder-style modifier, allowing setting shape properties without creating a temporary
    /// variable after its construction.
    pub fn build(self, f: impl FnOnce(&Self)) -> Self {
        f(&self);
        self
    }

    /// Set the color of the body of the shape.
    pub fn set_color(&self, color: color::Rgba) -> &Self {
        self.modify_view(|view| view.color.set(color.into()))
    }

    /// Set the corner radius. If the corner radius will be larger than possible (e.g. larger than
    /// the shape dimension), it will be clamped to the highest possible value.
    pub fn set_corner_radius(&self, radius: f32) -> &Self {
        self.modify_view(|view| view.corner_radius.set(radius))
    }

    /// Set the corner radius to maximum. If the width and height of the shape are equal, it will
    /// result in a circle.
    pub fn set_corner_radius_max(&self) -> &Self {
        // We are using here a value bigger than anything we will ever need. We are not using
        // biggest possible GLSL float value in order not to get rendering artifacts.
        let max_radius = 1000000.0;
        self.set_corner_radius(max_radius)
    }

    /// Set the padding between edge of the frame and main shape.
    ///
    /// This value should not be less than the width of the border. To set it to the same width as
    /// the border, you can use [`Self::set_inset_border`].
    ///
    /// If this value is greater than the absolute value of border width, the shape will have
    /// additional transparent padding. If the border value is positive, the extra padding will
    /// be between the border and the outside frame (size) of the rectangle. If the border value is
    /// negative, the extra padding will be between the body and the border.
    pub fn set_inset(&self, inset: f32) -> &Self {
        self.modify_view(|view| view.inset.set(inset))
    }

    /// Set the border size of the shape. If you want to use border, you should always set the inset
    /// at least of the size of the absolute value of the border. If you do not want the border to
    /// be animated, you can use [`Self::set_inset_border`] instead. To make the border visible,
    /// you also need to set the border color using [`Self::set_border_color`].
    ///
    /// If this value is greater than the absolute value of border width, the shape will have
    /// additional transparent padding. If the border value is positive, the extra padding will
    /// be between the border and the outside frame (size) of the rectangle. If the border value is
    /// negative, the extra padding will be between the body and the border.
    pub fn set_border(&self, border: f32) -> &Self {
        self.modify_view(|view| view.border.set(border))
    }

    /// Set both the inset and border at once. See documentation of [`Self::set_border`] and
    /// [`Self::set_inset`] to learn more. To make the border visible, you also need to set the
    /// border color using [`Self::set_border_color`].
    pub fn set_inset_border(&self, border: f32) -> &Self {
        self.set_inset(border).set_border(border)
    }

    /// Set the border color.
    pub fn set_border_color(&self, color: color::Rgba) -> &Self {
        self.modify_view(|view| view.border_color.set(color.into()))
    }

    /// Set whether the shape interacts with the mouse.
    pub fn set_pointer_events(&self, enabled: bool) -> &Self {
        let disabled = match enabled {
            true => 0.0,
            false => 1.0,
        };
        self.modify_view(|view| view.disable_pointer_events.set(disabled))
    }

    /// Set clipping of the shape. The clipping is normalized, which means, that the value of 0.5
    /// means that we are clipping 50% of the shape. For positive clip values, the clipping is
    /// performed always on the left and on the bottom of the shape. For negative clip values, the
    /// clipping is performed on the right and on the top of the shape.
    /// [`Self::keep_bottom_half`].
    pub fn set_clip(&self, clip: Vector2) -> &Self {
        self.modify_view(|view| view.clip.set(clip))
    }

    /// Keep only the top half of the shape.
    pub fn keep_top_half(&self) -> &Self {
        self.set_clip(Vector2(0.0, 0.5))
    }

    /// Keep only the bottom half of the shape.
    pub fn keep_bottom_half(&self) -> &Self {
        self.set_clip(Vector2(0.0, -0.5))
    }

    /// Keep only the right half of the shape.
    pub fn keep_right_half(&self) -> &Self {
        self.set_clip(Vector2(0.5, 0.0))
    }

    /// Keep only the left half of the shape.
    pub fn keep_left_half(&self) -> &Self {
        self.set_clip(Vector2(-0.5, 0.0))
    }

    /// Keep only the top right quarter of the shape.
    pub fn keep_top_right_quarter(&self) -> &Self {
        self.set_clip(Vector2(0.5, 0.5))
    }

    /// Keep only the bottom right quarter of the shape.
    pub fn keep_bottom_right_quarter(&self) -> &Self {
        self.set_clip(Vector2(0.5, -0.5))
    }

    /// Keep only the bottom left quarter of the shape.
    pub fn keep_bottom_left_quarter(&self) -> &Self {
        self.set_clip(Vector2(-0.5, -0.5))
    }

    /// Keep only the top left quarter of the shape.
    pub fn keep_top_left_quarter(&self) -> &Self {
        self.set_clip(Vector2(-0.5, 0.5))
    }

    /// Set the style properties from the given [`StyleWatchFrp`].
    pub fn set_style(&self, path: impl Into<Path>, style: &StyleWatchFrp) {
        let path = path.into();
        macro_rules! set_property {
            ($name:ident: $ty:ident) => {{
                let value = style.get(path.sub(stringify!($name))).value();
                let value = value.and_then(|value| value.$ty());
                if let Some(value) = value {
                    self.view.$name.set(value.into());
                }
            }};
        }
        set_property!(corner_radius: number);
        set_property!(color: color);
    }
}

impl display::Object for Rectangle {
    fn display_object(&self) -> &display::object::Instance {
        self.view.display_object()
    }
}

/// Rectangle constructor.
#[allow(non_snake_case)]
pub fn Rectangle() -> Rectangle {
    Rectangle::default()
}

/// Rounded rectangle constructor. It is a wrapper around [`Rectangle`] with a corner radius set.
#[allow(non_snake_case)]
pub fn RoundedRectangle(radius: f32) -> Rectangle {
    let shape = Rectangle();
    shape.set_corner_radius(radius);
    shape
}

/// Circle constructor. It is a wrapper around [`Rectangle`] with a corner radius set to maximum.
#[allow(non_snake_case)]
pub fn Circle() -> Rectangle {
    let shape = Rectangle();
    shape.set_corner_radius_max();
    shape
}

/// Right triangle constructor. It is a wrapper around [`Rectangle`] that constructs a right
/// triangle, pointing up. Its size can be determined by `set_size_xy`; the `x` and `y` factors
/// should be equal. The triangle drawn will extend from the bottom of the bounding box to the point
/// in the center.
#[allow(non_snake_case)]
pub fn RightTriangle() -> Rectangle {
    let shape = Rectangle();
    shape.view.rotate.set(std::f32::consts::FRAC_PI_4);
    // We will produce a right triangle by rotating a square 45°, and then rectilinearly clipping.
    //
    // The part of the shape we keep is based on the point where the edge of the rotated square
    // intersects with the edges of the unrotated square.
    //     +------+
    //     |      |
    //     |      |
    //     |   /\ |
    //     |  /  \|
    //     | /    x <--- here
    //     |/     |\
    //     +------+ \
    //      \       /
    //       \     /
    //        \   /
    //         \ /
    //
    // When we have that value, we can rectilinearly clip the rotated square to produce a right
    // triangle:
    //     . -----+
    //     | |    |
    //     | |    |
    //     | | /\ | <-- keep this part
    //     | |/  \|
    //     | +----+
    //     |
    //     +------.  <---- bounds of the unclipped unrotated shape (rotated square not shown)
    //
    // The critical intersection point is at (√2-1, √2-1) [this is found by intersecting the rotated
    // top line, `y = √2 - x`, and the original right line, `x = 1`].
    // Let's call this point `(x1, x1)`.
    let x1 = std::f32::consts::SQRT_2 - 1.0;
    // We will provide a clip value that keeps the part beyond this point. First we'll find the
    // formula for `clip`:
    // `unclipped_height = (1 + 2 * clip) * canvas_height` [From shape definition.]
    // `clip = ((unclipped_height / canvas_height) - 1) / 2` [Solve for clip.]
    //
    // Now, let's express x1 as a relationship between the size of shape to draw, and the size of
    // the bounding box to keep:
    // `canvas_height / unclipped_height = (1 - x1)`.
    //
    // Substituting into the `clip` formula:
    // `clip = ((1 / (1 - x1)) - 1) / 2`
    let clip = (((1.0 - x1).recip()) - 1.0) / 2.0;
    shape.view.clip.set(Vector2(clip, clip));
    shape
}



// ========================
// === Simple triangles ===
// ========================

/// An isosceles triangle of any apex angle, drawn using a single `Rectangle`. Note that borders are
/// not not supported by this triangle implementation, and if rounding is used it will be
/// elliptical. This is a result of this implementation being based on scaling a right triangle.
///
/// (There is an alternative approach based on keeping the opposite corner of the shape when
/// clipping to produce of wedge with a border on one side, and drawing two wedges together to
/// achieve any angle with correct borders and rounding. However, this approach requires two
/// `Rectangle`s to draw each triangle, and as of this writing we have no need for triangles with
/// borders.)
#[derive(Debug, Clone)]
pub struct SimpleTriangle {
    shape: Rectangle,
}

impl SimpleTriangle {
    /// Return an upward-pointing isosceles rectangle with the given base width and altitude.
    pub fn from_base_and_altitude(base: f32, altitude: f32) -> Self {
        let shape = RightTriangle();
        shape.set_size(Vector2(base, base));
        shape.set_scale_y(altitude / (base / 2.0));
        shape.set_border_color(color::Rgba::transparent());
        Self { shape }
    }

    /// Return an upward-pointing isosceles rectangle sized to fit a bounding box of the given size.
    pub fn from_size(size: Vector2) -> Self {
        let (base, altitude) = (size.x(), size.y());
        Self::from_base_and_altitude(base, altitude)
    }

    /// Set whether the shape receives pointer events.
    pub fn set_pointer_events(&self, value: bool) {
        self.shape.set_pointer_events(value);
    }
}

impl display::Object for SimpleTriangle {
    fn display_object(&self) -> &display::object::Instance {
        self.shape.display_object()
    }
}

impl From<SimpleTriangle> for Rectangle {
    fn from(value: SimpleTriangle) -> Self {
        value.shape
    }
}<|MERGE_RESOLUTION|>--- conflicted
+++ resolved
@@ -56,27 +56,6 @@
             let width = &canvas_width - &inset2;
             let height = &canvas_height - &inset2;
             let body = Rect((&width, &height)).corners_radius(corner_radius.px());
-<<<<<<< HEAD
-            let colored_body = body.fill(color);
-
-            // === Border ===
-
-            let absolute_border = border.abs();
-            let border_center = &inset * border.negative() + &border * 0.5;
-
-            // Additional constant to overlap the border with the body. That way, the border that
-            // is supposed to touch the body will not leave any visible gap between shapes.
-            let max_offset = Var::<f32>::from("fwidth(position.x) * 0.5");
-            let touch_offset = Min::min(absolute_border.clone(), max_offset);
-            let border_center = border_center - &touch_offset;
-
-            let border_thickness = absolute_border + touch_offset;
-            let border = body.grow(border_center.px()).annulus(border_thickness.px());
-            let border_color = Var::<color::Rgba>::from(border_color);
-            let colored_border = border.fill(border_color);
-
-            // === Shape ===
-=======
 
             // === Border ===
             let border_center = &inset * border.negative() + &border * 0.5;
@@ -96,7 +75,6 @@
             let border_color = Var::<color::Rgba>::from(border_color);
             let colored_body = body.fill(color);
             let colored_border = border_body.fill(border_color);
->>>>>>> 008300b8
             let shape = colored_body.union_exclusive(&colored_border);
 
             // === Rotation ===
