//! A module containing the garbage [`Collector`] structure.

use crate::prelude::*;



// ===============
// === Garbage ===
// ===============

/// The structure with collected garbage arranged in three buckets.
///
/// For more info, see the docs of [`Collector`].
#[derive(Debug, Default)]
struct Garbage {
    before_pixel_sync:   Vec<Box<dyn Any>>,
    before_pixel_update: Vec<Box<dyn Any>>,
    before_mouse_events: Vec<Box<dyn Any>>,
}


/// The Garbage Collector
///
/// This structure collects the EnsoGL components structures designated to being drop once the
/// component's hiding will be finished and all related events will be handled. Thanks to that,
/// the library's user don't need to handle "is dropped" events separately from "is hidden" events.
///
/// # Implementation
///
/// Each collected component FRP network and model must be thus kept long enough until the following
/// sequence will happen:
/// 1. We render the scene without the component;
/// 2. On the new rendered scene, we request the pixel value under the mouse cursor (see
/// [`crate::display::render::passes::PixelReadPass`]);
/// 3. The requested pixel value is loaded to CPU memory after creating fences in GPU;
/// 4. The mouse events are handled (see [`crate::display::scene::SceneData::handle_mouse_events`]).
/// This process may span across several frames, during which the "shape under cursor" property may
/// still contain the old value.
///
/// After that the component's FRP network will handle or propagate "object hidden" event, and can
/// be then freely dropped.
///
/// Thus, in the collector, we keep collected objects in three buckets, and when on of the 1-4
/// points above happens we move objects from appropriate bucket to next one (the points 1 and 2
/// happen at the same time, thus we have three buckets instead of four), or, if it is the last
/// bucket, we drop the objects.
#[derive(Clone, CloneRef, Debug, Default)]
pub struct Collector {
    garbage: Rc<RefCell<Garbage>>,
}

impl Collector {
    /// Create new, empty Collector.
    pub fn new() -> Self {
        default()
    }

    /// Collect object.
    ///
    /// The collector is designed to handle EnsoGL component's FRP networks and models, but any
    /// structure with static timeline may be put. See [`Collector`] docs for information when
    /// the object will be finally dropped.
    #[profile(Debug)]
    pub fn collect<T: 'static>(&self, object: T) {
        self.garbage.borrow_mut().before_pixel_sync.push(Box::new(object));
    }

    /// Pixel value requested (the points 1 and 2 in [`Collector`] docs).
    #[profile(Debug)]
    pub fn pixel_synced(&self) {
        let garbage = &mut *self.garbage.borrow_mut();
        garbage.before_pixel_update.append(&mut garbage.before_pixel_sync);
    }

    /// Pixel value retrieved (the point 3 in [`Collector`] docs).
    #[profile(Debug)]
    pub fn pixel_updated(&self) {
        let garbage = &mut *self.garbage.borrow_mut();
        garbage.before_mouse_events.append(&mut garbage.before_pixel_update);
    }

    /// Mouse events handled (the point 4 in [`Collector`] docs).
    #[profile(Debug)]
    pub fn mouse_events_handled(&self) {
<<<<<<< HEAD
        let mut garbage = self.garbage.borrow_mut();
        let to_drop = std::mem::take(&mut garbage.before_mouse_events);
        drop(garbage);
        drop(to_drop);
=======
        // To avoid double-borrow when garbage is collected during drop, the `before_mouse_events`
        // list is taken out of the borrowed value and the borrow is released before dropping it.
        let before_mouse_events = {
            let mut garbage = self.garbage.borrow_mut();
            std::mem::take(&mut garbage.before_mouse_events)
        };
        drop(before_mouse_events);
>>>>>>> ccde47e2
    }
}



// =============
// === Tests ===
// =============

#[cfg(test)]
mod tests {
    use super::*;

    #[test]
    fn garbage_lifetime() {
        let collector = Collector::new();
        let garbage = Rc::new(());
        let garbage_weak = Rc::downgrade(&garbage);

        collector.collect(garbage);
        assert!(garbage_weak.upgrade().is_some());
        collector.pixel_synced();
        assert!(garbage_weak.upgrade().is_some());
        collector.pixel_updated();
        assert!(garbage_weak.upgrade().is_some());
        collector.mouse_events_handled();
        assert!(garbage_weak.upgrade().is_none());
    }
}<|MERGE_RESOLUTION|>--- conflicted
+++ resolved
@@ -82,12 +82,6 @@
     /// Mouse events handled (the point 4 in [`Collector`] docs).
     #[profile(Debug)]
     pub fn mouse_events_handled(&self) {
-<<<<<<< HEAD
-        let mut garbage = self.garbage.borrow_mut();
-        let to_drop = std::mem::take(&mut garbage.before_mouse_events);
-        drop(garbage);
-        drop(to_drop);
-=======
         // To avoid double-borrow when garbage is collected during drop, the `before_mouse_events`
         // list is taken out of the borrowed value and the borrow is released before dropping it.
         let before_mouse_events = {
@@ -95,7 +89,6 @@
             std::mem::take(&mut garbage.before_mouse_events)
         };
         drop(before_mouse_events);
->>>>>>> ccde47e2
     }
 }
 
