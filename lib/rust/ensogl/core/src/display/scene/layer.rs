//! Scene layers implementation. See docs of [`Group`] to learn more.

use crate::data::dirty::traits::*;
use crate::prelude::*;

use crate::data::dirty;
use crate::data::OptVec;
use crate::display;
use crate::display::camera::Camera2d;
use crate::display::scene::Scene;
use crate::display::shape::system::DynShapeSystemInstance;
use crate::display::shape::system::DynShapeSystemOf;
use crate::display::shape::system::KnownShapeSystemId;
use crate::display::shape::system::ShapeSystemId;
use crate::display::shape::ShapeSystemInstance;
use crate::display::symbol;
use crate::display::symbol::SymbolId;

use enso_data_structures::dependency_graph::DependencyGraph;
use enso_shapely::shared;
use smallvec::alloc::collections::BTreeSet;
use std::any::TypeId;


// =============
// === Layer ===
// =============

/// Display layers implementation. Layer consist of a [`Camera`] and a set of [`LayerItem`]s. Layers
/// are hierarchical and contain sublayers. Items of a layer containing sublayers layers are
/// displayed below items of sublayers layers. Layers are allowed to share references to the same
/// camera. and the same [`Symbol`]s.
///
///
/// # Symbol Management
/// [`Symbol`]s are the basic primitives managed by layers. Even if you add an user-defined shape
/// system, it will be internally represented as a group of symbols (details are provided in the
/// following section). Layers are allowed to share references to the same [`Symbol`]s. For example,
/// you can create a layer which displays the same symbols as another layer, but from a
/// different camera to create a "mini-map view" of a graph editor.
///
/// ```text
/// +------+.
/// |`.    | `.  Layer 1 (top)
/// |  `+--+---+ (Camera 1 and symbols [1,2,3])
/// +---+--+.  |
/// |`. |  | `.| Layer 2 (middle)
/// |  `+------+ (Camera 2 and symbols [3,4,5])
/// +---+--+.  |
///  `. |    `.| Layer 3 (bottom)
///    `+------+ (Camera 1 and symbols [3,6,7])
/// ```
///
///
/// # DynamicShape and ShapeSystem Management
/// You are allowed to define custom [`DynamicShape`]s, which are like [`Shape`]s, but may not be
/// bound to a [`Scene`] (and thus to WebGL context) yet. You can use the [`Layer::add_exclusive`]
/// to add any [`DisplayObject`] to that particular layer. During update, the display object
/// hierarchy will propagate the layer-assignment information, and all [`ShapeView`]s containing
/// user-defined dynamic shapes will be initialized during the display object update time. Each
/// layer contains a [`ShapeSystemRegistry`] which contains a mapping between all used user-defined
/// shape types (this is type-level mapping!) to its corresponding [`ShapeSystem`]s. This allows
/// multiple [`DynamicShapes`] to share the same [`ShapeSystem`]s. For example, adding different
/// components containing the same shape to the same layer, will make rendering of all the shapes in
/// a single draw-call. This provides a great control over performance and possible rendering
/// optimizations.
///
///
/// # Layer Ordering
/// Group can be ordered by using the `set_sublayers` method.
///
///
/// # Symbols Ordering
/// There are two ways to define symbol ordering in scene layers, a global, and local (per-layer)
/// one. In order to define a global depth-order dependency, you can use the
/// `add_elements_order_dependency`, and the `remove_elements_order_dependency` methods
/// respectively. In order to define local (per-layer) depth-order dependency, you can use methods
/// of the same names in every layer instance. After changing a dependency graph, the layer
/// management marks appropriate dirty flags and re-orders symbols on each new frame processed.
///
/// During symbol sorting, the global and local dependency graphs are merged together. The defined
/// rules are equivalently important, so local rules will not override global ones. In case of
/// lack of dependencies or circular dependencies, the symbol ids are considered (the ids are
/// increasing with every new symbol created).
///
/// Please note, that symbol ordering doesn't work cross-layer. Even if you define that symbol A has
/// to be above the symbol B, but you place symbol B on a layer above the layer of the symbol A, the
/// symbol A will be drawn first, below symbol B!
///
///
/// # Shapes Ordering
/// Ordering of shapes is more tricky than ordering of [`Symbol`]s. Each shape instance will be
/// assigned with a unique [`Symbol`] when placed on a stage, but the connection may change or can
/// be missing when the shape will be detached from the display object hierarchy or when the shape
/// will be moved between the layers. Read the "Shape Management" section below to learn why.
///
/// Shapes can be ordered by using the same methods as symbols (described above). In fact, the
/// depth-order dependencies can be seamlessly defined between both [`Symbol`]s and
/// [`DynamicShape`]s thanks to the [`LayerItem`] abstraction. Moreover, there is a special
/// shapes ordering API allowing describing their dependencies without requiring references to their
/// instances (unlike the API described above). You can add or remove depth-order dependencies for
/// shapes based solely on their types by using the [`add_shapes_order_dependency`],and the
/// [`remove_shapes_order_dependency`] methods, respectively. Please note, that
///
/// Also, there is a macro [`shapes_order_dependencies!`] which allows convenient form for
/// defining the depth-order dependency graph for shapes based on their types.
///
///
/// # Compile Time Shapes Ordering Relations
/// There is also a third way to define depth-dependencies for shapes. However, unlike previous
/// methods, this one does not require you to own a reference to [`Scene`] or its [`Group`]. Also,
/// it is impossible to remove during runtime dependencies created this way. This might sound
/// restrictive, but actually it is what you may often want to do. For example, when creating a
/// text area, you want to define that the cursor should always be above its background and there is
/// no situation when it should not be hold. In such a way, you should use this method to define
/// depth-dependencies. In order to define such compile tie shapes ordering relations, you have to
/// define them while defining the shape system. The easiest way to do it is by using the
/// [`define_shape_system!`] macro. Refer to its documentation to learn more.
///
///
/// # Layer Lifetime Management
/// Both [`Group`] and every [`Layer`] instance are strongly interconnected. This is needed for a
/// nice API. For example, [`Layer`] allows you to add symbols while removing them from other layers
/// automatically. Although the [`SublayersModel`] registers [`WeakLayer`], the weak form is used
/// only to break cycles and never points to a dropped [`Layer`], as layers update the information
/// on a drop.
///
/// # Masking Layers With ScissorBox
/// Layers rendering an be limited to a specific set of pixels by using the [`ScissorBox`] object.
/// Only the required pixels will be processed by the GPU which makes layer scissors a very
/// efficient clipping mechanism (definitely faster than masking with arbitrary shapes). All
/// [`ScissorBox`] elements are inherited by sublayers and can be refined (the common shape of
/// overlapping scissor boxes is automatically computed).
///
/// Please note that although this method is the fastest (almost zero-cost) masking way, it has
/// several downsides – it can be used only for rectangular areas, and also it works on whole pixels
/// only. The latter fact drastically limits its usability on elements with animations. Animating
/// rectangles requires displaying them sometimes with non-integer coordinates in order to get a
/// correct, smooth movement. Using [`ScissorBox`] on such elements would always cut them to whole
/// pixels which might result in a jaggy animation.
///
/// # Masking Layers With Arbitrary Shapes
/// Every layer can be applied with a "mask", another layer defining the visible area of the first
/// layer. The masked layer will be rendered first and it will be used to determine which pixels to
/// hide in the first layer. Unlike in many other solutions, masks are not black-white. Only the
/// alpha channel of the mask is used to determine which area should be hidden in the masked layer.
/// This design allows for a much easier definition of layers and also, it allows layers to be
/// assigned as both visible layers as masks, without the need to modify their shapes definitions.
/// As layers are hierarchical, you can also apply masks to group of layers.
///
/// Please note that the current implementation does not allow for hierarchical masks (masks applied
/// to already masked area or masks applied to masks). If you try using masks in hierarchical way,
/// the nested masks will be skipped and a warning will be emitted to the console.
#[derive(Clone, CloneRef)]
pub struct Layer {
    model: Rc<LayerModel>,
}

impl Deref for Layer {
    type Target = LayerModel;
    fn deref(&self) -> &Self::Target {
        &self.model
    }
}

impl AsRef<Layer> for Layer {
    fn as_ref(&self) -> &Layer {
        self
    }
}

impl Debug for Layer {
    fn fmt(&self, f: &mut fmt::Formatter<'_>) -> fmt::Result {
        Debug::fmt(&*self.model, f)
    }
}

impl Layer {
    /// Constructor.
    pub fn new(logger: Logger) -> Self {
        let model = LayerModel::new(logger);
        let model = Rc::new(model);
        Self { model }
    }

    /// Constructor.
    #[profile(Detail)]
    pub fn new_with_cam(logger: Logger, camera: &Camera2d) -> Self {
        let this = Self::new(logger);
        this.set_camera(camera);
        this
    }

    /// Create a new weak pointer to this layer.
    pub fn downgrade(&self) -> WeakLayer {
        let model = Rc::downgrade(&self.model);
        WeakLayer { model }
    }

    /// Add the display object to this layer and remove it from any other layers.
    pub fn add_exclusive(&self, object: impl display::Object) {
        object.display_object().add_to_display_layer_exclusive(self);
    }

    /// Instantiate the provided [`DynamicShape`].
    pub fn instantiate<T>(&self, scene: &Scene, shape: &T) -> LayerDynamicShapeInstance
    where T: display::shape::system::DynamicShape {
        let (shape_system_info, symbol_id, global_instance_id) =
            self.shape_system_registry.instantiate(scene, shape);
        self.add_shape(shape_system_info, symbol_id);
        LayerDynamicShapeInstance::new(self, global_instance_id)
    }

    /// Iterate over all layers and sublayers of this layer hierarchically. Parent layers will be
    /// visited before their corresponding sublayers. Does not visit masks. If you want to visit
    /// masks, use [`iter_sublayers_and_masks_nested`] instead.
    pub fn iter_sublayers_nested(&self, f: impl Fn(&Layer)) {
        self.iter_sublayers_nested_internal(&f)
    }

    fn iter_sublayers_nested_internal(&self, f: &impl Fn(&Layer)) {
        f(self);
        for layer in self.sublayers() {
            layer.iter_sublayers_nested_internal(f)
        }
    }

    /// Iterate over all layers, sublayers, masks, and their sublayers of this layer hierarchically.
    /// Parent layers will be visited before their corresponding sublayers.
    pub fn iter_sublayers_and_masks_nested(&self, f: impl Fn(&Layer)) {
        self.iter_sublayers_and_masks_nested_internal(&f)
    }

    fn iter_sublayers_and_masks_nested_internal(&self, f: &impl Fn(&Layer)) {
        f(self);
        if let Some(mask) = &*self.mask.borrow() {
            if let Some(layer) = mask.upgrade() {
                layer.iter_sublayers_and_masks_nested_internal(f)
            }
        }
        for layer in self.sublayers() {
            layer.iter_sublayers_and_masks_nested_internal(f)
        }
    }
}

impl From<&Layer> for LayerId {
    fn from(t: &Layer) -> Self {
        t.id()
    }
}



// =================
// === WeakLayer ===
// =================

/// A weak version of [`Layer`].
#[derive(Clone, CloneRef)]
pub struct WeakLayer {
    model: Weak<LayerModel>,
}

impl WeakLayer {
    /// Upgrade to strong reference.
    pub fn upgrade(&self) -> Option<Layer> {
        self.model.upgrade().map(|model| Layer { model })
    }

    /// Attach a `layer` as a sublayer. Will do nothing if the layer does not exist.
    pub fn add_sublayer(&self, sublayer: &Layer) {
        if let Some(layer) = self.upgrade() {
            layer.add_sublayer(sublayer)
        } else {
            warning!(sublayer.logger, "Attempt to add a sublayer to deallocated layer.");
        }
    }

    /// Remove previously attached sublayer. Will do nothing if the layer does not exist.
    pub fn remove_sublayer(&self, sublayer: &Layer) {
        if let Some(layer) = self.upgrade() {
            layer.remove_sublayer(sublayer)
        } else {
            warning!(sublayer.logger, "Attempt to remove a sublayer from deallocated layer.");
        }
    }
}

impl Debug for WeakLayer {
    fn fmt(&self, f: &mut std::fmt::Formatter<'_>) -> std::fmt::Result {
        write!(f, "WeakLayer")
    }
}

impl Eq for WeakLayer {}
impl PartialEq for WeakLayer {
    fn eq(&self, other: &Self) -> bool {
        self.model.ptr_eq(&other.model)
    }
}


// ==================
// === LayerModel ===
// ==================

/// Internal representation of [`Layer`].
///
/// Please note that the [`parents`] field contains reference to a very small part of parent layer,
/// namely to its [`Sublayers`] struct. Only this part is needed to properly update all the models.
#[derive(Clone)]
#[allow(missing_docs)]
pub struct LayerModel {
    logger: Logger,
    pub camera: RefCell<Camera2d>,
    pub shape_system_registry: ShapeSystemRegistry,
    shape_system_to_symbol_info_map: RefCell<HashMap<ShapeSystemId, ShapeSystemSymbolInfo>>,
    symbol_to_shape_system_map: RefCell<HashMap<SymbolId, ShapeSystemId>>,
    elements: RefCell<BTreeSet<LayerItem>>,
    symbols_ordered: RefCell<Vec<SymbolId>>,
    depth_order: RefCell<DependencyGraph<LayerItem>>,
    depth_order_dirty: dirty::SharedBool<OnDepthOrderDirty>,
    parents: Rc<RefCell<Vec<Sublayers>>>,
    global_element_depth_order: Rc<RefCell<DependencyGraph<LayerItem>>>,
    sublayers: Sublayers,
    mask: RefCell<Option<WeakLayer>>,
    scissor_box: RefCell<Option<ScissorBox>>,
    mem_mark: Rc<()>,
}

impl Debug for LayerModel {
    fn fmt(&self, f: &mut fmt::Formatter<'_>) -> fmt::Result {
        f.debug_struct("Layer")
            .field("id", &self.id().raw)
            .field("registry", &self.shape_system_registry)
            .field("elements", &self.elements.borrow().iter().collect_vec())
            .field("symbols_ordered", &self.symbols_ordered.borrow().iter().collect_vec())
            .finish()
    }
}

impl Drop for LayerModel {
    fn drop(&mut self) {
        let id = self.id();
        for parent in &mut *self.parents.borrow_mut() {
            let mut model = parent.borrow_mut();
            model.remove(id);
        }
    }
}

impl LayerModel {
    fn new(logger: Logger) -> Self {
        let logger_dirty = Logger::new_sub(&logger, "dirty");
        let camera = RefCell::new(Camera2d::new(&logger));
        let shape_system_registry = default();
        let shape_system_to_symbol_info_map = default();
        let symbol_to_shape_system_map = default();
        let elements = default();
        let symbols_ordered = default();
        let depth_order = default();
        let parents = default();
        let on_mut = on_depth_order_dirty(&parents);
        let depth_order_dirty = dirty::SharedBool::new(logger_dirty, on_mut);
        let global_element_depth_order = default();
        let sublayers = Sublayers::new(Logger::new_sub(&logger, "registry"), &parents);
        let mask = default();
        let scissor_box = default();
        let mem_mark = default();
        Self {
            logger,
            camera,
            shape_system_registry,
            shape_system_to_symbol_info_map,
            symbol_to_shape_system_map,
            elements,
            symbols_ordered,
            depth_order,
            depth_order_dirty,
            parents,
            global_element_depth_order,
            sublayers,
            mask,
            scissor_box,
            mem_mark,
        }
    }

    /// Unique identifier of this layer. It is memory-based, it will be unique even for layers in
    /// different instances of [`Scene`].
    pub fn id(&self) -> LayerId {
        LayerId::new(Rc::as_ptr(&self.mem_mark) as usize)
    }

    /// Vector of all symbols registered in this layer, ordered according to the defined depth-order
    /// dependencies. Please note that this function does not update the depth-ordering of the
    /// elements. Updates are performed by calling the `update` method on [`Group`], which usually
    /// happens once per animation frame.
    pub fn symbols(&self) -> Vec<SymbolId> {
        self.symbols_ordered.borrow().clone()
    }

    /// Return the [`SymbolId`] of the provided [`LayerItem`] if it was added to the current
    /// layer.
    pub fn symbol_id_of_element(&self, element: LayerItem) -> Option<SymbolId> {
        use LayerItem::*;
        match element {
            Symbol(id) => Some(id),
            ShapeSystem(id) => self.shape_system_to_symbol_info_map.borrow().get(&id).map(|t| t.id),
        }
    }

    /// Add depth-order dependency between two [`LayerItem`]s in this layer.
    pub fn add_elements_order_dependency(
        &self,
        below: impl Into<LayerItem>,
        above: impl Into<LayerItem>,
    ) {
        let below = below.into();
        let above = above.into();
        if self.depth_order.borrow_mut().insert_dependency(below, above) {
            self.depth_order_dirty.set();
        }
    }

    /// Remove a depth-order dependency between two [`LayerItem`]s in this layer. Returns `true`
    /// if the dependency was found, and `false` otherwise.
    pub fn remove_elements_order_dependency(
        &self,
        below: impl Into<LayerItem>,
        above: impl Into<LayerItem>,
    ) -> bool {
        let below = below.into();
        let above = above.into();
        let found = self.depth_order.borrow_mut().remove_dependency(below, above);
        if found {
            self.depth_order_dirty.set();
        }
        found
    }

    /// Add depth-order dependency between two shape-like definitions, where a "shape-like"
    /// definition means a [`Shape`], a [`DynamicShape`], or user-defined shape system.
    ///
    /// # Future Improvements
    /// This implementation can be simplified to `S1:KnownShapeSystemId` (not using [`Content`] at
    /// all), after the compiler gets updated to newer version.
    pub fn add_shapes_order_dependency<S1, S2>(&self) -> (PhantomData<S1>, PhantomData<S2>)
    where
        S1: HasContent,
        S2: HasContent,
        Content<S1>: KnownShapeSystemId,
        Content<S2>: KnownShapeSystemId, {
        let s1_id = <Content<S1>>::shape_system_id();
        let s2_id = <Content<S2>>::shape_system_id();
        self.add_elements_order_dependency(s1_id, s2_id);
        self.depth_order_dirty.set();
        default()
    }

    /// Remove depth-order dependency between two shape-like definitions, where a "shape-like"
    /// definition means a [`Shape`], a [`DynamicShape`], or user-defined shape system. Returns
    /// `true` if the dependency was found, and `false` otherwise.
    ///
    /// # Future Improvements
    /// This implementation can be simplified to `S1:KnownShapeSystemId` (not using [`Content`] at
    /// all), after the compiler gets updated to newer version.
    pub fn remove_shapes_order_dependency<S1, S2>(
        &self,
    ) -> (bool, PhantomData<S1>, PhantomData<S2>)
    where
        S1: HasContent,
        S2: HasContent,
        Content<S1>: KnownShapeSystemId,
        Content<S2>: KnownShapeSystemId, {
        let s1_id = <Content<S1>>::shape_system_id();
        let s2_id = <Content<S2>>::shape_system_id();
        let found = self.remove_elements_order_dependency(s1_id, s2_id);
        if found {
            self.depth_order_dirty.set();
        }
        (found, default(), default())
    }

    /// Camera getter of this layer.
    pub fn camera(&self) -> Camera2d {
        self.camera.borrow().clone_ref()
    }

    /// Camera setter of this layer.
    pub fn set_camera(&self, camera: impl Into<Camera2d>) {
        let camera = camera.into();
        *self.camera.borrow_mut() = camera;
    }

    /// Add the symbol to this layer.
    pub fn add_symbol(&self, symbol_id: impl Into<SymbolId>) {
        self.add_element(symbol_id.into(), None)
    }

    /// Add the shape to this layer.
    pub(crate) fn add_shape(
        &self,
        shape_system_info: ShapeSystemInfo,
        symbol_id: impl Into<SymbolId>,
    ) {
        self.add_element(symbol_id.into(), Some(shape_system_info))
    }

    /// Internal helper for adding elements to this layer.
    fn add_element(&self, symbol_id: SymbolId, shape_system_info: Option<ShapeSystemInfo>) {
        self.depth_order_dirty.set();
        match shape_system_info {
            None => {
                self.elements.borrow_mut().insert(LayerItem::Symbol(symbol_id));
            }
            Some(info) => {
                let symbol_info = ShapeSystemSymbolInfo::new(symbol_id, info.ordering);
                self.shape_system_to_symbol_info_map.borrow_mut().insert(info.id, symbol_info);
                self.symbol_to_shape_system_map.borrow_mut().insert(symbol_id, info.id);
                self.elements.borrow_mut().insert(LayerItem::ShapeSystem(info.id));
            }
        }
    }

    /// Remove the symbol from the current layer.
    pub fn remove_symbol(&self, symbol_id: impl Into<SymbolId>) {
        self.depth_order_dirty.set();
        let symbol_id = symbol_id.into();

        self.elements.borrow_mut().remove(&LayerItem::Symbol(symbol_id));
        if let Some(shape_system_id) =
            self.symbol_to_shape_system_map.borrow_mut().remove(&symbol_id)
        {
            self.shape_system_to_symbol_info_map.borrow_mut().remove(&shape_system_id);
            self.elements.borrow_mut().remove(&LayerItem::ShapeSystem(shape_system_id));
        }
    }

    /// Remove the [`ShapeSystem`] registered in this layer together with all of its [`Symbol`]s.
    pub fn remove_shape_system(&self, shape_system_id: ShapeSystemId) {
        self.depth_order_dirty.set();
        self.elements.borrow_mut().remove(&LayerItem::ShapeSystem(shape_system_id));
        if let Some(symbol_id) =
            self.shape_system_to_symbol_info_map.borrow_mut().remove(&shape_system_id)
        {
            self.symbol_to_shape_system_map.borrow_mut().remove(&symbol_id.id);
        }
    }

    /// Consume all dirty flags and update the ordering of elements if needed. Returns [`true`] if
    /// the layer or its sub-layers were modified during this call.
    pub fn update(&self) -> bool {
        self.update_internal(None)
    }

    /// Consume all dirty flags and update the ordering of elements if needed.
    #[profile(Debug)]
    pub(crate) fn update_internal(
        &self,
        global_element_depth_order: Option<&DependencyGraph<LayerItem>>,
    ) -> bool {
        let mut was_dirty = false;

        if self.depth_order_dirty.check() {
            was_dirty = true;
            self.depth_order_dirty.unset();
            self.depth_sort(global_element_depth_order);
        }

        if self.sublayers.element_depth_order_dirty.check() {
            was_dirty = true;
            self.sublayers.element_depth_order_dirty.unset();
            for layer in self.sublayers() {
                layer.update_internal(Some(&*self.global_element_depth_order.borrow()));
            }
            if let Some(layer) = &*self.mask.borrow() {
                if let Some(layer) = layer.upgrade() {
                    layer.update_internal(Some(&*self.global_element_depth_order.borrow()));
                }
            }
        }

        was_dirty
    }

    /// Compute a combined [`DependencyGraph`] for the layer taking into consideration the global
    /// dependency graph (from [`Group`]), the local one (per layer), and individual shape
    /// preferences (see the "Compile Time Shapes Ordering Relations" section in docs of [`Group`]
    /// to learn more).
    fn combined_depth_order_graph(
        &self,
        global_element_depth_order: Option<&DependencyGraph<LayerItem>>,
    ) -> DependencyGraph<LayerItem> {
        let mut graph = if let Some(global_element_depth_order) = global_element_depth_order {
            let mut graph = global_element_depth_order.clone();
            graph.extend(self.depth_order.borrow().clone().into_iter());
            graph
        } else {
            self.depth_order.borrow().clone()
        };
        for element in &*self.elements.borrow() {
            if let LayerItem::ShapeSystem(id) = element {
                if let Some(info) = self.shape_system_to_symbol_info_map.borrow().get(id) {
                    for &id2 in &info.below {
                        graph.insert_dependency(*element, id2.into());
                    }
                    for &id2 in &info.above {
                        graph.insert_dependency(id2.into(), *element);
                    }
                }
            }
        }
        graph
    }

    fn depth_sort(&self, global_element_depth_order: Option<&DependencyGraph<LayerItem>>) {
        let graph = self.combined_depth_order_graph(global_element_depth_order);
        let elements_sorted = self.elements.borrow().iter().copied().collect_vec();
        let sorted_elements = graph.into_unchecked_topo_sort(elements_sorted);
        let sorted_symbols = sorted_elements
            .into_iter()
            .filter_map(|element| match element {
                LayerItem::Symbol(symbol_id) => Some(symbol_id),
                LayerItem::ShapeSystem(id) => {
                    let out = self.shape_system_to_symbol_info_map.borrow().get(&id).map(|t| t.id);
                    if out.is_none() {
                        warning!(
                            self.logger,
                            "Trying to perform depth-order of non-existing element '{id:?}'."
                        )
                    }
                    out
                }
            })
            .collect();
        *self.symbols_ordered.borrow_mut() = sorted_symbols;
    }
}


// === Grouping Utilities ===

impl LayerModel {
    /// Query [`Layer`] by [`LayerId`].
    pub fn get_sublayer(&self, layer_id: LayerId) -> Option<Layer> {
        self.sublayers.borrow().get(layer_id)
    }

    /// Vector of all layers, ordered according to the defined depth-order dependencies. Please note
    /// that this function does not update the depth-ordering of the layers. Updates are performed
    /// by calling the `update` method on [`Group`], which usually happens once per animation
    /// frame.
    pub fn sublayers(&self) -> Vec<Layer> {
        self.sublayers.borrow().all()
    }

    /// Attach a `layer` as a sublayer.
    pub fn add_sublayer(&self, layer: &Layer) {
        let ix = self.sublayers.borrow_mut().layers.insert(layer.downgrade());
        self.sublayers.borrow_mut().layer_placement.insert(layer.id(), ix);
        layer.add_parent(&self.sublayers);
    }

    /// Remove previously attached sublayer.
    ///
    /// The implementation is the opposite of [`LayerModel::add_sublayer`]: we modify both fields of
    /// [`SublayersModel`] and also unset parent.
    pub fn remove_sublayer(&self, layer: &Layer) {
        self.sublayers.borrow_mut().remove(layer.id());
        layer.remove_parent(&self.sublayers);
    }

    fn remove_all_sublayers(&self) {
        for layer in self.sublayers.borrow().layers.iter() {
            if let Some(layer) = layer.upgrade() {
                layer.remove_parent(&self.sublayers)
            }
        }
        mem::take(&mut *self.sublayers.model.borrow_mut());
    }

    fn add_parent(&self, parent: &Sublayers) {
        let parent = parent.clone_ref();
        self.parents.borrow_mut().push(parent);
    }

    fn remove_parent(&self, parent: &Sublayers) {
        self.parents.borrow_mut().remove_item(parent);
    }

    fn remove_mask(&self) {
        if let Some(mask) = &*self.mask.borrow() {
            if let Some(mask) = mask.upgrade() {
                mask.remove_parent(&self.sublayers)
            }
        }
        mem::take(&mut *self.mask.borrow_mut());
    }

    /// Set all sublayers layer of this layer. Old sublayers layers will be unregistered.
    pub fn set_sublayers(&self, layers: &[&Layer]) {
        self.remove_all_sublayers();
        for layer in layers {
            self.add_sublayer(layer)
        }
    }

    /// The layer's mask, if any.
    pub fn mask(&self) -> Option<Layer> {
        self.mask.borrow().as_ref().and_then(|t| t.upgrade())
    }

    /// Set a mask layer of this layer. Old mask layer will be unregistered.
    pub fn set_mask(&self, mask: &Layer) {
        self.remove_mask();
        *self.mask.borrow_mut() = Some(mask.downgrade());
        mask.add_parent(&self.sublayers);
    }

    /// The layer's [`ScissorBox`], if any.
    pub fn scissor_box(&self) -> Option<ScissorBox> {
        *self.scissor_box.borrow()
    }

    /// Set the [`ScissorBox`] of this layer.
    pub fn set_scissor_box(&self, scissor_box: Option<&ScissorBox>) {
        *self.scissor_box.borrow_mut() = scissor_box.cloned();
    }

    /// Add depth-order dependency between two [`LayerItem`]s in this layer. Returns `true`
    /// if the dependency was inserted successfully (was not already present), and `false`
    /// otherwise. All sublayers will inherit these rules.
    pub fn add_global_elements_order_dependency(
        &self,
        below: impl Into<LayerItem>,
        above: impl Into<LayerItem>,
    ) -> bool {
        let below = below.into();
        let above = above.into();
        let fresh = self.global_element_depth_order.borrow_mut().insert_dependency(below, above);
        if fresh {
            self.sublayers.element_depth_order_dirty.set();
        }
        fresh
    }

    /// Remove a depth-order dependency between two [`LayerItem`]s in this layer. Returns `true`
    /// if the dependency was found, and `false` otherwise.
    pub fn remove_global_elements_order_dependency(
        &self,
        below: impl Into<LayerItem>,
        above: impl Into<LayerItem>,
    ) -> bool {
        let below = below.into();
        let above = above.into();
        let found = self.global_element_depth_order.borrow_mut().remove_dependency(below, above);
        if found {
            self.sublayers.element_depth_order_dirty.set();
        }
        found
    }

    /// # Future Improvements
    /// This implementation can be simplified to `S1:KnownShapeSystemId` (not using [`Content`] at
    /// all), after the compiler gets updated to newer version. Returns `true` if the dependency was
    /// inserted successfully (was not already present), and `false` otherwise.
    pub fn add_global_shapes_order_dependency<S1, S2>(
        &self,
    ) -> (bool, PhantomData<S1>, PhantomData<S2>)
    where
        S1: HasContent,
        S2: HasContent,
        Content<S1>: KnownShapeSystemId,
        Content<S2>: KnownShapeSystemId, {
        let s1_id = <Content<S1>>::shape_system_id();
        let s2_id = <Content<S2>>::shape_system_id();
        let fresh = self.add_global_elements_order_dependency(s1_id, s2_id);
        (fresh, default(), default())
    }

    /// # Future Improvements
    /// This implementation can be simplified to `S1:KnownShapeSystemId` (not using [`Content`] at
    /// all), after the compiler gets updated to newer version. Returns `true` if the dependency was
    /// found, and `false` otherwise.
    pub fn remove_global_shapes_order_dependency<S1, S2>(
        &self,
    ) -> (bool, PhantomData<S1>, PhantomData<S2>)
    where
        S1: HasContent,
        S2: HasContent,
        Content<S1>: KnownShapeSystemId,
        Content<S2>: KnownShapeSystemId, {
        let s1_id = <Content<S1>>::shape_system_id();
        let s2_id = <Content<S2>>::shape_system_id();
        let found = self.remove_global_elements_order_dependency(s1_id, s2_id);
        (found, default(), default())
    }
}

/// The callback setting `element_depth_order_dirty` in parents.
pub type OnDepthOrderDirty = impl Fn();
fn on_depth_order_dirty(parents: &Rc<RefCell<Vec<Sublayers>>>) -> OnDepthOrderDirty {
    let parents = parents.clone();
    move || {
        for parent in &*parents.borrow() {
            // It's safe to do it having parents borrowed, because the only possible callback called
<<<<<<< HEAD
            // OnElementDepthOrderDirty, which don't borrow_mut at any point.
=======
            // [`OnElementDepthOrderDirty`], which don't borrow_mut at any point.
>>>>>>> d07246d8
            parent.element_depth_order_dirty.set()
        }
    }
}

impl AsRef<LayerModel> for Layer {
    fn as_ref(&self) -> &LayerModel {
        &self.model
    }
}

impl std::borrow::Borrow<LayerModel> for Layer {
    fn borrow(&self) -> &LayerModel {
        &self.model
    }
}



// =================================
// === LayerDynamicShapeInstance ===
// =================================

/// Information about an instance of a dynamic shape bound to a particular layer.
#[derive(Debug)]
#[allow(missing_docs)]
pub struct LayerDynamicShapeInstance {
    pub layer:              WeakLayer,
    pub global_instance_id: symbol::GlobalInstanceId,
}

impl LayerDynamicShapeInstance {
    /// Constructor.
    pub fn new(layer: &Layer, global_instance_id: symbol::GlobalInstanceId) -> Self {
        let layer = layer.downgrade();
        Self { layer, global_instance_id }
    }
}



// =================
// === Sublayers ===
// =================

/// The callback propagating `element_depth_order_dirty` flag to parents.
pub type OnElementDepthOrderDirty = impl Fn();
fn on_element_depth_order_dirty(parents: &Rc<RefCell<Vec<Sublayers>>>) -> OnElementDepthOrderDirty {
    let parents = parents.clone_ref();
    move || {
        for sublayers in parents.borrow().iter() {
            // It's safe to do it having parents borrowed, because the only possible callback called
<<<<<<< HEAD
            // OnElementDepthOrderDirty, which don't borrow_mut at any point.
=======
            // [`OnElementDepthOrderDirty`], which don't borrow_mut at any point.
>>>>>>> d07246d8
            sublayers.element_depth_order_dirty.set()
        }
    }
}

/// Abstraction for layer sublayers.
#[derive(Clone, CloneRef, Debug)]
pub struct Sublayers {
    model:                     Rc<RefCell<SublayersModel>>,
    element_depth_order_dirty: dirty::SharedBool<OnElementDepthOrderDirty>,
}

impl Deref for Sublayers {
    type Target = Rc<RefCell<SublayersModel>>;
    fn deref(&self) -> &Self::Target {
        &self.model
    }
}

impl Eq for Sublayers {}
impl PartialEq for Sublayers {
    fn eq(&self, other: &Self) -> bool {
        Rc::ptr_eq(&self.model, &other.model)
    }
}

impl Sublayers {
    /// Constructor.
    pub fn new(logger: impl AnyLogger, parents: &Rc<RefCell<Vec<Sublayers>>>) -> Self {
        let element_dirty_logger = Logger::new_sub(&logger, "dirty");
        let model = default();
        let dirty_on_mut = on_element_depth_order_dirty(parents);
        let element_depth_order_dirty = dirty::SharedBool::new(element_dirty_logger, dirty_on_mut);
        Self { model, element_depth_order_dirty }
    }
}



// ======================
// === SublayersModel ===
// ======================

/// Internal representation of [`Group`].
#[derive(Debug, Default)]
pub struct SublayersModel {
    layers:          OptVec<WeakLayer>,
    layer_placement: HashMap<LayerId, usize>,
}

impl SublayersModel {
    /// Vector of all layers, ordered according to the defined depth-order dependencies. Please note
    /// that this function does not update the depth-ordering of the layers. Updates are performed
    /// by calling the `update` method on [`Group`], which usually happens once per animation
    /// frame.
    pub fn all(&self) -> Vec<Layer> {
        self.layers.iter().filter_map(|t| t.upgrade()).collect()
    }

    fn layer_ix(&self, layer_id: LayerId) -> Option<usize> {
        self.layer_placement.get(&layer_id).copied()
    }

    fn remove(&mut self, layer_id: LayerId) {
        if let Some(ix) = self.layer_ix(layer_id) {
            self.layers.remove(ix);
        }
    }

    /// Query a [`Layer`] based on its [`LayerId`].
    pub fn get(&self, layer_id: LayerId) -> Option<Layer> {
        self.layer_ix(layer_id).and_then(|ix| self.layers.safe_index(ix).and_then(|t| t.upgrade()))
    }
}



// ==============
// === Masked ===
// ==============

/// A layer with an attached mask. Each shape in the `mask_layer` defines the renderable area
/// of the `masked_layer`. See [`Layer`] docs for the info about masking.
///
/// One of the use cases might be an `ensogl_scroll_area::ScrollArea` component
/// implementation. To clip the area's content (so that it is displayed only inside its borders) we
/// place the area's content in the `masked_object` layer; and we place a rectangular mask in the
/// `mask` layer.
///
/// We need to store `mask_layer`, because [`LayerModel::set_mask`] uses [`WeakLayer`] internally,
/// so the [`Layer`] would be deallocated otherwise.
#[derive(Debug, Clone, CloneRef, Deref)]
#[allow(missing_docs)]
pub struct Masked {
    #[deref]
    pub masked_layer: Layer,
    pub mask_layer:   Layer,
}

impl AsRef<Layer> for Masked {
    fn as_ref(&self) -> &Layer {
        &self.masked_layer
    }
}

impl Masked {
    /// Constructor. The passed [`camera`] is used to render created layers.
    pub fn new(logger: &Logger, camera: &Camera2d) -> Self {
        let masked_layer = Layer::new_with_cam(logger.sub("MaskedLayer"), camera);
        let mask_layer = Layer::new_with_cam(logger.sub("MaskLayer"), camera);
        masked_layer.set_mask(&mask_layer);
        Self { masked_layer, mask_layer }
    }
}



// ===============
// === LayerId ===
// ===============

use enso_shapely::newtype_prim;
newtype_prim! {
    /// The ID of a layer. Under the hood, it is the index of the layer.
    LayerId(usize);
}



// =================
// === LayerItem ===
// =================

/// Abstraction over [`SymbolId`] and [`ShapeSystemId`]. Read docs of [`Group`] to learn about its
/// usage scenarios.
#[derive(Clone, Copy, Debug, PartialEq, PartialOrd, Eq, Hash, Ord)]
#[allow(missing_docs)]
pub enum LayerItem {
    Symbol(SymbolId),
    ShapeSystem(ShapeSystemId),
}

impl From<ShapeSystemId> for LayerItem {
    fn from(t: ShapeSystemId) -> Self {
        Self::ShapeSystem(t)
    }
}



// =====================
// === ShapeRegistry ===
// =====================

/// An entry containing [`Any`]-encoded [`ShapeSystem`] and information about symbol instance count
/// of this [`ShapeSystem`].
pub struct ShapeSystemRegistryEntry {
    shape_system:   Box<dyn Any>,
    instance_count: usize,
}

impl Debug for ShapeSystemRegistryEntry {
    fn fmt(&self, f: &mut fmt::Formatter<'_>) -> fmt::Result {
        Debug::fmt(&self.instance_count, f)
    }
}

/// Mutable reference to decoded [`ShapeSystemRegistryEntry`].
#[derive(Debug)]
pub struct ShapeSystemRegistryEntryRefMut<'t, T> {
    shape_system:   &'t mut T,
    instance_count: &'t mut usize,
}

shared! { ShapeSystemRegistry
/// A per [`Scene`] [`Layer`] user defined shape system registry. It is used as a cache for existing
/// shape system instances. When creating a shape instance, we often want it to share the same shape
/// system than other instances in order for all of them to be drawn with just a single WebGL draw
/// call. After adding a [`DynamicShape`] to a layer, it will get instantiated (its shape will be
/// created), and because of this structure, it will share the same shape system as other shapes of
/// the same type on the same layer. Read the docs of [`DynamicShape`] to learn more.
#[derive(Default,Debug)]
pub struct ShapeSystemRegistryData {
    shape_system_map : HashMap<TypeId,ShapeSystemRegistryEntry>,
}

impl {
    // TODO: This API requires Scene to be passed as argument, which is ugly. Consider splitting
    //       the Scene into few components.
    /// Query the registry for a user defined shape system of a given type. In case the shape system
    /// was not yet used, it will be created.
    pub fn shape_system<T>(&mut self, scene:&Scene, _phantom:PhantomData<T>) -> DynShapeSystemOf<T>
    where T : display::shape::system::DynamicShape {
        self.with_get_or_register_mut::<DynShapeSystemOf<T>,_,_>
            (scene,|entry| {entry.shape_system.clone_ref()})
    }

    /// Instantiate the provided [`DynamicShape`].
    pub fn instantiate<T>
    (&mut self, scene:&Scene, shape:&T) -> (ShapeSystemInfo, SymbolId, symbol::GlobalInstanceId)
    where T : display::shape::system::DynamicShape {
        self.with_get_or_register_mut::<DynShapeSystemOf<T>,_,_>(scene,|entry| {
            let system = entry.shape_system;
            let system_id = DynShapeSystemOf::<T>::id();
            let global_instance_id = system.instantiate(shape);
            let symbol_id = system.shape_system().sprite_system.symbol.id;
            let above = DynShapeSystemOf::<T>::above();
            let below = DynShapeSystemOf::<T>::below();
            let ordering = ShapeSystemStaticDepthOrdering {above,below};
            let shape_system_info = ShapeSystemInfo::new(system_id,ordering);
            *entry.instance_count += 1;
            (shape_system_info, symbol_id, global_instance_id)
        })
    }

    /// Decrement internal register of used [`Symbol`] instances previously instantiated with the
    /// [`instantiate`] method. In case the counter drops to 0, the caller of this function should
    /// perform necessary cleanup.
    pub(crate) fn drop_instance<T>(&mut self) -> (usize,ShapeSystemId,PhantomData<T>)
    where T : display::shape::system::DynamicShape {
        let system_id      = DynShapeSystemOf::<T>::id();
        let instance_count = if let Some(entry) = self.get_mut::<DynShapeSystemOf<T>>() {
            *entry.instance_count -= 1;
            *entry.instance_count
        } else { 0 };
        (instance_count,system_id,PhantomData)
    }
}}

impl ShapeSystemRegistryData {
    fn get_mut<T>(&mut self) -> Option<ShapeSystemRegistryEntryRefMut<T>>
    where T: ShapeSystemInstance {
        let id = TypeId::of::<T>();
        self.shape_system_map.get_mut(&id).and_then(|t| {
            let shape_system = t.shape_system.downcast_mut::<T>();
            let instance_count = &mut t.instance_count;
            shape_system.map(move |shape_system| ShapeSystemRegistryEntryRefMut {
                shape_system,
                instance_count,
            })
        })
    }

    fn register<T>(&mut self, scene: &Scene) -> ShapeSystemRegistryEntryRefMut<T>
    where T: ShapeSystemInstance {
        let id = TypeId::of::<T>();
        let system = <T as ShapeSystemInstance>::new(scene);
        let any = Box::new(system);
        let entry = ShapeSystemRegistryEntry { shape_system: any, instance_count: 0 };
        self.shape_system_map.entry(id).insert_entry(entry);
        // The following line is safe, as the object was just registered.
        self.get_mut().unwrap()
    }

    fn with_get_or_register_mut<T, F, Out>(&mut self, scene: &Scene, f: F) -> Out
    where
        F: FnOnce(ShapeSystemRegistryEntryRefMut<T>) -> Out,
        T: ShapeSystemInstance, {
        match self.get_mut() {
            Some(entry) => f(entry),
            None => f(self.register(scene)),
        }
    }
}



// =======================
// === ShapeSystemInfo ===
// =======================

/// [`ShapeSystemInfoTemplate`] specialized for [`ShapeSystemId`].
pub type ShapeSystemInfo = ShapeSystemInfoTemplate<ShapeSystemId>;

/// [`ShapeSystemInfoTemplate`] specialized for [`SymbolId`].
pub type ShapeSystemSymbolInfo = ShapeSystemInfoTemplate<SymbolId>;

/// When adding a [`DynamicShape`] to a [`Layer`], it will get instantiated to [`Shape`] by reusing
/// the shape system (read docs of [`ShapeSystemRegistry`] to learn more). This struct contains
/// information about the compile time depth ordering relations. See the "Compile Time Shapes
/// Ordering Relations" section in docs of [`Group`] to learn more.
#[derive(Clone, Debug)]
pub struct ShapeSystemStaticDepthOrdering {
    above: Vec<ShapeSystemId>,
    below: Vec<ShapeSystemId>,
}

/// [`ShapeSystemStaticDepthOrdering`] associated with an id.
#[derive(Clone, Debug)]
pub struct ShapeSystemInfoTemplate<T> {
    id:       T,
    ordering: ShapeSystemStaticDepthOrdering,
}

impl<T> Deref for ShapeSystemInfoTemplate<T> {
    type Target = ShapeSystemStaticDepthOrdering;
    fn deref(&self) -> &Self::Target {
        &self.ordering
    }
}

impl<T> ShapeSystemInfoTemplate<T> {
    fn new(id: T, ordering: ShapeSystemStaticDepthOrdering) -> Self {
        Self { id, ordering }
    }
}



// ======================
// === Shape Ordering ===
// ======================

/// Shape ordering utility. Currently, this macro supports ordering of shapes for a given stage.
/// For example, the following usage:
///
/// ```ignore
/// shapes_order_dependencies! {
///     scene => {
///         output::port::single_port -> shape;
///         output::port::multi_port  -> shape;
///         shape                     -> input::port::hover;
///         input::port::hover        -> input::port::viz;
///     }
/// }
/// ```
///
/// Will expand to:
///
/// ```ignore
/// scene.layers.add_shapes_order_dependency::<output::port::single_port::View, shape::View>();
/// scene.layers.add_shapes_order_dependency::<output::port::multi_port::View, shape::View>();
/// scene.layers.add_shapes_order_dependency::<shape::View, input::port::hover::View>();
/// scene.layers.add_shapes_order_dependency::<input::port::hover::View, input::port::viz::View>();
/// ```
///
/// A shape listed on the left side of an arrow (`->`) will be ordered below the shape listed on
/// the right side of the arrow.
#[macro_export]
macro_rules! shapes_order_dependencies {
    ($scene:expr => {
        $( $p1:ident $(:: $ps1:ident)* -> $p2:ident $(:: $ps2:ident)*; )*
    }) => {$(
        $scene.layers.add_global_shapes_order_dependency::<$p1$(::$ps1)*::View, $p2$(::$ps2)*::View>();
    )*};
}



// ==================
// === ScissorBox ===
// ==================

/// A rectangular area used to limit rendering of a [`Layer`]. The area contains information about
/// rendering limits from each side of the image (left, right, top, and bottom).
#[allow(missing_docs)]
#[derive(Debug, Clone, Copy)]
pub struct ScissorBox {
    pub min_x: i32,
    pub min_y: i32,
    pub max_x: i32,
    pub max_y: i32,
}

impl ScissorBox {
    /// Constructor.
    pub fn new() -> Self {
        let min_x = 0;
        let min_y = 0;
        let max_x = i32::MAX;
        let max_y = i32::MAX;
        Self { min_x, min_y, max_x, max_y }
    }

    /// Constructor.
    pub fn new_with_position_and_size(position: Vector2<i32>, size: Vector2<i32>) -> Self {
        let min_x = position.x;
        let min_y = position.y;
        let max_x = min_x + size.x;
        let max_y = min_y + size.y;
        Self { min_x, min_y, max_x, max_y }
    }
}

impl ScissorBox {
    /// The size of the scissor box.
    pub fn size(&self) -> Vector2<i32> {
        let width = (self.max_x - self.min_x).max(0);
        let height = (self.max_y - self.min_y).max(0);
        Vector2(width, height)
    }

    /// The position of the scissor box computed from the left bottom corner.
    pub fn position(&self) -> Vector2<i32> {
        Vector2(self.min_x.max(0), self.min_y.max(0))
    }
}

impl Default for ScissorBox {
    fn default() -> Self {
        Self::new()
    }
}

impl PartialSemigroup<ScissorBox> for ScissorBox {
    fn concat_mut(&mut self, other: Self) {
        self.min_x = Ord::max(self.min_x, other.min_x);
        self.min_y = Ord::max(self.min_y, other.min_y);
        self.max_x = Ord::min(self.max_x, other.max_x);
        self.max_y = Ord::min(self.max_y, other.max_y);
    }
}

impl PartialSemigroup<&ScissorBox> for ScissorBox {
    fn concat_mut(&mut self, other: &Self) {
        self.concat_mut(*other)
    }
}<|MERGE_RESOLUTION|>--- conflicted
+++ resolved
@@ -806,11 +806,7 @@
     move || {
         for parent in &*parents.borrow() {
             // It's safe to do it having parents borrowed, because the only possible callback called
-<<<<<<< HEAD
-            // OnElementDepthOrderDirty, which don't borrow_mut at any point.
-=======
             // [`OnElementDepthOrderDirty`], which don't borrow_mut at any point.
->>>>>>> d07246d8
             parent.element_depth_order_dirty.set()
         }
     }
@@ -863,11 +859,7 @@
     move || {
         for sublayers in parents.borrow().iter() {
             // It's safe to do it having parents borrowed, because the only possible callback called
-<<<<<<< HEAD
-            // OnElementDepthOrderDirty, which don't borrow_mut at any point.
-=======
             // [`OnElementDepthOrderDirty`], which don't borrow_mut at any point.
->>>>>>> d07246d8
             sublayers.element_depth_order_dirty.set()
         }
     }
