//! # Display Objects
//! Display objects are essential structures used to build elements visible on the screen. They are
//! used to build objects hierarchy, computing elements transformations within this hierarchy
//! (position, rotation, and scale), passing events trough that hierarchy, and layouting the
//! elements on the screen (e.g. with horizontal or vertical layout). The implementation is very
//! performance-oriented, it tracks the transformation changes and updates only the needed
//! subset of the display object tree on demand.
//!
//! ## Lazy updates of display objects
//! Some operations on display objects are very expensive. For example, after moving the root object
//! of a hierarchy, the matrix transformations of all its children, their children, etc. need to be
//! updated. That's why these operations are performed in a lazy way. After an element is
//! transformed, or when the hierarchy is modified, the change information is propagated up to the
//! root of the hierarchy and is updated once per frame, after the [`update`] function is called
//! (usually, it is called by the [`Scene`]). Emitting events is not done in a lazy fashion, as they
//! do not require passing the event down the hierarchy. Instead, the event is passed up the
//! hierarchy, from the object the event was emitted on all way to the root of the hierarchy.
//!
//! ## Scene Layers
//! Every display object can be assigned to a [`scene::Layer`]. During object update, the assignment
//! information is passed down the hierarchy. If an object was not assigned to a layer explicitly,
//! it will inherit the assignment from its parent object, if any. This means that adding an object
//! to a layer will also move all of its children there, until they are assigned with a different
//! layer explicitly.
//!
//!
//! ## Terminology and Concepts
//! Before diving into the concepts of Grid it’s important to understand the terminology. Since the
//! terms involved here are all kinda conceptually similar, it’s easy to confuse them with one
//! another if you don’t first memorize their meanings defined by the Grid specification.
//!
//! - **Grid container:** the display object with enabled auto-layout. It is the element that
//!   contains all the grid items (children of the display object).
//!
//! - **Grid item:** the child (i.e. direct descendants) of the grid container. A grid item can be
//!   any display object.
//!
//! - **Grid line:** the dividing lines that make up the structure of the grid. They can be either
//!   vertical (“column grid lines”) or horizontal (“row grid lines”) and reside on either side of a
//!   row or column.
//!
//! - **Grid cell:** the space between two adjacent row and two adjacent column grid lines. It’s a
//!   single “unit” of the grid.
//!
//! - **Grid track:** the space between two adjacent grid lines. You can think of them as the
//!   columns or rows of the grid.
//!
//! - **Grid area:** the total space surrounded by any four grid lines. A grid area may be composed
//!   of any number of grid cells.
//!
//!
//!
//! ## Setting elements sizes.
//! Each display object can be assigned with a horizontal and vertical size. By default, the size is
//! set to 'hug', which means that it will be resolved to the content's size. Alternatively, the
//! size can be set to a fixed value expressed in one of the units: pixels, percent of the parent
//! container size, or the fraction of the leftover space in the container. These units will be
//! covered in the following chapters. For now, let's focus on the 'hug' and fixed pixel sizes.
//!
//! You can set the display object size by using the [`set_size`] function family. Here is an
//! example of a display object with width of 10 pixels and height set to 'hug' it's children (the
//! default value). In case of display objects that do not contain any children, the hug size will
//! be resolved to 0. The hug resizing is indicated by the `▶` and `◀` symbols in the following
//! illustrations.
//!
//! ```
//! // ╭ root ─╮
//! // │       ▼
//! // │       ▲
//! // ╰───────╯
//!
//! # use ensogl_core::prelude::*;
//! # use ensogl_core::display;
//! let root = display::object::Instance::new();
//! root.set_size_x(10.0);
//! ```
//!
//!
//! ## Automatic creation of columns and rows.
//! Each display object can be asked to automatically place its children by using the Grid layout.
//! The layout is divided into columns and rows. Every Grid has at least one column and one row. To
//! enable the Grid layout, use the [`use_auto_layout`] method. Here is an example of a display
//! object with an empty Grid layout:
//!
//! ```
//! // ╔ root ▶ ◀ ═╗
//! // ║ ╭─ ▶ ◀ ─╮ ║
//! // ║ │       ▼ ▼
//! // ║ │       ▲ ▲
//! // ║ ╰───────╯ ║
//! // ╚═══════════╝
//!
//! # use ensogl_core::prelude::*;
//! # use ensogl_core::display;
//! let root = display::object::Instance::new();
//! root.use_auto_layout();
//! ```
//!
//! The above illustration contains visualization of both the Grid container and grid cells. The
//! container is drawn with bold, double lines, while the cells use thin, single lines. All the Grid
//! dimensions are set to 'hug' by default, including the width and height of the container, widths
//! of columns and heights of rows. An empty Grid layout with hug resizing will be resolved to a
//! zero-sized object.
//!
//! You do not need to define columns explicitly. They will be added automatically, one for every
//! child. Columns with the 'hug' width will inherit some properties of their children, like their
//! grow factors. The details will be covered in the further sections. The following code defines a
//! new Grid layout with two children. The children sizes are set manually, while the container,
//! columns, and rows sizes are set to 'hug' (default):
//!
//! ```
//! // ╔ root ═══════ ▶ ◀ ═════════════╗
//! // ║ ╭──── ▶ ◀ ────┬──── ▶ ◀ ────╮ ║
//! // ║ │             ┆  ╭ node2 ╮  │ ║
//! // ║ │  ╭ node1 ╮  ┆  │       │  ▼ ▼
//! // ║ │  │       │  ┆  │       │  ▲ ▲
//! // ║ │  ╰───────╯  ┆  ╰───────╯  │ ║
//! // ║ ╰─────────────┴─────────────╯ ║
//! // ╚═══════════════════════════════╝
//!
//! # use ensogl_core::prelude::*;
//! # use ensogl_core::display;
//! let root = display::object::Instance::new();
//! let node1 = root.new_child();
//! let node2 = root.new_child();
//! root.use_auto_layout();
//! node1.set_size((10.0, 10.0));
//! node2.set_size((10.0, 15.0));
//! ```
//!
//! By default, the Grid layout will create as many columns as there are children. You can limit the
//! maximum number of used columns with the [`set_column_count`] method. You can also define the
//! properties of every column. This topic will be covered in the upcoming sections. The following
//! code defines a new Grid layout with a maximum number of 2 columns:
//!
//! ```
//! // ╔ root ═══════ ▶ ◀ ═════════════╗
//! // ║ ╭──── ▶ ◀ ────┬──── ▶ ◀ ────╮ ║
//! // ║ │  ╭ node3 ╮  ┆             │ ║
//! // ║ │  │       │  ┆             ▼ ║
//! // ║ │  │       │  ┆             ▲ ║
//! // ║ │  ╰───────╯  ┆             │ ▼
//! // ║ ├╌╌╌╌╌╌╌╌╌╌╌╌╌┼╌╌╌╌╌╌╌╌╌╌╌╌╌┤ ▲
//! // ║ │  ╭ node1 ╮  ┆  ╭ node2 ╮  │ ║
//! // ║ │  │       │  ┆  │       │  ▼ ║
//! // ║ │  │       │  ┆  │       │  ▲ ║
//! // ║ │  ╰───────╯  ┆  ╰───────╯  │ ║
//! // ║ ╰─────────────┴─────────────╯ ║
//! // ╚═══════════════════════════════╝
//!
//! # use ensogl_core::prelude::*;
//! # use ensogl_core::display;
//! let root = display::object::Instance::new();
//! let node1 = root.new_child();
//! let node2 = root.new_child();
//! let node3 = root.new_child();
//! root.use_auto_layout().set_column_count(2);
//! node1.set_size((2.0, 2.0));
//! node2.set_size((2.0, 2.0));
//! node3.set_size((2.0, 2.0));
//! ```
//!
//!
//! ## Growing and shrinking objects.
//! Beside a size, each display object can be assigned with a growth/shrink factor and a
//! maximum/minimum size. These properties describe how the object should be stretched by the parent
//! container if there is either a free space left or there is not enough space. You can use the
//! following methods to control these properties: [`set_grow_factor`], [`set_shrink_factor`],
//! [`set_max_size`], and [`set_min_size`]. Please note, that if an object with a hug resizing can
//! grow and there is enough of free space, it will. Growing is performed after hugging the content.
//!
//! If there are several objects that can grow, the leftover space will be distributed to them by
//! weight computed as `item_grow_factor / sum_of_all_grow_factors`. Analogously, if there are
//! several objects that can shrink, their sizes will be decreased by weight computed as
//! `item_shrink_factor / sum_of_all_shrink_factors`.
//!
//! For convenience, there are also shortcut methods defined. The [`allow_grow`] and
//! [`allow_shrink`] set the grow and shrink factors to 1.0, respectively. The following code
//! constructs a display object with 10 pixels width and height. The height shrink factor is set to
//! 1, width grow factor set to 1, and the maximum width set to 15 pixels:
//!
//! ```
//! // ╭ root ───┬───▷┤
//! // │         │
//! // │         │ 10
//! // │         △
//! // ╰─────────╯
//! //   10
//!
//! # use ensogl_core::prelude::*;
//! # use ensogl_core::display;
//! let root = display::object::Instance::new();
//! root.set_size((10.0, 10.0));
//! root.allow_shrink_y();
//! root.allow_grow_x();
//! root.set_max_size_x(15.0);
//! ```
//!
//! Please note that setting the Grid container size does not influence the children placement if
//! the columns are set to 'hug':
//!
//! ```
//! // ╔ root ══════════════════════════════════════╗
//! // ║ ╭──── ▶ ◀ ────┬──── ▶ ◀ ────╮              ║
//! // ║ │             ┆  ╭ node2 ╮  │              ║
//! // ║ │  ╭ node1 ╮  ┆  │       │  ▼              ▼
//! // ║ │  │       │  ┆  │       │  ▲              ▲
//! // ║ │  ╰───────╯  ┆  ╰───────╯  │              ║
//! // ║ ╰─────────────┴─────────────╯              ║
//! // ╚════════════════════════════════════════════╝
//!
//! # use ensogl_core::prelude::*;
//! # use ensogl_core::display;
//! let root = display::object::Instance::new();
//! let node1 = root.new_child();
//! let node2 = root.new_child();
//! root.use_auto_layout();
//! root.set_size_x(30.0);
//! node1.set_size((10.0, 10.0));
//! node2.set_size((10.0, 15.0));
//! ```
//!
//! However, if the child size is allowed to grow or shrink, the column will inherit this property:
//!
//! ```
//! // ╔ root ═════════════════════════════════════╗
//! // ║ ╭──── ▶ ◀ ────┬──── ▶ ◀ ───────────────╮  ║
//! // ║ │             ┆  ╭ node2 ───────────┬▷ │  ║
//! // ║ │  ╭ node1 ╮  ┆  │                  │  ▼  ▼
//! // ║ │  │       │  ┆  │                  │  ▲  ▲
//! // ║ │  ╰───────╯  ┆  ╰──────────────────╯  │  ║
//! // ║ ╰─────────────┴────────────────────────╯  ║
//! // ╚═══════════════════════════════════════════╝
//!
//! # use ensogl_core::prelude::*;
//! # use ensogl_core::display;
//! let root = display::object::Instance::new();
//! let node1 = root.new_child();
//! let node2 = root.new_child();
//! root.use_auto_layout();
//! root.set_size_x(30.0);
//! node1.set_size((10.0, 10.0));
//! node2.set_size((10.0, 15.0));
//! node2.allow_grow_x();
//! ```
//!
//!
//!
//! ## Manual creation of columns and rows.
//! While automatic creation of columns and rows is convenient, manual creation provides much more
//! flexibility and allows for more complex layout definitions. You can add a new column/row with
//! the [`add_column`] and [`add_row`] methods. You can access a column/row by index with the
//! [`column`] and [`row`] methods, respectively. Also, as the first column and row always exist,
//! there are [`first_column`] and [`first_row`] methods provided. All these functions return a
//! column/row reference which allows changing the following properties:
//!
//! - **Size:** the width of the column and height of the row. The size can be set to either 'hug'
//!   or a fixed value. The value can be expressed in pixels, percentage of the parent container
//!   size, or by using fractional units. All of these units will be described later.
//!
//! - **Minimum size:** the minimum size of the column/row. If the column/row size does not fit the
//!   parent container, the layout system will try to shrink it, but will not shrink it more than
//!   expressed by this value.
//!
//! - **Maximum size:** the maximum size of the column/row. If the column/row grow factor was set a
//!   positive value, the object will grow, but not more than expressed by this value.
//!
//! - **Grow factor:** a number describing how much the column/row should grow if there is extra
//!   space after first layout step. The space will be distributed among all elements that can grow
//!   by using the grow factors as the distribution weights.
//!
//! - **Shrink factor:** a number describing how much the column/row should shrink if there is not
//!   enough space after first layout step. All elements that can shrink will be resized by using
//!   the shrink factors as the resizing weights.
//!
//! ```
//! // ╔ root ═══════ ▶ ◀ ══════════════════════════╗
//! // ║ ╭──── ▶ ◀ ────┬────────── ▶ ◀ ──────────┬▷ ║
//! // ║ │             ┆  ╭ node2 ╮              │  ║
//! // ║ │  ╭ node1 ╮  ┆  │       │              ▼  ▼
//! // ║ │  │       │  ┆  │       │              ▲  ▲
//! // ║ │  ╰───────╯  ┆  ╰───────╯              │  ║
//! // ║ ╰─────────────┴─────────────────────────╯  ║
//! // ╚════════════════════════════════════════════╝
//!
//! # use ensogl_core::prelude::*;
//! # use ensogl_core::display;
//! let root = display::object::Instance::new();
//! let node1 = root.new_child();
//! let node2 = root.new_child();
//! root.use_auto_layout();
//! root.add_column().allow_grow();
//! root.set_size_x(30.0);
//! node1.set_size((10.0, 10.0));
//! node2.set_size((10.0, 15.0));
//! ```
//!
//!
//! ## Cycling columns/rows definitions.
//! In case there are more columns/rows needed than defined, the defined columns/rows will be used
//! in a loop. For example, you can define a layout where every second column is bigger:
//!
//! ```
//! // ╔ root ════════════════════════════ ▶ ◀ ══════════════════════════════════╗
//! // ║ ╭─────────────┬────────────────────┬─────────────┬────────────────────╮ ║
//! // ║ │             ┆  ╭ node2 ───────┬▷ ┆             ┆  ╭ node4 ───────┬▷ │ ║
//! // ║ │  ╭ node1 ┬▷ ┆  │              │  ┆  ╭ node3 ┬▷ ┆  │              │  ▼ ▼
//! // ║ │  │       │  ┆  │              │  ┆  │       │  ┆  │              │  ▲ ▲
//! // ║ │  ╰───────╯  ┆  ╰──────────────╯  ┆  ╰───────╯  ┆  ╰──────────────╯  │ ║
//! // ║ ╰─────────────┴────────────────────┴─────────────┴────────────────────╯ ║
//! // ╚═════════════════════════════════════════════════════════════════════════╝
//! //          2                4                 2                4             
//!
//! # use ensogl_core::prelude::*;
//! # use ensogl_core::display;
//! let root = display::object::Instance::new();
//! let node1 = root.new_child();
//! let node2 = root.new_child();
//! let node3 = root.new_child();
//! let node4 = root.new_child();
//! root.use_auto_layout();
//! root.first_column().set_size(2.0);
//! root.add_column().set_size(4.0);
//! node1.set_size_y(2.0).allow_grow_x();
//! node2.set_size_y(3.0).allow_grow_x();
//! node3.set_size_y(2.0).allow_grow_x();
//! node4.set_size_y(3.0).allow_grow_x();
//! ```
//!
//!
//! ## Item alignment.
//! The item alignment settings allow aligning grid items along both the column and row axis. You
//! can set the default alignment of all children by using the [`set_children_alignment`] on the
//! container, or override it per child using the [`set_alignment`] method.
//!
//! ```
//! // ╔ root ════════════ ▶ ◀ ══════════════════╗
//! // ║ ╭──────────────────┬──────────────────╮ ║
//! // ║ │  ╭ node3 ╮       ┆                  │ ║
//! // ║ │  │       │       ┆                  ▼ ║
//! // ║ │  │       │       ┆                  ▲ ║
//! // ║ │  ╰───────╯       ┆                  │ ▼
//! // ║ ├╌╌╌╌╌╌╌╌╌╌╌╌╌╌╌╌╌╌┼╌╌╌╌╌╌╌╌╌╌╌╌╌╌╌╌╌╌┤ ▲
//! // ║ │       ╭ node1 ╮  ┆       ╭ node2 ╮  │ ║
//! // ║ │       │       │  ┆       │       │  ▼ ║
//! // ║ │       │       │  ┆       │       │  ▲ ║
//! // ║ │       ╰───────╯  ┆       ╰───────╯  │ ║
//! // ║ ╰──────────────────┴──────────────────╯ ║
//! // ╚═════════════════════════════════════════╝
//! //           10                 10         
//!
//! # use ensogl_core::prelude::*;
//! # use ensogl_core::display;
//! let root = display::object::Instance::new();
//! let node1 = root.new_child();
//! let node2 = root.new_child();
//! let node3 = root.new_child();
//! root
//!     .use_auto_layout()
//!     .set_column_count(2)
//!     .set_children_alignment_right_bottom();
//! root.first_column().set_size(10.0);
//! node1.set_size((2.0, 2.0));
//! node2.set_size((2.0, 2.0));
//! node3.set_size((2.0, 2.0));
//! node3.set_alignment_left();
//! ```
//!
//! Please note, that alignment works only if there is a space left in a column. In the case of
//! columns that simply hug the children and the children in the given column have the same size,
//! the alignment would not make any effect even if the container size is larger than columns:
//!
//! ```
//! // ╔ root ════════════════ ▶ ◀ ═══════════════════╗
//! // ║ ╭──── ▶ ◀ ────┬──── ▶ ◀ ────╮                ║
//! // ║ │  ╭ node3 ╮  ┆             │                ║
//! // ║ │  │       │  ┆             ▼                ║
//! // ║ │  │       │  ┆             ▲                ║
//! // ║ │  ╰───────╯  ┆             │                ▼
//! // ║ ├╌╌╌╌╌╌╌╌╌╌╌╌╌┼╌╌╌╌╌╌╌╌╌╌╌╌╌┤                ▲
//! // ║ │  ╭ node1 ╮  ┆  ╭ node2 ╮  │                ║
//! // ║ │  │       │  ┆  │       │  ▼                ║
//! // ║ │  │       │  ┆  │       │  ▲                ║
//! // ║ │  ╰───────╯  ┆  ╰───────╯  │                ║
//! // ║ ╰─────────────┴─────────────╯                ║
//! // ╚══════════════════════════════════════════════╝
//!
//! # use ensogl_core::prelude::*;
//! # use ensogl_core::display;
//! let root = display::object::Instance::new();
//! root.set_size_x(20.0);
//! let node1 = root.new_child();
//! let node2 = root.new_child();
//! let node3 = root.new_child();
//! root
//!     .use_auto_layout()
//!     .set_column_count(2)
//!     .set_children_alignment_right_bottom();
//! node1.set_size((2.0, 2.0));
//! node2.set_size((2.0, 2.0));
//! node3.set_size((2.0, 2.0));
//! node3.set_alignment_left();
//! ```
//!
//!
//! ## Reversing the column/row item order.
//! It is possible to reverse the columns and rows order by using the [`reverse_columns`] and
//! [`reverse_rows`] functions. By default, items are placed along the axes, from left to right and
//! from bottom to top. The following example places the items from right to left:
//!
//! ```
//! // ╔ root ═══════ ▶ ◀ ═════════════╗
//! // ║ ╭──── ▶ ◀ ────┬──── ▶ ◀ ────╮ ║
//! // ║ │             ┆  ╭ node3 ╮  │ ║
//! // ║ │             ┆  │       │  ▼ ║
//! // ║ │             ┆  │       │  ▲ ║
//! // ║ │             ┆  ╰───────╯  │ ▼
//! // ║ ├╌╌╌╌╌╌╌╌╌╌╌╌╌┼╌╌╌╌╌╌╌╌╌╌╌╌╌┤ ▲
//! // ║ │  ╭ node2 ╮  ┆  ╭ node1 ╮  │ ║
//! // ║ │  │       │  ┆  │       │  ▼ ║
//! // ║ │  │       │  ┆  │       │  ▲ ║
//! // ║ │  ╰───────╯  ┆  ╰───────╯  │ ║
//! // ║ ╰─────────────┴─────────────╯ ║
//! // ╚═══════════════════════════════╝
//!
//! # use ensogl_core::prelude::*;
//! # use ensogl_core::display;
//! let root = display::object::Instance::new();
//! let node1 = root.new_child();
//! let node2 = root.new_child();
//! let node3 = root.new_child();
//! root
//!     .use_auto_layout()
//!     .set_column_count(2)
//!     .reverse_columns();
//! node1.set_size((2.0, 2.0));
//! node2.set_size((2.0, 2.0));
//! node3.set_size((2.0, 2.0));
//! ```
//!
//!
//! ## Grid flow.
//! The grid flow defines how the next item is placed in context of the previous one. The default
//! flow is 'row', which means that the next item will be placed in the same row as the previous one
//! if this is possible, e.g. if it was not limited by the [`set_column_count`] method. There are
//! other flow modes available:
//!
//! - **Row:** The default flow. Items are placed in a row as long as there is space before moving
//!   to the next row.
//! - **Column:** Items are placed in a column as long as there is space before moving to the next
//!   column.
//! - **Dense:** (not implemented yet): tells the auto-placement algorithm to attempt to fill in
//!   holes earlier in the grid if smaller items come up later. See the CSS grid spec for more
//!   info of how this mode will work: https://css-tricks.com/snippets/css/complete-guide-grid.
//!
//! For example, the following code will place items in a column and then move to the next column
//! after the maximum column count was reached:
//!
//! ```
//! // ╔ root ═══════ ▶ ◀ ═════════════╗
//! // ║ ╭──── ▶ ◀ ────┬──── ▶ ◀ ────╮ ║
//! // ║ │  ╭ node3 ╮  ┆             │ ║
//! // ║ │  │       │  ┆             ▼ ║
//! // ║ │  │       │  ┆             ▲ ║
//! // ║ │  ╰───────╯  ┆             │ ║
//! // ║ ├╌╌╌╌╌╌╌╌╌╌╌╌╌┼╌╌╌╌╌╌╌╌╌╌╌╌╌┤ ║
//! // ║ │  ╭ node2 ╮  ┆             │ ║
//! // ║ │  │       │  ┆             ▼ ▼
//! // ║ │  │       │  ┆             ▲ ▲
//! // ║ │  ╰───────╯  ┆             │ ║
//! // ║ ├╌╌╌╌╌╌╌╌╌╌╌╌╌┼╌╌╌╌╌╌╌╌╌╌╌╌╌┤ ║
//! // ║ │  ╭ node1 ╮  ┆  ╭ node4 ╮  │ ║
//! // ║ │  │       │  ┆  │       │  ▼ ║
//! // ║ │  │       │  ┆  │       │  ▲ ║
//! // ║ │  ╰───────╯  ┆  ╰───────╯  │ ║
//! // ║ ╰─────────────┴─────────────╯ ║
//! // ╚═══════════════════════════════╝
//!
//! # use ensogl_core::prelude::*;
//! # use ensogl_core::display;
//! let root = display::object::Instance::new();
//! let node1 = root.new_child();
//! let node2 = root.new_child();
//! let node3 = root.new_child();
//! let node4 = root.new_child();
//! let node1 = node1.set_size((2.0, 2.0));
//! let node2 = node2.set_size((2.0, 2.0));
//! let node3 = node3.set_size((2.0, 2.0));
//! let node4 = node4.set_size((2.0, 2.0));
//! root.use_auto_layout().set_row_count(3).set_column_flow();
//! ```
//!
//!
//! ## The column/row gap.
//! The gap between columns/rows specifies the size of the grid lines. You can think of it like
//! setting the width of the gutters between the columns/rows. The gutters are only created between
//! the columns/rows, not on the outer edges. For example, the following code sets the gap of two
//! pixels between all the elements:
//!
//! ```
//! // ╔ root ═════════ ▶ ◀ ═══════════════╗
//! // ║ ╭───── ▶ ◀ ─────┬───── ▶ ◀ ─────╮ ║
//! // ║ │  ╭ node3 ╮  ╱╱┆╱╱             │ ║
//! // ║ │  │       │  ╱╱┆╱╱             ▼ ║
//! // ║ │  │       │  ╱╱┆╱╱             ▲ ║
//! // ║ │  ╰───────╯  ╱╱┆╱╱             │ ║
//! // ║ │╱╱╱╱╱╱╱╱╱╱╱╱╱╱╱┆╱╱╱╱╱╱╱╱╱╱╱╱╱╱╱│ ▼
//! // ║ ├╌╌╌╌╌╌╌╌╌╌╌╌╌╌╌┼╌╌╌╌╌╌╌╌╌╌╌╌╌╌╌┤ ▲
//! // ║ │╱╱╱╱╱╱╱╱╱╱╱╱╱╱╱┆╱╱╱╱╱╱╱╱╱╱╱╱╱╱╱│ ║
//! // ║ │  ╭ node1 ╮  ╱╱┆╱╱  ╭ node2 ╮  │ ║
//! // ║ │  │       │  ╱╱┆╱╱  │       │  ▼ ║
//! // ║ │  │       │  ╱╱┆╱╱  │       │  ▲ ║
//! // ║ │  ╰───────╯  ╱╱┆╱╱  ╰───────╯  │ ║
//! // ║ ╰───────────────┴───────────────╯ ║
//! // ╚═══════════════════════════════════╝
//!
//! # use ensogl_core::prelude::*;
//! # use ensogl_core::display;
//! let root = display::object::Instance::new();
//! let node1 = root.new_child();
//! let node2 = root.new_child();
//! let node3 = root.new_child();
//! root
//!     .use_auto_layout()
//!     .set_column_count(2)
//!     .set_gap((2.0, 2.0));
//! node1.set_size((2.0, 2.0));
//! node2.set_size((2.0, 2.0));
//! node3.set_size((2.0, 2.0));
//! ```
//!
//!
//! ## Grid padding.
//! The padding specifies the size inside the container that should be left empty. You can set the
//! padding by using the [`set_padding`] method. The following code displays three objects
//! within the padded container:
//!
//! ```
//! // ╔ root ═══════════════ ▶ ◀ ═════════════════════╗
//! // ║ ╭───── ▶ ◀ ─────┬─── ▶ ◀ ───┬───── ▶ ◀ ─────╮ ║
//! // ║ │ ╱╱╱╱╱╱╱╱╱╱╱╱╱╱┆╱╱╱╱╱╱╱╱╱╱╱┆╱╱╱╱╱╱╱╱╱╱╱╱╱╱ │ ║
//! // ║ │ ╱╱╱           ┆           ┆ ╭ node3 ╮ ╱╱╱ │ ║
//! // ║ │ ╱╱╱           ┆ ╭ node2 ╮ ┆ │       │ ╱╱╱ │ ║
//! // ║ │ ╱╱╱ ╭ node1 ╮ ┆ │       │ ┆ │       │ ╱╱╱ ▼ ▼
//! // ║ │ ╱╱╱ │       │ ┆ │       │ ┆ │       │ ╱╱╱ ▲ ▲
//! // ║ │ ╱╱╱ ╰───────╯ ┆ ╰───────╯ ┆ ╰───────╯ ╱╱╱ │ ║
//! // ║ │ ╱╱╱╱╱╱╱╱╱╱╱╱╱╱┆╱╱╱╱╱╱╱╱╱╱╱┆╱╱╱╱╱╱╱╱╱╱╱╱╱╱ │ ║
//! // ║ ╰───────────────┴───────────┴───────────────╯ ║
//! // ╚═══════════════════════════════════════════════╝
//!
//! # use ensogl_core::prelude::*;
//! # use ensogl_core::display;
//! let root = display::object::Instance::new();
//! let node1 = root.new_child();
//! let node2 = root.new_child();
//! let node3 = root.new_child();
//! node1.set_size((2.0, 2.0));
//! node2.set_size((2.0, 3.0));
//! node3.set_size((2.0, 4.0));
//! root.use_auto_layout().set_padding_all(10.0);
//! ```
//!
//!
//! ## Item's margin.
//! The margin specifies the size outside an item that should be left empty. You can set the margin
//! by using the [`set_margin`] method. The following code displays three objects where the second
//! object uses margin:
//!
//! ```
//! // ╔ root ═════════════════ ▶ ◀ ══════════════════════╗
//! // ║ ╭──── ▶ ◀ ───┬──────── ▶ ◀ ────────┬─── ▶ ◀ ───╮ ║
//! // ║ │            ┆ ╱╱╱╱╱╱           ╱╱ ┆ ╭ node3 ╮ │ ║
//! // ║ │            ┆ ╱╱╱╱╱╱ ╭ node2 ╮ ╱╱ ┆ │       │ │ ║
//! // ║ │  ╭ node1 ╮ ┆ ╱╱╱╱╱╱ │       │ ╱╱ ┆ │       │ ▼ ▼
//! // ║ │  │       │ ┆ ╱╱╱╱╱╱ │       │ ╱╱ ┆ │       │ ▲ ▲
//! // ║ │  │       │ ┆ ╱╱╱╱╱╱ │       │ ╱╱ ┆ │       │ │ ║
//! // ║ │  ╰───────╯ ┆ ╱╱╱╱╱╱ ╰───────╯ ╱╱ ┆ ╰───────╯ │ ║
//! // ║ ╰────────────┴─────────────────────┴───────────╯ ║
//! // ╚══════════════════════════════════════════════════╝
//!
//! # use ensogl_core::prelude::*;
//! # use ensogl_core::display;
//! let root = display::object::Instance::new();
//! let node1 = root.new_child();
//! let node2 = root.new_child();
//! let node3 = root.new_child();
//! node1.set_size((2.0, 2.0));
//! node2.set_size((2.0, 3.0));
//! node3.set_size((2.0, 4.0));
//! node2.set_margin_left(2.0);
//! node2.set_margin_right(1.0);
//! root.use_auto_layout();
//! ```
//!
//!
//! ## Percentage size units.
//! Sizes of all dimensions (element sizes, margins, paddings, column widths, row heights, etc.) can
//! be expressed as a percentage value of the parent container's size. Numbers are equipped with a
//! `.pc()` method which converts them to a percentage value. For example, the following code
//! creates a container with two children. The first grows as much as possible, while the
//! second occupies 30% of the parent container. Given the container width of 10 pixels, the width
//! of the first child will be resolved to 7 pixels, while the second will be resolved to 3 pixels:
//!
//! ```
//! // ╔ root ══════════════════════════════╗
//! // ║ ╭─────── ▶ ◀ ────────┬─── ▶ ◀ ───╮ ║
//! // ║ │                    ┆ ╭ node2 ╮ │ ║
//! // ║ │  ╭ node1 ───────┬▷ ┆ │       │ ▼ ▼
//! // ║ │  │              │  ┆ │       │ ▲ ▲
//! // ║ │  │      0       │  ┆ │  30%  │ │ ║
//! // ║ │  ╰──────────────╯  ┆ ╰───────╯ │ ║
//! // ║ ╰────────────────────┴───────────╯ ║
//! // ╚════════════════════════════════════╝
//! //                  10
//!
//! # use ensogl_core::prelude::*;
//! # use ensogl_core::display;
//! let root = display::object::Instance::new();
//! let node1 = root.new_child();
//! let node2 = root.new_child();
//! node1.set_size((0.0, 2.0));
//! node2.set_size((30.pc(), 3.0));
//! root.use_auto_layout();
//! ```
//!
//!
//! ## Fractional size units (flexible length).
//! Sizes of all dimensions (element sizes, margins, paddings, column widths, row heights, etc.) can
//! be expressed as a fraction of the leftover space in the parent container. Numbers are equipped
//! with an `.fr()` method which converts them to a fractional value.
//!
//! The distribution of leftover space occurs after all non-flexible track sizing functions have
//! reached their maximum. The total size of such rows or columns is subtracted from the available
//! space, yielding the leftover space, which is then divided among the flex-sized rows and columns
//! in proportion to their fractional size. Each column or row’s share of the leftover space can be
//! computed as the column or row’s `fractional_size * leftover_space /
//! sum_of_all_fractional_sizes`.
//!
//! The following code creates a container with three children. The second child will occupy 10% of
//! the parent container, while the first child will be 2 times wider than the third one. Given the
//! parent container width of 20 pixels, the second child size will be resolved to `10% *  20px =
//! 2px`. The leftover space is `20px - 2px = 18px`. The sum of all fractional sizes is 3. The first
//! child size will be resolved to `2fr/3fr * 18px = 12px`, while the last child size will be
//! resolved to `1fr/3fr * 18px = 6px`.
//!
//! ```
//! // ╔ root ═══════════════════════ ▶ ◀ ═════════════════════════════╗
//! // ║ ╭───────────── ▶ ◀ ────────────┬─── ▶ ◀ ───┬────── ▶ ◀ ─────╮ ║
//! // ║ │                              ┆ ╭ node2 ╮ ┆ ╭ node3 ─────╮ │ ║
//! // ║ │  ╭ node1 ─────────────────╮  ┆ │       │ ┆ │            │ ▼ ▼
//! // ║ │  │                        │  ┆ │       │ ┆ │            │ ▲ ▲
//! // ║ │  │          2fr           │  ┆ │  10%  │ ┆ │    1fr     │ │ ║
//! // ║ │  ╰────────────────────────╯  ┆ ╰───────╯ ┆ ╰────────────╯ │ ║
//! // ║ ╰──────────────────────────────┴───────────┴────────────────╯ ║
//! // ╚═══════════════════════════════════════════════════════════════╝
//! //                                20
//!
//! # use ensogl_core::prelude::*;
//! # use ensogl_core::display;
//! let root = display::object::Instance::new();
//! let node1 = root.new_child();
//! let node2 = root.new_child();
//! let node3 = root.new_child();
//! node1.set_size((2.fr(), 2.0));
//! node2.set_size((10.pc(), 3.0));
//! node3.set_size((1.fr(), 3.0));
//! root.use_auto_layout();
//! ```
//!
//!
//! ## Content justification.
//! Fractional units allow expressing elements spacing easily. For example, the following code
//! places its children with the same spacing between them and half of the surrounding spacing. This
//! is commonly referred to as "content justification":
//!
//!
//! ```
//! // ╔ root ════════════════════ ▶ ◀ ══════════════════════════╗
//! // ║ ╭─────────────────┬─────────────────┬─────────────────╮ ║
//! // ║ │╱╱             ╱╱┆╱╱             ╱╱┆╱╱  ╭ node3 ╮  ╱╱│ ║
//! // ║ │╱╱             ╱╱┆╱╱  ╭ node2 ╮  ╱╱┆╱╱  │       │  ╱╱▼ ▼
//! // ║ │╱╱  ╭ node1 ╮  ╱╱┆╱╱  │       │  ╱╱┆╱╱  │       │  ╱╱▲ ▲
//! // ║ │╱╱  │   2   │  ╱╱┆╱╱  │   2   │  ╱╱┆╱╱  │   2   │  ╱╱│ ║
//! // ║ │.5fr╰───────╯   1fr   ╰───────╯   1fr   ╰───────╯.5fr│ ║
//! // ║ ╰─────────────────┴─────────────────┴─────────────────╯ ║
//! // ╚═════════════════════════════════════════════════════════╝
//! //                             12
//!
//! # use ensogl_core::prelude::*;
//! # use ensogl_core::display;
//! let root = display::object::Instance::new();
//! root
//!     .use_auto_layout()
//!     .set_size_x(12.0)
//!     .set_padding_left(0.5.fr())
//!     .set_padding_right(0.5.fr())
//!     .set_gap_x(1.fr());
//! let node1 = root.new_child();
//! let node2 = root.new_child();
//! let node3 = root.new_child();
//! node1.set_size((2.0, 1.0));
//! node2.set_size((2.0, 2.0));
//! node3.set_size((2.0, 3.0));
//! ```
//!
//! For convenience, there are several content justification functions defined. To get the same
//! result as above, you can simply use the [`justify_content_space_around_x`] function instead.
//! There are also other helper functions defined:
//!
//! ### Justify content left.
//! ```
//! // ╔ root ═════════════════════════════════════════════════════════════╗
//! // ║ ╭──── ▶ ◀ ───┬──── ▶ ◀ ────┬──── ▶ ◀ ────╮  ╱╱╱╱╱╱╱╱╱╱╱╱╱╱╱╱╱╱╱╱╱╱║
//! // ║ │ ╭ node1 ╮  ┆  ╭ node2 ╮  ┆  ╭ node3 ╮  ▼  ╱╱╱╱╱╱╱╱╱╱╱╱╱╱╱╱╱╱╱╱╱╱▼
//! // ║ │ ╰───────╯  ┆  ╰───────╯  ┆  ╰───────╯  ▲  ╱╱╱╱╱╱╱╱╱╱╱╱╱╱╱╱╱╱╱╱╱╱▲
//! // ║ ╰────────────┴─────────────┴─────────────╯           1fr          ║
//! // ╚═══════════════════════════════════════════════════════════════════╝
//!
//! # use ensogl_core::prelude::*;
//! # use ensogl_core::display;
//! let root = display::object::Instance::new();
//! let node1 = root.new_child();
//! let node2 = root.new_child();
//! let node3 = root.new_child();
//! node1.set_size((2.0, 1.0));
//! node2.set_size((2.0, 1.0));
//! node3.set_size((2.0, 1.0));
//! root.use_auto_layout().set_size_x(8.0).justify_content_left();
//! ```
//!
//! ### Justify content center.
//! ```
//! // ╔ root ═══════════════════════════════════════════════════════════════╗
//! // ║╱╱╱╱╱╱╱╱╱╱╱  ╭──── ▶ ◀ ────┬──── ▶ ◀ ────┬──── ▶ ◀ ────╮  ╱╱╱╱╱╱╱╱╱╱╱║
//! // ║╱╱╱╱╱╱╱╱╱╱╱  │  ╭ node1 ╮  ┆  ╭ node2 ╮  ┆  ╭ node3 ╮  ▼  ╱╱╱╱╱╱╱╱╱╱╱▼
//! // ║╱╱╱╱╱╱╱╱╱╱╱  │  ╰───────╯  ┆  ╰───────╯  ┆  ╰───────╯  ▲  ╱╱╱╱╱╱╱╱╱╱╱▲
//! // ║    1fr      ╰─────────────┴─────────────┴─────────────╯      1fr    ║
//! // ╚═════════════════════════════════════════════════════════════════════╝
//!
//! # use ensogl_core::prelude::*;
//! # use ensogl_core::display;
//! let root = display::object::Instance::new();
//! let node1 = root.new_child();
//! let node2 = root.new_child();
//! let node3 = root.new_child();
//! node1.set_size((2.0, 1.0));
//! node2.set_size((2.0, 1.0));
//! node3.set_size((2.0, 1.0));
//! root.use_auto_layout().set_size_x(12.0).justify_content_center_x();
//! ```
//!
//! ### Justify content right.
//! ```
//! // ╔ root ═══════════════════════════════════════════════════════════════╗
//! // ║╱╱╱╱╱╱╱╱╱╱╱╱╱╱╱╱╱╱╱╱╱╱  ╭──── ▶ ◀ ────┬──── ▶ ◀ ────┬──── ▶ ◀ ────╮  ║
//! // ║╱╱╱╱╱╱╱╱╱╱╱╱╱╱╱╱╱╱╱╱╱╱  │  ╭ node1 ╮  ┆  ╭ node2 ╮  ┆  ╭ node3 ╮  ▼  ▼
//! // ║╱╱╱╱╱╱╱╱╱╱╱╱╱╱╱╱╱╱╱╱╱╱  │  ╰───────╯  ┆  ╰───────╯  ┆  ╰───────╯  ▲  ▲
//! // ║         1fr            ╰─────────────┴─────────────┴─────────────╯  ║
//! // ╚═════════════════════════════════════════════════════════════════════╝
//!
//! # use ensogl_core::prelude::*;
//! # use ensogl_core::display;
//! let root = display::object::Instance::new();
//! let node1 = root.new_child();
//! let node2 = root.new_child();
//! let node3 = root.new_child();
//! node1.set_size((2.0, 1.0));
//! node2.set_size((2.0, 1.0));
//! node3.set_size((2.0, 1.0));
//! root.use_auto_layout().set_size_x(12.0).justify_content_right();
//! ```
//!
//! ### Justify content space between.
//! ```
//! // ╔ root ═══════════════════════════════════════════════════════════════╗     
//! // ║ ╭─────── ▶ ◀ ───────┬────────── ▶ ◀ ──────────┬─────── ▶ ◀ ───────╮ ║
//! // ║ │  ╭ node1 ╮  ╱╱╱╱╱╱┆╱╱╱╱╱╱  ╭ node2 ╮  ╱╱╱╱╱╱┆╱╱╱╱╱╱  ╭ node3 ╮  ▼ ▼
//! // ║ │  ╰───────╯  ╱╱╱╱ 1fr ╱╱╱╱  ╰───────╯  ╱╱╱╱ 1fr ╱╱╱╱  ╰───────╯  ▲ ▲
//! // ║ ╰───────────────────┴─────────────────────────┴───────────────────╯ ║
//! // ╚═════════════════════════════════════════════════════════════════════╝
//!
//! # use ensogl_core::prelude::*;
//! # use ensogl_core::display;
//! let root = display::object::Instance::new();
//! let node1 = root.new_child();
//! let node2 = root.new_child();
//! let node3 = root.new_child();
//! node1.set_size((2.0, 1.0));
//! node2.set_size((2.0, 1.0));
//! node3.set_size((2.0, 1.0));
//! root.use_auto_layout().justify_content_space_between_x();
//! ```
//!
//! ### Justify content space around.
//! ```
//! // ╔ root ═══════════════════════════════════════════════════════════════╗     
//! // ║ ╭──────── ▶ ◀ ────────┬──────── ▶ ◀ ────────┬──────── ▶ ◀ ────────╮ ║
//! // ║ │╱╱╱╱  ╭ node1 ╮  ╱╱╱╱┆╱╱╱╱  ╭ node2 ╮  ╱╱╱╱┆╱╱╱╱  ╭ node3 ╮  ╱╱╱╱▼ ▼
//! // ║ │.5fr  ╰───────╯  ╱╱ 1fr ╱╱  ╰───────╯  ╱╱ 1fr ╱╱  ╰───────╯  .5fr▲ ▲
//! // ║ ╰─────────────────────┴─────────────────────┴─────────────────────╯ ║
//! // ╚═════════════════════════════════════════════════════════════════════╝
//!
//! # use ensogl_core::prelude::*;
//! # use ensogl_core::display;
//! let root = display::object::Instance::new();
//! let node1 = root.new_child();
//! let node2 = root.new_child();
//! let node3 = root.new_child();
//! node1.set_size((2.0, 1.0));
//! node2.set_size((2.0, 1.0));
//! node3.set_size((2.0, 1.0));
//! root.use_auto_layout().justify_content_space_around_x();
//! ```
//!
//! ### Justify content space evenly.
//! ```
//! // ╔ root ═══════════════════════════════════════════════════════════════╗     
//! // ║ ╭────────── ▶ ◀ ───────┬─────── ▶ ◀ ───────┬─────── ▶ ◀ ──────────╮ ║
//! // ║ │╱╱╱╱╱╱  ╭ node1 ╮  ╱╱╱┆╱╱╱  ╭ node2 ╮  ╱╱╱┆╱╱╱  ╭ node3 ╮  ╱╱╱╱╱╱▼ ▼
//! // ║ │ 1fr    ╰───────╯    1fr    ╰───────╯    1fr    ╰───────╯    1fr │ ║
//! // ║ ╰──────────────────────┴───────────────────┴──────────────────────╯ ║
//! // ╚═════════════════════════════════════════════════════════════════════╝
//!
//! # use ensogl_core::prelude::*;
//! # use ensogl_core::display;
//! let root = display::object::Instance::new();
//! let node1 = root.new_child();
//! let node2 = root.new_child();
//! let node3 = root.new_child();
//! node1.set_size((2.0, 1.0));
//! node2.set_size((2.0, 1.0));
//! node3.set_size((2.0, 1.0));
//! root.use_auto_layout().justify_content_space_evenly_x();
//! ```
//!
//!
//! ## Properties inheritance.
//! Column and row size is set to 'hug' by default. Other properties will be inherited from children
//! if not set explicitly. The following rules will apply:
//!
//! - The `min_size` will be set to the maximum of all children's `min_size`.
//! - The `max_size` will be set to the minimum of all children's `max_size`.
//! - The `grow_factor` will be set to the average of all children's `grow_factor`.
//! - The `shrink_factor` will be set to the average of all children's `shrink_factor`.
//! - In case the column/row size was set to 'hug' and the child size used fractional units to
//!   express its size, the column/row size will be resolved to a maximum of children sizes,
//!   including the fractional sizes.
//!
//!
//! ## Overlapping items
//! Sometimes, it is impossible to fit all children within the parent container. In such a case, the
//! children can overflow the parent container and can overlap themselves. This can happen when you
//! use negative margins, or when the columns can't grow enough to get all the needed space. For
//! example, the following code creates a three-column layout, where both columns and children are
//! of fixed sizes and are not allowed to grow nor shrink:
//!
//! ```
//! // ╔═════════════════════════ ▶ ◀ ═════════════════════╗
//! // ║ ╭─────────────┬─────────────┬─────────────╮       ║
//! // ║ │ root        ┆             ┆  ╭ node3 ───┼─────╮ ║
//! // ║ │             ┆  ╭ node2 ───┼──┼─╮        │     │ ║
//! // ║ │  ╭ node1 ╮  ┆  │          ┆  │ │        │     │ ▼
//! // ║ │  │       │  ┆  │          ┆  │ │        │     │ ▲
//! // ║ │  ╰───────╯  ┆  ╰──────────┼──┴─╯────────┼─────╯ ║
//! // ║ ╰─────────────┴─────────────┴─────────────╯       ║
//! // ╚═══════════════════════════════════════════════════╝
//! //        2.0           2.0           2.0              
//!
//! # use ensogl_core::prelude::*;
//! # use ensogl_core::display;
//! let root = display::object::Instance::new();
//! let node1 = root.new_child();
//! let node2 = root.new_child();
//! let node3 = root.new_child();
//! node1.set_size((1.0, 2.0));
//! node2.set_size((2.0, 3.0));
//! node3.set_size((3.0, 4.0));
//! root.use_auto_layout().justify_content_space_evenly_x();
//! // FIXME: wrong code
//! ```
//!
//! ## Future Grid layout extensions.
//!
//! ### Placing items across multiple rows/columns.
//! The CSS Grid allows placing items across multiple rows/columns. This mode is not supported by
//! the Grid layout yet. See the `grid-template-areas` property to learn more about it:
//! https://css-tricks.com/snippets/css/complete-guide-grid/#aa-grid-template-areas.
//!
//! ### The masonry layout.
//! The masonry layout is a layout where rows or columns are not aligned and can be shifted in one
//! direction. This mode is useful when creating "image walls" or lists of tags, where items have
//! different lengths. For example, it will allow to place items in the following layout:
//!
//! ╔════════════════════════════════════════════════════════════════════════╗
//! ║ ╭───────────── ▶ ◀ ────────────┬─── ▶ ◀ ───┬─────────── ▶ ◀ ─────────╮ ║
//! ║ │  ╭────────────────────────╮  ┆ ╭───────╮ ┆ ╭─────────────────────╮ ▼ ║
//! ║ │  ╰────────────────────────╯  ┆ ╰───────╯ ┆ ╰─────────────────────╯ ▲ ▼
//! ║ ├╌╌╌╌╌╌╌╌╌╌╌╌┬╌╌╌╌╌╌╌╌╌╌╌╌╌╌╌╌╌┴╌╌╌╌┬╌╌╌╌╌╌┴╌╌╌╌╌╌╌┬╌╌╌╌╌╌╌╌┬╌╌╌╌╌╌╌╌╯ ▲
//! ║ │  ╭──────╮  ┆ ╭──────────────────╮ ┆ ╭──────────╮ ┆ ╭────╮ ▼          ║
//! ║ │  ╰──────╯  ┆ ╰──────────────────╯ ┆ ╰──────────╯ ┆ ╰────╯ ▲          ║
//! ║ ╰─── ▶ ◀ ────┴───────── ▶ ◀ ────────┴──── ▶ ◀ ─────┴─ ▶ ◀ ──╯          ║
//! ╚════════════════════════════════════════════════════════════════════════╝
//!
//! To learn more about the masonry layout, see the following article:
//! https://css-tricks.com/snippets/css/complete-guide-grid/#aa-masonry.
//!
//!
//!
//!
//! # The manual layout.
//! The manual layout is a layout where the user can freely place the children. It is the default
//! layout of display objects. Although the children are not automatically placed, the layout still
//! computes some of their properties, including their size.
//!
//! Let's start with the size. In the case of fixed pixel and percentage of parent size units, the
//! size will be computed just as we've seen previously. In case of non-zero relative units, the
//! size will always be resolved to 100% of the parent container size. If the child was allowed to
//! grow, it will always grow to the size of the parent container. For example, the following code
//! creates a manual layout with two overlapping children that inherit their sizes from the parent
//! container:
//! ```
//! // ╭─────────────────────╮
//! // │ root             △  │
//! // │  ╭───────────────┼▷ │
//! // │  │ node1 & node2 │  │
//! // │  │               │  │
//! // │  │               │  │
//! // │  │               │  │
//! // │  │               │  │
//! // │  ╰───────────────╯  │
//! // ╰─────────────────────╯
//!
//! # use ensogl_core::prelude::*;
//! # use ensogl_core::display;
//! let root = display::object::Instance::new();
//! let node1 = root.new_child();
//! let node2 = root.new_child();
//! root.set_size((10.0, 10.0));
//! node1.allow_grow();
//! node2.allow_grow();
//! ```
//!
//! ## Children at negative coordinates.
//! In the parent container size is set to hug, the container size will be automatically increased
//! to fit the children in the top or right direction. However, the children will not be moved, so
//! they can still overflow the parent container. Elements that overflow into negative coordinates
//! will never influence their container's size. For example, the following code creates a manual
//! layout with three children, where two of those overflow the parent container into negative
//! coordinates:
//! ```
//! //     ╭──────── ▶ ◀ ───────────────╮
//! //     │ root            ╭────────╮ │
//! // ╭───┼────╮            │ node3  │ │
//! // │ node1  │            │        │ ▼
//! // │   │    │ ╭────────╮ ╰────────╯ ▲
//! // ╰───┼────╯ │ node2  │            │
//! //     ╰──────┼────────┼────────────╯
//! //            │        │
//! //            ╰────────╯
//!
//! # use ensogl_core::prelude::*;
//! # use ensogl_core::display;
//! let root = display::object::Instance::new();
//! let node1 = root.new_child();
//! let node2 = root.new_child();
//! let node3 = root.new_child();
//! node1.set_size((2.0, 2.0));
//! node2.set_size((2.0, 2.0));
//! node3.set_size((2.0, 2.0));
//! node1.set_xy((-1.0, 0.0));
//! node2.set_xy((1.0, -1.0));
//! node3.set_xy((3.0, 1.0));
//! ```
//!
//! The automatic layout manager will only take the elements own size and position into account. If
//! those elements have any overflowing children, that overflow will be ignored by the auto-layout.
//! For example, we can place several manual layouts with children that overflow their parents in an
//! auto-layout. Those children will effectively overflow the auto-layout as well:
//! ```
//! //    ╔═════════════════════ ▶ ◀ ═════════════════════╗
//! //    ║ ╭ root ───────────────┬─────────────────────╮ ║
//! //    ║ │╭ node1 ─ ▶ ◀ ──────╮┆╭ node2 ─ ▶ ◀ ──────╮│ ║
//! //   ╭╫─┼┼─────╮           ╭─┼┼┼─────╮             ││ ║
//! //   │║node1_1 │           │ node2_1 │             ││ ▼
//! //   │║ ││     │           │ │┆│     │             ││ ▲
//! //   │║ ││     │  ╭────────┼╮│┆│     │  ╭─────────╮││ ║
//! //   ╰╫─┼┼─────╯  │ node1_2╰┼┼┼┼─────╯  │ node2_2 │││ ║
//! //    ║ │╰────────┼─────────┼╯┆╰────────┼─────────┼╯│ ║
//! //    ║ ╰─────────┼─────────┼─┴─────────┼─────────┼─╯ ║
//! //    ╚═══════════╰─────────╯═══════════╰─────────╯═══╝
//!
//! # use ensogl_core::prelude::*;
//! # use ensogl_core::display;
//! let root = display::object::Instance::new();
//! let node1 = root.new_child();
//! let node2 = root.new_child();
//! root.use_auto_layout();
//!
//! let node1_1 = node1.new_child();
//! let node1_2 = node1.new_child();
//! node1_1.set_size((2.0, 2.0));
//! node1_2.set_size((2.0, 2.0));
//! node1_1.set_xy((-1.0, 0.0));
//! node1_2.set_xy((1.0, -1.0));
//!
//! let node2_1 = node2.new_child();
//! let node2_2 = node2.new_child();
//! node2_1.set_size((2.0, 2.0));
//! node2_2.set_size((2.0, 2.0));
//! node2_1.set_xy((-1.0, 0.0));
//! node2_2.set_xy((1.0, -1.0));
//! ```
//!
//! # Shape view alignment inside layout objects.
//!
//! The shape views defined using `shape!` can have their own set alignment, which defines how the
//! shape sprite is positioned relative to its display object's position. For example, when the
//! alignment is set to `center`, the shape sprite will be positioned such that it's center aligns
//! with the display objects (0.0, 0.0) origin point. When that shape is a child of an auto-layout,
//! it will visually overflow the parent container.
//!
//! ```text
//!       alignment = center                alignment = bottom_right    
//!            ╭╌view╌╌╌╌╌╌╌╌╮
//!            ┊             ┊            ╭ sprite ─────╮╌view╌╌╌╌╌╌╌╌╮
//!            ┊             ┊            │             │             ┊
//!     ╭ sprite ─────╮      ┊            │             │             ┊
//!     │      ┊      │      ┊            │             │             ┊
//!     │      ┊      │      ┊            │             │             ┊
//!     │      ◎╌╌╌╌╌╌┼╌╌╌╌╌╌╯            │             │             ┊
//!     │             │                   ╰─────────────◎╌╌╌╌╌╌╌╌╌╌╌╌╌╯
//!     │             │
//!     ╰─────────────╯
//! ```
//!
//! To avoid this effect and make sprites compatible with layout's understanding of display objects,
//! you have to use shapes with `alignment` property set to `bottom_left` corner. It is the default
//! shape alignment value when not specified. That way, the sprites will be exactly overlapping the
//! display object's position and size, as set by the layout.
//!
//! ```text
//!    alignment = bottom_left
//!        ╭ view/sprite ╮
//!        │             │
//!        │             │
//!        │             │
//!        │             │
//!        │             │
//!        ◎─────────────╯
//! ```
//!
//! Shape views that are aligned to the bottom left corner can be used as children within the
//! auto-layout and will be positioned as expected.
//!
//! ```
//! // ╔═════════════════════════ ▶ ◀ ═╗
//! // ║ ╭ root ───────┬─────────────╮ ║
//! // ║ │ ╭ shape1 ─╮ ┆ ╭ shape2 ─╮ │ ║
//! // ║ │ │         │ ┆ │         │ │ ║
//! // ║ │ │         │ ┆ │         │ │ ▼
//! // ║ │ │         │ ┆ │         │ │ ▲
//! // ║ │ ◎─────────╯ ┆ ◎─────────╯ │ ║
//! // ║ ╰─────────────┴─────────────╯ ║
//! // ╚═══════════════════════════════╝
//!
//! # use ensogl_core::prelude::*;
//! # use ensogl_core::display;
//!
//! mod rectangle {
//!     use super::*;
//!     ensogl_core::shape! {
//!         alignment = left_bottom; // This is also the default value.
//!         (style: Style) {
//!             let rect = Rect(Var::canvas_size()).corners_radius(5.0.px());
//!             let shape = rect.fill(color::Rgba::new(0.7, 0.5, 0.3, 0.5));
//!             shape.into()
//!         }
//!     }
//! }
//!
//! fn build_layout(root: &display::object::Instance) {
//!     root.use_auto_layout();
//!     let shape1 = rectangle::View::new();
//!     let shape2 = rectangle::View::new();
//!     root.add_child(&shape1);
//!     root.add_child(&shape2);
//!     shape1.set_size((100.0, 100.0));
//!     shape2.set_size((100.0, 100.0));
//! }
//! ```
//!
//! # Size and computed size.
//! Display objects expose two functions to get their size: `size` and `computed_size`. The first
//! one provides the size set by the user. It can be either 'hug' or a fixed value expressed as one
//! of the supported units: pixels, percentage, or fraction. The `computed_size` is always expressed
//! in pixels, however, it is updated during the layout refresh, which happens on every frame (if
//! the layout was modified). It means, that you can not set object size and immediately read the
//! computed size, as it will not give the correct result. However, in case you use the `set_size`
//! function and you set the size to fixed pixel value, the computed size will be updated
//! immediately. This is done only for convenience, as reading the size is a common operation.
//! Please note that this still can provide incorrect value if the object can grow.

use crate::data::dirty::traits::*;
use crate::display::object::layout::*;
use crate::prelude::*;

use crate::display::layout::alignment;
use crate::display::object::event;
use crate::display::object::transformation;
use crate::display::scene::layer::AnySymbolPartition;
use crate::display::scene::layer::Layer;
use crate::display::scene::layer::WeakLayer;
use crate::display::scene::Scene;

use data::opt_vec_sorted::OptVecSorted;
use enso_types::Dim;
use nalgebra::Matrix4;
use nalgebra::Vector3;
use transformation::CachedTransformation;
use unit2::Fraction;



// ==========
// === Id ===
// ==========

/// Globally unique identifier of a display object.
#[derive(
    Clone, CloneRef, Copy, Debug, Default, Display, Eq, From, Hash, Into, PartialEq, Ord,
    PartialOrd
)]
pub struct Id(usize);

/// The index of a child of a display object.
#[derive(
    Clone, CloneRef, Copy, Debug, Default, Deref, Display, Eq, From, Hash, Into, PartialEq, Ord,
    PartialOrd
)]
pub struct ChildIndex(usize);



// =============
// === Model ===
// =============

/// The main display object structure. Read the docs of [this module](self) to learn more.
#[derive(Derivative)]
#[derive(CloneRef, Deref, From)]
#[derivative(Clone(bound = ""))]
#[derivative(Default(bound = ""))]
#[repr(transparent)]
pub struct Instance {
    def: InstanceDef,
}

/// Internal representation of [`Instance`]. It exists only to make the implementation less
/// error-prone. The [`ObjectOps`] trait defines the public API of display objects, such as the
/// [`add_child`] method, and it is automatically defined for every struct that implements
/// the [`Object`] trait, including the [`Instance`]. Without this struct, the [`add_child`] method
/// would need to be implemented as [`self.display_object().add_child(child)`]. Such an
/// implementation will be very error-prone. After renaming the function in [`Instance`], the
/// [`ObjectOps`] trait would still compile, but its function will call itself infinitely (this is
/// not caught by rustc yet: https://github.com/rust-lang/rust/issues/57965). This struct allows the
/// implementation to be written as [`self.display_object().def.add_child(child)`] instead, which
/// will fail to compile after renaming the function in [`InstanceDef`].
#[derive(Derivative)]
#[derive(CloneRef, Deref)]
#[derivative(Clone(bound = ""))]
#[repr(transparent)]
pub struct InstanceDef {
    rc: Rc<Model>,
}

/// A display object model. See the documentation of [`Instance`] to learn more.
#[derive(Debug, Deref)]
pub struct Model {
    /// This is the display object's FRP network. Feel free to extend it with new FRP nodes as long
    /// as they are inherently bound with this display object. For example, a sprite, which owns a
    /// display object instance, can extend this network to perform computations. However, you
    /// should not extend it if you don't own the display object, as nodes created in this network
    /// may survive the lifetime of other objects causing memory leaks. See the docs of FRP to
    /// learn more.
    pub network: frp::Network,
    /// A name of this display object. Used for debugging purposes only.
    pub name:    &'static str,
    #[deref]
    hierarchy:   HierarchyModel,
    event:       EventModel,
    layout:      LayoutModel,
}


// === Contructors ===

impl Instance {
    /// Constructor.
    #[profile(Debug)]
    pub fn new() -> Self {
        default()
    }

    /// Constructor of a named display object. The name is used for debugging purposes only.
    pub fn new_named(name: &'static str) -> Self {
        Self { def: InstanceDef::new_named(name) }
    }
}

impl InstanceDef {
    /// Constructor.
    pub fn new() -> Self {
        Self { rc: Rc::new(Model::new()) }.init_events_handling()
    }

    /// Constructor.
    pub fn new_named(name: &'static str) -> Self {
        Self { rc: Rc::new(Model::new_named(name)) }.init_events_handling()
    }

    /// ID getter of this display object.
    pub fn id(&self) -> Id {
        Id(Rc::downgrade(&self.rc).as_ptr() as *const () as usize)
    }
}

impl Model {
    /// Constructor.
    pub fn new() -> Self {
        Self::new_named("UnnamedDisplayObject")
    }

    /// Constructor.
    pub fn new_named(name: &'static str) -> Self {
        let network = frp::Network::new("display_object");
        let hierarchy = HierarchyModel::new(&network);
        let event = EventModel::new(&network);
        let layout = LayoutModel::default();
        Self { network, hierarchy, event, layout, name }
    }
}


// === Impls ===

impl Default for InstanceDef {
    fn default() -> Self {
        Self::new()
    }
}

impl Default for Model {
    fn default() -> Self {
        Self::new()
    }
}

impl PartialEq for InstanceDef {
    fn eq(&self, other: &Self) -> bool {
        Rc::ptr_eq(&self.rc, &other.rc)
    }
}

impl PartialEq for Instance {
    fn eq(&self, other: &Self) -> bool {
        self.def.eq(&other.def)
    }
}

impl Display for Instance {
    fn fmt(&self, f: &mut fmt::Formatter<'_>) -> fmt::Result {
        write!(f, "Instance")
    }
}

impl Display for InstanceDef {
    fn fmt(&self, f: &mut fmt::Formatter<'_>) -> fmt::Result {
        write!(f, "Instance")
    }
}



// ====================
// === WeakInstance ===
// ====================

/// Weak display object instance.
#[derive(Derivative)]
#[derivative(Clone(bound = ""))]
#[derivative(Debug(bound = ""))]
pub struct WeakInstance {
    weak: Weak<Model>,
}

impl WeakInstance {
    /// Upgrade the weak instance to strong one if it was not yet dropped.
    pub fn upgrade(&self) -> Option<Instance> {
        self.weak.upgrade().map(|rc| InstanceDef { rc }.into())
    }

    /// Checks whether this weak instance still exists (its strong instance was not dropped yet).
    pub fn exists(&self) -> bool {
        self.weak.strong_count() > 0
    }
}

impl InstanceDef {
    /// Create a new weak pointer to this display object instance.
    pub fn downgrade(&self) -> WeakInstance {
        let weak = Rc::downgrade(&self.rc);
        WeakInstance { weak }
    }
}

impl PartialEq for WeakInstance {
    fn eq(&self, other: &Self) -> bool {
        self.weak.ptr_eq(&other.weak)
    }
}

impl Eq for WeakInstance {}

impl Hash for WeakInstance {
    fn hash<H: Hasher>(&self, state: &mut H) {
        self.weak.as_ptr().hash(state)
    }
}



// ============
// === Root ===
// ============

/// A root element of a display object hierarchy. Unlike [`Instance`], [`Root`] is visible by
/// default and has explicit methods to hide and show it.
#[derive(Clone, CloneRef, Debug, Deref)]
#[repr(transparent)]
pub struct Root {
    def: Instance,
}

impl Root {
    /// Constructor.
    pub fn new() -> Self {
        let def = default();
        Self { def }.init()
    }

    /// Constructor of a named display object. The name is used for debugging purposes only.
    pub fn new_named(name: &'static str) -> Self {
        let def = Instance::new_named(name);
        Self { def }.init()
    }

    fn init(self) -> Self {
        self.show();
        self
    }

    /// Hide the display object.
    pub fn hide(&self) {
        self.def.hide()
    }

    /// Show the display object.
    pub fn show(&self) {
        self.def.show()
    }
}

impl Default for Root {
    fn default() -> Self {
        Self::new()
    }
}

impl Object for Root {
    fn display_object(&self) -> &Instance {
        &self.def
    }
}



// =================================================================================================
// === Hierarchy ===================================================================================
// =================================================================================================

// ==================
// === ParentBind ===
// ==================

/// A parent-child binding. It contains reference to parent node and information about the child
/// index. When dropped, it removes the child from its parent.
#[derive(Debug)]
pub struct ParentBind {
    /// The parent's child index. If this is a binding stored by [`Instance`], this will be the
    /// instance index in the parent's instance vector.
    child_index: ChildIndex,
    parent:      WeakInstance,
}

impl ParentBind {
    fn parent(&self) -> Option<Instance> {
        self.parent.upgrade()
    }
}

impl Drop for ParentBind {
    fn drop(&mut self) {
        if let Some(parent) = self.parent() {
            if let Some(weak_child) = parent.children.borrow_mut().remove(*self.child_index) {
                parent.dirty.modified_children.unset(&self.child_index);
                if let Some(child) = weak_child.upgrade() {
                    child.dirty.new_parent.set();
                    parent.dirty.removed_children.set(weak_child);
                }
            }
        }
    }
}



// ========================
// === SharedParentBind ===
// ========================

/// A shared version of [`Option<ParentBind>`].
#[derive(Clone, CloneRef, Debug, Default)]
pub struct SharedParentBind {
    data: Rc<RefCell<Option<ParentBind>>>,
}

impl SharedParentBind {
    fn is_none(&self) -> bool {
        self.data.borrow().is_none()
    }

    fn is_some(&self) -> bool {
        self.data.borrow().is_some()
    }

    fn set_bind(&self, bind: ParentBind) {
        *self.data.borrow_mut() = Some(bind)
    }

    fn take_bind(&self) -> Option<ParentBind> {
        self.data.borrow_mut().take()
    }

    fn parent(&self) -> Option<Instance> {
        self.data.borrow().as_ref().and_then(|t| t.parent())
    }

    fn parent_and_child_index(&self) -> Option<(Instance, ChildIndex)> {
        self.data.borrow().as_ref().and_then(|t| t.parent().map(|s| (s, t.child_index)))
    }

    fn child_index(&self) -> Option<ChildIndex> {
        self.data.borrow().as_ref().map(|t| t.child_index)
    }
}



// ===================
// === Dirty Flags ===
// ===================

/// Dirty flags.
pub mod dirty {
    pub use super::*;

    // === Types ===

    type NewParent = crate::data::dirty::RefCellBool<()>;
    type ModifiedChildren = crate::data::dirty::RefCellSet<ChildIndex, OnDirtyCallback>;
    type RemovedChildren = crate::data::dirty::RefCellSet<WeakInstance, OnDirtyCallback>;
    type Transformation = crate::data::dirty::RefCellBool<OnDirtyCallback>;
    type ComputedSize = crate::data::dirty::RefCellBool<OnDirtyCallback>;
    type SceneLayer = crate::data::dirty::RefCellBool<OnDirtyCallback>;


    // === Definition ===

    /// A set of dirty flags encoding which hierarchy-related properties of a display object have
    /// been changed and not yet updated. See the docs of [`Instance`] to learn more about the lazy
    /// update mechanism.
    ///
    /// # Performance
    /// Let's consider a deep tree of objects. To render an object, we need its position in the
    /// world-space (global-space). Thus, when the tree root object moves, all of its children,
    /// their sub-children, etc., need to be updated. As there might be hundreds or thousands of
    /// such sub-children, this might be very costly. Even worse, if the user of this library moves
    /// the root object, and then moves its child, all the sub-children of that child would be
    /// recomputed twice if not updated lazily.
    #[derive(Debug)]
    #[allow(missing_docs)]
    pub struct Flags {
        pub new_parent:        NewParent,
        /// A set of children that were added, transformed, moved to a different layer, or
        /// whose descendants were modified in such a way. Does not contain children that were
        /// removed by themselves. Use `removed_children` flag to handle that case.
        pub modified_children: ModifiedChildren,
        pub removed_children:  RemovedChildren,
        pub transformation:    Transformation,
        pub computed_size:     ComputedSize,
        pub new_layer:         SceneLayer,
    }

    impl Flags {
        /// Constructor.
        pub fn new(parent_bind: &SharedParentBind) -> Self {
            let new_parent = NewParent::new(());
            let modified_children = ModifiedChildren::new(on_dirty_callback(parent_bind));
            let removed_children = RemovedChildren::new(on_dirty_callback(parent_bind));
            let transformation = Transformation::new(on_dirty_callback(parent_bind));
            let computed_size = ComputedSize::new(on_dirty_callback(parent_bind));
            let new_layer = SceneLayer::new(on_dirty_callback(parent_bind));
            Self {
                new_parent,
                modified_children,
                removed_children,
                transformation,
                computed_size,
                new_layer,
            }
        }

        /// Check whether any of the dirty flags is set.
        pub fn check_all(&self) -> bool {
            self.new_parent.check()
                || self.modified_children.check_all()
                || self.removed_children.check_all()
                || self.transformation.check()
                || self.new_layer.check()
        }
    }

    type OnDirtyCallback = impl Fn();
    fn on_dirty_callback(parent_bind: &SharedParentBind) -> OnDirtyCallback {
        let parent_bind = parent_bind.clone_ref();
        move || {
            if let Some((parent, index)) = parent_bind.parent_and_child_index() {
                parent.dirty.modified_children.set(index);
            }
        }
    }
}



// =====================
// === Hierarchy FRP ===
// =====================

/// FRP endpoints relate to display object hierarchy modification.
///
/// # Order of evaluation
/// The events are batched and will be streamed after all display objects have been updated. This
/// prevents a situation where one would like to update the hierarchy of display objects in response
/// to an event. Without batching, the events would be emitted in the middle of the update process.
#[derive(Debug)]
pub struct HierarchyFrp {
    /// Fires when the display object is shown. It will fire during the first scene refresh if this
    /// object was invisible and was added as a child to a visible parent.
    pub on_show:            frp::Stream<(Option<Scene>, Option<WeakLayer>)>,
    /// Fires when the display object is hidden. This can happen for example after detaching it
    /// from a visible parent. It will fire during the first scene refresh if this object was
    /// removed from a visible parent or added to an invisible one.
    pub on_hide:            frp::Stream<Option<Scene>>,
<<<<<<< HEAD
    /// Fires during the scene refresh if this object was moved between scene layers.
    pub on_layer_change:    frp::Stream<(Option<Scene>, Option<WeakLayer>, Option<WeakLayer>)>,
    /// Fires during the scene refresh if this object needed an update and the update was
=======
    /// Fires during the first scene refresh if this object was moved between scene layers.
    pub on_layer_change: frp::Stream<(
        Option<Scene>,
        Option<WeakLayer>,
        Option<WeakLayer>,
        Option<AnySymbolPartition>,
    )>,
    /// Fires during the first scene refresh if this object needed an update and the update was
>>>>>>> b3e54aeb
    /// performed.
    pub on_transformed:     frp::Stream<()>,
    /// Fires during the scene refresh if this object was resized due to auto-layout rules.
    pub on_resized:         frp::Stream<Vector2>,
    on_show_source:         frp::Source<(Option<Scene>, Option<WeakLayer>)>,
    on_hide_source:         frp::Source<Option<Scene>>,
<<<<<<< HEAD
    on_layer_change_source: frp::Source<(Option<Scene>, Option<WeakLayer>, Option<WeakLayer>)>,
    on_transformed_source:  frp::Source<()>,
    on_resized_source:      frp::Source<Vector2>,
=======
    on_layer_change_source: frp::Source<(
        Option<Scene>,
        Option<WeakLayer>,
        Option<WeakLayer>,
        Option<AnySymbolPartition>,
    )>,
    on_updated_source:      frp::Source<()>,
>>>>>>> b3e54aeb
}

impl HierarchyFrp {
    fn new(network: &frp::Network) -> Self {
        frp::extend! { network
            on_show_source <- source();
            on_hide_source <- source();
            on_layer_change_source <- source();
            on_transformed_source <- source();
            on_resized_source <- source();
            on_show <- on_show_source.batch().iter();
            on_hide <- on_hide_source.batch().iter();
            on_layer_change <- on_layer_change_source.batch().iter();
            on_transformed <- on_transformed_source.batch().iter();
            on_resized <- on_resized_source.batch().iter();
        }
        Self {
            on_show_source,
            on_hide_source,
            on_layer_change_source,
            on_transformed_source,
            on_resized_source,
            on_show,
            on_hide,
            on_layer_change,
            on_transformed,
            on_resized,
        }
    }
}



// =======================
// === Hierarchy Model ===
// =======================

/// The part of display object model related to its hierarchy.
#[derive(Debug, Deref)]
pub struct HierarchyModel {
    #[deref]
    frp:            HierarchyFrp,
    visible:        Cell<bool>,
    transformation: RefCell<CachedTransformation>,
    parent_bind:    SharedParentBind,
    children:       RefCell<OptVecSorted<WeakInstance>>,
    /// Layer the object was explicitly assigned to by the user, if any.
    assigned_layer: RefCell<Option<LayerAssignment>>,
    /// Layer where the object is displayed. It may be set to by user or inherited from the parent.
    layer:          RefCell<Option<LayerAssignment>>,
    dirty:          dirty::Flags,
}

impl HierarchyModel {
    fn new(network: &frp::Network) -> Self {
        let frp = HierarchyFrp::new(network);
        let visible = default();
        let transformation = default();
        let parent_bind = default();
        let children = default();
        let assigned_layer = default();
        let layer = default();
        let dirty = dirty::Flags::new(&parent_bind);
        Self { frp, visible, transformation, parent_bind, children, assigned_layer, layer, dirty }
    }
}



// =======================
// === Hierarchy Logic ===
// =======================

// === Updates and Visibility ===

impl Model {
    /// Get the layer this object is displayed in. May be equal to layer explicitly set by the user
    /// or a layer inherited from the parent.
    fn display_layer(&self) -> Option<Layer> {
        self.layer.borrow().as_ref().and_then(|t| t.layer.upgrade())
    }

    /// Add this object to the provided scene layer. Do not use this method explicitly. Use layers'
    /// methods instead.
    pub(crate) fn add_to_display_layer(&self, layer: &Layer) {
        self.set_display_layer(layer, default())
    }

    /// Add this object to the specified symbol partition of the provided scene layer. Do not use
    /// this method explicitly. Use layers' methods instead.
    pub(crate) fn add_to_display_layer_symbol_partition(
        &self,
        layer: &Layer,
        symbol_partition: AnySymbolPartition,
    ) {
        self.set_display_layer(layer, Some(symbol_partition))
    }

    fn set_display_layer(&self, layer: &Layer, symbol_partition: Option<AnySymbolPartition>) {
        let layer = LayerAssignment { layer: layer.downgrade(), symbol_partition };
        let mut assigned_layer = self.assigned_layer.borrow_mut();
        if assigned_layer.as_ref() != Some(&layer) {
            self.dirty.new_layer.set();
            *assigned_layer = Some(layer);
        }
    }

    /// Remove this object from the provided scene layer. Do not use this method explicitly. Use
    /// layers' methods instead.
    pub(crate) fn remove_from_display_layer(&self, layer: &Layer) {
        let layer = layer.downgrade();
        if self.assigned_layer.borrow().as_ref().map(|assignment| &assignment.layer) == Some(&layer)
        {
            self.dirty.new_layer.set();
            *self.assigned_layer.borrow_mut() = None;
        }
    }
}

impl Model {
    fn children(&self) -> Vec<Instance> {
        self.children.borrow().iter().filter_map(|t| t.upgrade()).collect()
    }

    /// Checks whether the object is visible.
    pub fn is_visible(&self) -> bool {
        self.visible.get()
    }

    /// Hide the object. This is a helper API. Used by tests and the [`Root`] object.
    fn hide(&self) {
        self.set_vis_false(None)
    }

    /// Show the object. This is a helper API. Used by tests and the [`Root`] object.
    fn show(&self) {
        self.set_vis_true(None, None)
    }

    fn set_vis_false(&self, scene: Option<&Scene>) {
        if self.visible.get() {
            trace!("Hiding.");
            self.visible.set(false);
            self.on_hide_source.emit(scene.cloned());
            self.children
                .borrow()
                .iter()
                .filter_map(|t| t.upgrade())
                .for_each(|t| t.set_vis_false(scene));
        }
    }

    fn set_vis_true(&self, scene: Option<&Scene>, parent_layer: Option<&WeakLayer>) {
        if !self.visible.get() {
            trace!("Showing.");
            self.visible.set(true);
            let assigned_layer_borrow = self.assigned_layer.borrow();
            let assigned_layer = assigned_layer_borrow.as_ref().map(|assignment| &assignment.layer);
            let new_layer = assigned_layer.or(parent_layer);
            self.on_show_source.emit((scene.cloned(), new_layer.cloned()));
            self.children
                .borrow()
                .iter()
                .filter_map(|t| t.upgrade())
                .for_each(|t| t.set_vis_true(scene, new_layer));
        }
    }

    /// Checks whether the object is orphan (do not have parent object attached).
    pub fn has_parent(&self) -> bool {
        self.parent_bind.is_some()
    }

    /// Get reference to the parent object if any.
    pub fn parent(&self) -> Option<Instance> {
        self.parent_bind.parent()
    }

    /// The index of this display object in the parent's children list.
    fn my_index(&self) -> Option<ChildIndex> {
        self.parent_bind.child_index()
    }

    fn has_visible_parent(&self) -> bool {
        self.parent_bind.parent().map_or(false, |parent| parent.is_visible())
    }

    /// Number of children of this object.
    pub fn children_count(&self) -> usize {
        self.children.borrow().len()
    }

    /// Removes and returns the parent bind. Please note that the parent is not updated as long as
    /// the parent bind is not dropped.
    fn take_parent_bind(&self) -> Option<ParentBind> {
        let parent_bind = self.parent_bind.take_bind();
        if let Some(parent) = parent_bind.as_ref().and_then(|t| t.parent.upgrade()) {
            let is_focused = self.event.focused_descendant.borrow().is_some();
            if is_focused {
                parent.propagate_up_no_focus_instance();
            }
        }
        parent_bind
    }

    /// Set parent of the object. If the object already has a parent, the parent would be replaced.
    fn set_parent_bind(&self, bind: ParentBind) {
        trace!("Adding new parent bind.");
        if let Some(parent) = bind.parent() {
            self.parent_bind.set_bind(bind);
            self.dirty.new_parent.set();
            if let Some(focus_instance) = &*self.event.focused_descendant.borrow() {
                parent.blur_tree();
                parent.propagate_up_new_focus_instance(focus_instance);
            }
        }
    }

    /// Removes all children of this display object and returns them.
    pub fn remove_all_children(&self) -> Vec<Instance> {
        let children: Vec<Instance> =
            self.children.borrow().iter().filter_map(|weak| weak.upgrade()).collect();
        for child in &children {
            child.unset_parent();
        }
        children
    }

    /// Recompute the transformation matrix of the display object tree starting with this object and
    /// traversing all of its dirty children.
    #[profile(Detail)]
    pub fn update(&self, scene: &Scene) {
        self.refresh_layout();
        let origin0 = Matrix4::identity();
        self.update_with_origin(scene, origin0, false, false, None);
    }

    /// Update the display object tree transformations based on the parent object origin. See docs
    /// of [`update`] to learn more.
    ///
    /// # Update Order
    /// Please note that scene layers assignment update is performed before the origin and
    /// visibility one. This is because there are rare cases where it is desirable to modify the
    /// display object hierarchy in the `on_layer_change` callback (when the display object was
    /// moved to another layer). For example, this mechanism is used in the shape system to replace
    /// the sprite instance to a new one on layer change. Please note that updating the display
    /// object hierarchy during its refresh is a very complex operation and an extra care should be
    /// taken when modifying this logic.
    fn update_with_origin(
        &self,
        scene: &Scene,
        parent_origin: Matrix4<f32>,
        parent_origin_changed: bool,
        parent_layers_changed: bool,
        parent_layer: Option<&LayerAssignment>,
    ) {
        // === Scene Layers Update ===

        let has_new_parent = self.dirty.new_parent.check();
        let assigned_layer_ref = self.assigned_layer.borrow();
        let assigned_layer = assigned_layer_ref.as_ref();
        let assigned_layers_changed = self.dirty.new_layer.take().check();
        let has_assigned_layer = assigned_layer.is_some();
        let layer_changed = if assigned_layers_changed {
            // We might as well check here if assigned layers were not removed and accidentally the
            // inherited layers are not the same as previously assigned ones, but this is so rare
            // situation that we are not checking it to optimize the performance of this case.
            true
        } else if has_assigned_layer {
            false
        } else if has_new_parent {
            // Optimization for a common case of switching parent in the same layer.
            self.layer.borrow().as_ref() != parent_layer
        } else {
            parent_layers_changed
        };

        let new_layer_opt = layer_changed.as_some_from(|| {
            if has_assigned_layer {
                assigned_layer
            } else {
                parent_layer
            }
        });
        if let Some(new_layer) = new_layer_opt {
            debug_span!("Scene layer changed.").in_scope(|| {
                let old_layer = mem::replace(&mut *self.layer.borrow_mut(), new_layer.cloned());
                self.on_layer_change_source.emit((
                    Some(scene.clone_ref()),
                    old_layer.map(|assignment| assignment.layer),
                    new_layer.map(|assignment| assignment.layer.clone()),
                    new_layer.and_then(|assignment| assignment.symbol_partition),
                ));
            });
        }

        let current_layer = self.layer.borrow();
        let new_layer = new_layer_opt.unwrap_or(current_layer.as_ref());


        // === Origin & Visibility Update ===

        self.update_visibility(scene, parent_layer.as_ref().map(|assignment| &assignment.layer));
        let is_origin_dirty = has_new_parent || parent_origin_changed || layer_changed;
        let new_parent_origin = is_origin_dirty.as_some(parent_origin);
        let parent_origin_label = if new_parent_origin.is_some() { "new" } else { "old" };
        debug_span!("Update with {} parent origin.", parent_origin_label).in_scope(|| {
            let origin_changed = self.transformation.borrow_mut().update(new_parent_origin);
            let new_origin = self.transformation.borrow().matrix;
            if origin_changed || layer_changed {
                self.dirty.modified_children.unset_all();
                if origin_changed {
                    trace!("Self origin changed.");
                    self.on_transformed_source.emit(());
                } else {
                    trace!("Self origin did not change, but the layers did.");
                }
                if !self.children.borrow().is_empty() {
                    debug_span!("Updating all children.").in_scope(|| {
                        let children = self.children.borrow().clone();
                        children.iter().for_each(|weak_child| {
                            weak_child.upgrade().for_each(|child| {
                                child.update_with_origin(
                                    scene,
                                    new_origin,
                                    true,
                                    layer_changed,
                                    new_layer,
                                )
                            });
                        });
                    })
                }
            } else {
                trace!("Self origin and layers did not change.");

                if self.dirty.computed_size.check() {
                    trace!("Computed size changed.");
                    self.on_updated_source.emit(());
                }

                if self.dirty.modified_children.check_all() {
                    debug_span!("Updating dirty children.").in_scope(|| {
                        self.dirty.modified_children.take().iter().for_each(|ix| {
                            self.children
                                .borrow()
                                .safe_index(**ix)
                                .and_then(|t| t.upgrade())
                                .for_each(|child| {
                                    child.update_with_origin(
                                        scene,
                                        new_origin,
                                        false,
                                        layer_changed,
                                        new_layer,
                                    )
                                })
                        });
                    })
                }
            }
        });
        self.dirty.transformation.unset();
        self.dirty.computed_size.unset();
        self.dirty.new_parent.unset();
    }

    /// Hide all removed children and show this display object if it was attached to a new parent.
    fn update_visibility(&self, scene: &Scene, parent_layer: Option<&WeakLayer>) {
        self.take_removed_children_and_update_their_visibility(scene);
        let parent_changed = self.dirty.new_parent.check();
        if parent_changed && self.has_parent() {
            self.set_vis_true(Some(scene), parent_layer)
        }
    }

    fn take_removed_children_and_update_their_visibility(&self, scene: &Scene) {
        if self.dirty.removed_children.check_all() {
            debug_span!("Updating removed children.").in_scope(|| {
                for child in self.dirty.removed_children.take().into_iter() {
                    if let Some(child) = child.upgrade() {
                        if !child.has_visible_parent() {
                            // The child was not attached to another visible parent.
                            child.set_vis_false(Some(scene));
                        }
                        // Even if the child is visible at this point, it does not mean that it
                        // should be visible after the entire update. Therefore, we must ensure that
                        // "removed children" lists in its subtree will be managed.
                        // See also test `visibility_test3`.
                        child.take_removed_children_and_update_their_visibility(scene);
                    }
                }
            })
        }
    }
}

impl InstanceDef {
    /// Checks if the provided object is child of the current one.
    pub fn has_child<T: Object>(&self, child: &T) -> bool {
        self.child_index(child).is_some()
    }

    /// Returns the index of the provided object if it was a child of the current one.
    pub fn child_index<T: Object>(&self, child: &T) -> Option<ChildIndex> {
        let child = child.display_object();
        child.parent_bind.parent_and_child_index().and_then(|(parent, index)| {
            if &parent.def == self {
                Some(index)
            } else {
                None
            }
        })
    }

    /// Replaces the parent binding with a new parent.
    fn set_parent(&self, parent: &InstanceDef) {
        parent.add_child(self);
    }

    /// Removes the current parent binding.
    fn unset_parent(&self) {
        self.take_parent_bind();
    }

    /// Attaches the provided display object as a child to this one.
    fn add_child(&self, child: &InstanceDef) {
        child.unset_parent();
        let child_index = self.register_child(child);
        trace!("Adding a new child at index {child_index}.");
        let parent_bind = ParentBind { parent: self.downgrade(), child_index };
        child.set_parent_bind(parent_bind);
    }

    fn add_children<T: Object>(&self, children: impl IntoIterator<Item = T>) {
        children.into_iter().for_each(|child| self.add_child(child.display_object()));
    }

    fn replace_children<T: Object>(&self, children: impl IntoIterator<Item = T>) {
        self.remove_all_children();
        self.add_children(children);
    }

    fn register_child(&self, child: &InstanceDef) -> ChildIndex {
        let index = ChildIndex(self.children.borrow_mut().insert(child.downgrade()));
        self.dirty.modified_children.set(index);
        index
    }

    /// Removes the provided object reference from child list of this object. Does nothing if the
    /// reference was not a child of this object.
    fn remove_child<T: Object>(&self, child: &T) {
        let child = child.display_object();
        if self.has_child(child) {
            child.unset_parent()
        }
    }

    /// Get reversed parent chain of this display object (`[root, child_of root, ..., parent,
    /// self]`). The last item is this object.
    fn rev_parent_chain(&self) -> Vec<Instance> {
        let mut vec = default();
        Self::build_rev_parent_chain(&mut vec, Some(self.clone_ref().into()));
        vec
    }

    fn build_rev_parent_chain(vec: &mut Vec<Instance>, parent: Option<Instance>) {
        if let Some(parent) = parent {
            Self::build_rev_parent_chain(vec, parent.parent());
            vec.push(parent);
        }
    }
}



// ========================
// === Layer assignment ===
// ========================

/// Identifies an assigned layer, including symbol partition information, if any.
#[derive(Debug, PartialEq, Eq, Clone)]
pub struct LayerAssignment {
    /// The layer.
    pub layer:            WeakLayer,
    /// The symbol partition, if any.
    pub symbol_partition: Option<AnySymbolPartition>,
}



// =======================
// === Transformations ===
// =======================

impl Model {
    /// Position of the object in the global coordinate space.
    fn global_position(&self) -> Vector3<f32> {
        self.transformation.borrow().global_position()
    }

    /// Position of the object in the parent coordinate space.
    fn position(&self) -> Vector3<f32> {
        self.transformation.borrow().position()
    }

    /// Scale of the object in the parent coordinate space.
    fn scale(&self) -> Vector3<f32> {
        self.transformation.borrow().scale()
    }

    /// Rotation of the object in the parent coordinate space.
    fn rotation(&self) -> Vector3<f32> {
        self.transformation.borrow().rotation()
    }

    /// Transformation matrix of the object in the parent coordinate space.
    fn transformation_matrix(&self) -> Matrix4<f32> {
        self.transformation.borrow().matrix()
    }
}


// === Transformation Setters ===

impl Model {
    fn with_mut_borrowed_transformation<F, T>(&self, f: F) -> T
    where F: FnOnce(&mut CachedTransformation) -> T {
        self.dirty.transformation.set();
        f(&mut self.transformation.borrow_mut())
    }

    /// Access the transformation of the object as mutable, but only mark it as dirty if the
    /// provided function returns true.
    fn with_mut_borrowed_transformation_manually_flagged<F>(&self, f: F)
    where F: FnOnce(&mut CachedTransformation) -> bool {
        let modified = f(&mut self.transformation.borrow_mut());
        if modified {
            self.dirty.transformation.set();
        }
    }
}

macro_rules! generate_transformation_getters_and_setters {
    ($($name:ident),*) => { paste! {
        impl Model {$(
            fn [<set_ $name>](&self, v: Vector3<f32>) {
                self.with_mut_borrowed_transformation(|t| t.[<set_ $name>](v));
            }

            fn [<update_ $name>](&self, f: impl FnOnce(Vector3<f32>) -> Vector3<f32>) {
                self.with_mut_borrowed_transformation(|t| t.[<update_ $name>](f));
            }

            fn [<modify_ $name>](&self, f: impl FnOnce(&mut Vector3<f32>)) {
                self.with_mut_borrowed_transformation(|t| t.[<modify_ $name>](f));
            }

            fn [<set_ $name _dim>]<D>(&self, dim: D, value: f32)
            where Vector3<f32>: DimSetter<D> {
                self.with_mut_borrowed_transformation_manually_flagged(|t|
                    t.[<set_ $name _dim_checked>](dim, value)
                );
            }

            fn [<update_ $name _dim>]<D: Copy>(&self, dim: D, f: impl FnOnce(f32) -> f32)
            where Vector3<f32>: DimSetter<D> {
                self.with_mut_borrowed_transformation(|t|
                    t.[<modify_ $name>](|v| v.update_dim(dim, f))
                );
            }

            fn [<modify_ $name _dim>]<D: Copy>(&self, dim: D, f: impl FnOnce(&mut f32))
            where Vector3<f32>: DimSetter<D> {
                self.with_mut_borrowed_transformation(|t|
                    t.[<modify_ $name>](|v| v.modify_dim(dim, f))
                );
            }
        )*}
    }};
}

generate_transformation_getters_and_setters!(position, scale, rotation);



// =================================================================================================
// === Event System ================================================================================
// =================================================================================================

// ======================
// === Events & Focus ===
// ======================
// See the documentation of [`event::Event`] to learn more about events.

/// The part of display object model related to event handling.
#[derive(Debug)]
pub struct EventModel {
    source:             frp::Source<event::SomeEvent>,
    capturing_fan:      frp::Fan,
    bubbling_fan:       frp::Fan,
    focused_descendant: RefCell<Option<WeakInstance>>,
}

impl EventModel {
    fn new(network: &frp::Network) -> Self {
        let capturing_fan = frp::Fan::new(network);
        let bubbling_fan = frp::Fan::new(network);
        let focused_descendant = default();
        frp::extend! { network
            source <- source();
        }
        Self { source, capturing_fan, bubbling_fan, focused_descendant }
    }
}

impl Model {
    /// Get event stream for bubbling events. See docs of [`event::Event`] to learn more.
    fn on_event<T>(&self) -> frp::Stream<event::Event<T>>
    where T: frp::Data {
        self.event.bubbling_fan.output::<event::Event<T>>()
    }

    /// Get event stream for capturing events. You should rather not need this function. Use
    /// [`on_event`] instead. See docs of [`event::Event`] to learn more.
    fn on_event_capturing<T>(&self) -> frp::Stream<event::Event<T>>
    where T: frp::Data {
        self.event.capturing_fan.output::<event::Event<T>>()
    }
}

impl InstanceDef {
    fn init_events_handling(self) -> Self {
        // This implementation is a bit complex because we do not want to clone network to the FRP
        // closure in order to avoid a memory leak.
        let network = &self.network;
        let parent_bind = &self.parent_bind;
        let capturing_event_fan = &self.event.capturing_fan;
        let bubbling_event_fan = &self.event.bubbling_fan;
        frp::extend! { network
            eval self.event.source ([parent_bind, capturing_event_fan, bubbling_event_fan] (event) {
                let parent = parent_bind.parent();
                Self::emit_event_impl(event, parent, &capturing_event_fan, &bubbling_event_fan);
            });
        }
        self
    }

    fn emit_event_impl(
        event: &event::SomeEvent,
        parent: Option<Instance>,
        capturing_event_fan: &frp::Fan,
        bubbling_event_fan: &frp::Fan,
    ) {
        let rev_parent_chain = parent.map(|p| p.rev_parent_chain()).unwrap_or_default();
        if event.captures.get() {
            for object in &rev_parent_chain {
                if !event.is_cancelled() {
                    object.event.capturing_fan.emit(&event.data);
                } else {
                    break;
                }
            }
        }
        if !event.is_cancelled() {
            capturing_event_fan.emit(&event.data);
        }
        if !event.is_cancelled() {
            bubbling_event_fan.emit(&event.data);
        }
        if event.bubbles.get() {
            for object in rev_parent_chain.iter().rev() {
                if !event.is_cancelled() {
                    object.event.bubbling_fan.emit(&event.data);
                } else {
                    break;
                }
            }
        }
    }

    fn new_event<T>(&self, payload: T) -> event::SomeEvent
    where T: 'static {
        event::SomeEvent::new(Some(self.downgrade()), payload)
    }

    fn emit_event<T>(&self, payload: T)
    where T: 'static {
        let event = self.new_event(payload);
        self.event.source.emit(event);
    }

    fn emit_event_without_bubbling<T>(&self, payload: T)
    where T: 'static {
        let event = self.new_event(payload);
        event.set_bubbling(false);
        self.event.source.emit(event);
    }

    fn focused_descendant(&self) -> Option<Instance> {
        self.event.focused_descendant.borrow().as_ref().and_then(|t| t.upgrade())
    }

    fn focused_instance(&self) -> Option<Instance> {
        if let Some(child) = self.focused_descendant() {
            Some(child)
        } else {
            self.parent().and_then(|parent| parent.focused_instance())
        }
    }

    fn is_focused(&self) -> bool {
        self.focused_descendant().as_ref().map(|t| &t.def) == Some(self)
    }

    fn focus(&self) {
        self.blur_tree();
        self.propagate_up_new_focus_instance(&self.downgrade());
        let focus_event = self.new_event(event::Focus);
        let focus_in_event = self.new_event(event::FocusIn);
        focus_event.bubbles.set(false);
        self.event.source.emit(focus_event);
        self.event.source.emit(focus_in_event);
    }

    fn blur(&self) {
        if self.is_focused() {
            self.blur_unchecked();
        }
    }

    /// Blur the display object tree this object belongs to. If any tree node (any node directly or
    /// indirectly connected with each other) was focused, it will be blurred.
    fn blur_tree(&self) {
        if let Some(instance) = self.focused_instance() {
            instance.blur_unchecked();
        }
    }

    /// Blur this object and propagate the information to root. Does not check if this object was
    /// focused. Calling this method on a non-focused object may cause inconsistent state, as parent
    /// objects will erase information about the currently focused object.
    fn blur_unchecked(&self) {
        self.propagate_up_no_focus_instance();
        let blur_event = self.new_event(event::Blur);
        let focus_out_event = self.new_event(event::FocusOut);
        blur_event.bubbles.set(false);
        self.event.source.emit(blur_event);
        self.event.source.emit(focus_out_event);
    }

    /// Clears the focus info in this instance and all parent instances. In order to work properly,
    /// this should be called on the focused instance. Otherwise, it may clear the information
    /// only partially.
    fn propagate_up_no_focus_instance(&self) {
        *self.event.focused_descendant.borrow_mut() = None;
        self.parent().for_each(|parent| parent.propagate_up_no_focus_instance());
    }

    /// Set the focus instance to the provided one here and in all instances on the path to the
    /// root.
    fn propagate_up_new_focus_instance(&self, instance: &WeakInstance) {
        debug_assert!(self.event.focused_descendant.borrow().is_none());
        *self.event.focused_descendant.borrow_mut() = Some(instance.clone());
        self.parent().for_each(|parent| parent.propagate_up_new_focus_instance(instance));
    }
}

impl Debug for InstanceDef {
    fn fmt(&self, f: &mut fmt::Formatter<'_>) -> fmt::Result {
        f.debug_struct("DisplayObject")
            .field("name", &self.name)
            .field("position", &self.position().xy().as_slice())
            .field("computed_size", &self.layout.computed_size.get().as_slice())
            .finish()
    }
}

impl Debug for Instance {
    fn fmt(&self, f: &mut fmt::Formatter<'_>) -> fmt::Result {
        Debug::fmt(&self.def, f)
    }
}



// =================================================================================================
// === Layout and Size =============================================================================
// =================================================================================================

// ===================
// === LayoutModel ===
// ===================

/// Layout properties of this display object. It can be considered similar to the [`AutoLayout`]
/// struct, which describes the layout properties of the object's children.
#[derive(Debug, Derivative)]
#[derivative(Default)]
pub struct LayoutModel {
    /// This struct is kept in an `Option` to make the initialization faster. Auto layout is not
    /// used often. This field can contain [`AutoLayout`] instance even if auto layout is not used.
    /// For example, if someone sets auto layout options (e.g. the `gap`), but the auto-layout
    /// was not enabled, it will be instantiated with the `enabled` field set to `false`.
    auto_layout:   RefCell<Option<AutoLayout>>,
    alignment:     Cell<alignment::OptDim2>,
    margin:        Cell<Vector2<SideSpacing>>,
    padding:       Cell<Vector2<SideSpacing>>,
    #[derivative(Default(
        value = "Cell::new((f32::INFINITY, f32::INFINITY).into_vector_trans())"
    ))]
    max_size:      Cell<Vector2<Unit>>,
    min_size:      Cell<Vector2<Unit>>,
    size:          Cell<Vector2<Size>>,
    grow_factor:   Cell<Vector2<f32>>,
    shrink_factor: Cell<Vector2<f32>>,
    computed_size: Cell<Vector2<f32>>,
}

impl Model {
    fn modify_layout(&self, f: impl FnOnce(&LayoutModel)) {
        self.dirty.transformation.set();
        f(&self.layout);
    }

    fn modify_alignment(&self, f: impl FnOnce(&mut alignment::OptDim2)) {
        self.modify_layout(|layout| {
            layout.alignment.modify(f);
        });
    }

    fn modify_margin(&self, f: impl FnOnce(&mut Vector2<SideSpacing>)) {
        self.modify_layout(|layout| {
            layout.margin.modify(f);
        });
    }

    fn modify_padding(&self, f: impl FnOnce(&mut Vector2<SideSpacing>)) {
        self.modify_layout(|layout| {
            layout.padding.modify(f);
        });
    }

    fn set_layout(&self, layout: impl Into<Option<AutoLayout>>) {
        self.modify_layout(|l| {
            l.auto_layout.replace(layout.into());
        });
    }
}

macro_rules! gen_alignment_setters {
    ([$([$name:ident $x:tt $y:tt])*]) => { paste! { $(
        /// Set the alignment of this object. Alignment positions the object within the free space
        /// around them. For example, if objects are placed in a column, the right alignment will
        /// move them to the right border of the column.
        fn [<set_alignment _ $name>](&self)  -> &Self {
            self.display_object().modify_alignment(|t| t.[<align_ $name>]());
            self
    })*}}
}

macro_rules! gen_margin_or_padding_props {
    ([$tp: ident] [ $([$axis:ident $name:ident $loc:ident])* ]) => { paste! { $(
        /// Modify the margin/padding of the object. Margin is the free space around this object,
        /// while padding is the space inside the object, close to its borders.
        #[enso_shapely::gen(update, set)]
        fn [<modify_ $tp _ $name>](&self, f: impl FnOnce(&mut Unit)) -> &Self {
            self.display_object().[<modify_ $tp>](|t| f(&mut t.$axis.$loc));
            self
        }
    )*}}
}

macro_rules! gen_content_justification {
    ($axis:ident, $name:ident, $start:expr, $end: expr, $gap:expr) => {
        paste! {
            /// Content justification. See docs of this module to learn more and see examples.
            fn [<justify_content_ $name>](&self) -> &Self {
                self.display_object().def.modify_padding(|t| {
                    t.$axis.start = $start.into();
                    t.$axis.end = $end.into();
                });
                self.[<set_gap_ $axis>]($gap);
                self
            }
        }
    };
}

impl<T: Object + ?Sized> LayoutOps for T {}
/// Display object operations related to layout and size.
pub trait LayoutOps: Object {
    crate::with_alignment_opt_dim2_named_matrix_sparse!(gen_alignment_setters);
    crate::with_display_object_side_spacing_matrix!(gen_margin_or_padding_props[margin]);
    crate::with_display_object_side_spacing_matrix!(gen_margin_or_padding_props[padding]);

    gen_content_justification!(x, left, 0.0, 1.fr(), 0.0);
    gen_content_justification!(x, center_x, 1.fr(), 1.fr(), 0.0);
    gen_content_justification!(x, right, 1.fr(), 0.0, 0.0);
    gen_content_justification!(x, space_between_x, 0.0, 0.0, 1.fr());
    gen_content_justification!(x, space_around_x, 0.5.fr(), 0.5.fr(), 1.fr());
    gen_content_justification!(x, space_evenly_x, 1.fr(), 1.fr(), 1.fr());

    gen_content_justification!(y, bottom, 0.0, 1.fr(), 0.0);
    gen_content_justification!(y, center_y, 1.fr(), 1.fr(), 0.0);
    gen_content_justification!(y, top, 1.fr(), 0.0, 0.0);
    gen_content_justification!(y, space_between_y, 0.0, 0.0, 1.fr());
    gen_content_justification!(y, space_around_y, 0.5.fr(), 0.5.fr(), 1.fr());
    gen_content_justification!(y, space_evenly_y, 1.fr(), 1.fr(), 1.fr());

    /// Set the alignment of this object. Alignment positions the object within the free space
    /// around them. For example, if objects are placed in a column, the right alignment will
    /// move them to the right border of the column.
    fn set_alignment(&self, alignment: alignment::OptDim2) {
        self.display_object().def.modify_alignment(|a| *a = alignment);
    }

    /// Content justification. See docs of this module to learn more and see examples.
    fn justify_content_center(&self) -> &Self {
        self.justify_content_center_x().justify_content_center_y()
    }

    /// Content justification. See docs of this module to learn more and see examples.
    fn justify_content_space_between(&self) -> &Self {
        self.justify_content_space_between_x().justify_content_space_between_y()
    }

    /// Content justification. See docs of this module to learn more and see examples.
    fn justify_content_space_around(&self) -> &Self {
        self.justify_content_space_around_x().justify_content_space_around_y()
    }

    /// Content justification. See docs of this module to learn more and see examples.
    fn justify_content_space_evenly(&self) -> &Self {
        self.justify_content_space_evenly_x().justify_content_space_evenly_y()
    }

    /// The computed size of the object, in pixels. This value will be updated during display object
    /// refresh cycle, which happens once per frame.
    fn computed_size(&self) -> Vector2<f32> {
        self.display_object().def.layout.computed_size.get()
    }

    /// Get the size of the object. Please note that this is user-set size, not the computed one. If
    /// you want to know the computed size, use the [`computed_size`] method instead.
    fn size(&self) -> Vector2<Size> {
        self.display_object().def.layout.size.get()
    }

    /// Modify the size of the object. By default, the size is set to hug the children. You can set
    /// the size either to a fixed pixel value, a percentage parent container size, or to a fraction
    /// of the free space left after placing siblings with fixed sizes.
    ///
    /// Please note that the [`computed_size`] will not be updated immediately. It will be updated
    /// during the next display object refresh cycle, which happens once per frame. When the size is
    /// set to a fixed pixel value, the final `computed_size` can still differ from the requested
    /// size, because the layout might apply growing or shrinking to the object if it is configured
    /// to do so.
    ///
    /// If you need to know the final computed size of the object, use the [`on_changed`] stream
    #[enso_shapely::gen(update, set(trait = "IntoVectorTrans2<Size>", fn = "into_vector_trans()"))]
    fn modify_size(&self, f: impl FnOnce(&mut Vector2<Size>)) -> &Self {
        self.display_object().modify_layout(|layout| {
            layout.size.modify(f);
        });
        self
    }

    /// Set the X-axis size of the object. Set the Y-axis size to hug the children.
    fn set_size_x_hug(&self, x: impl Into<Size>) -> &Self {
        self.set_size((x, Size::Hug));
        self
    }

    /// Set the X-axis size to hug the children. Set the Y-axis size of the object.
    fn set_size_hug_y(&self, y: impl Into<Size>) -> &Self {
        self.set_size((Size::Hug, y));
        self
    }

    /// Set the X-axis size to hug the children.
    fn set_size_x_to_hug(&self) -> &Self {
        self.modify_size(|t| t.x = Size::Hug);
        self
    }

    /// Set the Y-axis size to hug the children.
    fn set_size_y_to_hug(&self) -> &Self {
        self.modify_size(|t| t.y = Size::Hug);
        self
    }

    /// Set both the X-axis and Y-axis size to hug the children.
    fn set_size_hug(&self) -> &Self {
        self.set_size((Size::Hug, Size::Hug));
        self
    }

    /// The maximum size of the object. During auto layout, if the object [`grow_factor`] is
    /// non-zero, the object will grow to maximum this size.
    fn max_size(&self) -> Vector2<Unit> {
        self.display_object().layout.max_size.get()
    }

    /// Modify the maximum size of the object. During auto layout, if the object [`grow_factor`] is
    /// non-zero, the object will grow to maximum this size.
    #[enso_shapely::gen(update, set(trait = "IntoVectorTrans2<Unit>", fn = "into_vector_trans()"))]
    fn modify_max_size(&self, f: impl FnOnce(&mut Vector2<Unit>)) -> &Self {
        self.display_object().modify_layout(|l| l.max_size.modify_(f));
        self
    }

    /// Do not limit the max size of this object. During auto layout, if the object [`grow_factor`]
    /// is non-zero, the object will grow as much as possible.
    fn unset_max_size(&self) -> &Self {
        self.set_max_size(Vector2(f32::INFINITY, f32::INFINITY))
    }

    /// Do not limit the maximum size of this object in the X-axis direction. During auto layout, if
    /// the object [`grow_factor`] is non-zero, the object will grow as much as possible.
    fn unset_max_size_x(&self) -> &Self {
        self.set_max_size_x(f32::INFINITY)
    }

    /// Do not limit the maximum size of this object in the Y-axis direction. During auto layout, if
    /// the object [`grow_factor`] is non-zero, the object will grow as much as possible.
    fn unset_max_size_y(&self) -> &Self {
        self.set_max_size_y(f32::INFINITY)
    }

    /// The minimum size of the object. During auto layout, if the object [`shrink_factor`] is
    /// non-zero, the object will shrink to minimum this size.
    fn min_size(&self) -> Vector2<Unit> {
        self.display_object().layout.min_size.get()
    }

    /// Modify the minimum size of the object. During auto layout, if the object [`shrink_factor`]
    /// is non-zero, the object will shrink to minimum this size.
    #[enso_shapely::gen(update, set(trait = "IntoVectorTrans2<Unit>", fn = "into_vector_trans()"))]
    fn modify_min_size(&self, f: impl FnOnce(&mut Vector2<Unit>)) -> &Self {
        self.display_object().modify_layout(|l| l.min_size.modify_(f));
        self
    }

    /// Do not limit the minumum size of this object in the X-axis direction. During auto layout, if
    /// the object [`shrink_factor`] is non-zero, the object will shrink as much as possible.
    fn unset_min_size_x(&self) -> &Self {
        self.set_min_size_x(0.0)
    }

    /// Do not limit the max size of this object in the Y-axis direction. During auto layout, if the
    /// object [`shrink_factor`] is non-zero, the object will shrink as much as possible.
    fn unset_min_size_y(&self) -> &Self {
        self.set_min_size_y(0.0)
    }

    /// Modify the grow factor of the object. During auto layout, if the object [`grow_factor`]
    /// is non-zero, the object will grow to a maximum size of [`max_size`].
    #[enso_shapely::gen(update, set(trait = "IntoVector2<f32>", fn = "into_vector()"))]
    fn modify_grow_factor(&self, f: impl FnOnce(&mut Vector2<f32>)) -> &Self {
        self.display_object().modify_layout(|l| l.grow_factor.modify_(f));
        self
    }

    /// Modify the shrink factor of the object. During auto layout, if the object [`shrink_factor`]
    /// is non-zero, the object will shrink to a minimum size of [`min_size`].
    #[enso_shapely::gen(update, set(trait = "IntoVector2<f32>", fn = "into_vector()"))]
    fn modify_shrink_factor(&self, f: impl FnOnce(&mut Vector2<f32>)) -> &Self {
        self.display_object().modify_layout(|l| l.shrink_factor.modify_(f));
        self
    }

    /// Allow the object to grow in both X-axis and Y-axis directions. This has the same effect as
    /// [`set_grow_factor((1.0, 1.0))`].
    fn allow_grow(&self) -> &Self {
        self.set_grow_factor((1.0, 1.0))
    }

    /// Allow the object to grow in the X-axis directions. This has the same effect as
    /// [`set_grow_factor_x(1.0)`].
    fn allow_grow_x(&self) -> &Self {
        self.set_grow_factor_x(1.0)
    }

    /// Allow the object to grow in the Y-axis directions. This has the same effect as
    /// [`set_grow_factor_y(1.0)`].
    fn allow_grow_y(&self) -> &Self {
        self.set_grow_factor_y(1.0)
    }

    /// Allow the object to shrink in both X-axis and Y-axis directions. This has the same effect as
    /// [`set_shrink_factor((1.0, 1.0))`].
    fn allow_shrink(&self) -> &Self {
        self.set_shrink_factor((1.0, 1.0))
    }

    /// Allow the object to shrink in the X-axis directions. This has the same effect as
    /// [`set_shrink_factor_x(1.0)`].
    fn allow_shrink_x(&self) -> &Self {
        self.set_shrink_factor_x(1.0)
    }

    /// Allow the object to shrink in the Y-axis directions. This has the same effect as
    /// [`set_shrink_factor_y(1.0)`].
    fn allow_shrink_y(&self) -> &Self {
        self.set_shrink_factor_y(1.0)
    }

    /// Set margin of all sides of the object. Margin is the free space around the object.
    fn set_margin_all(&self, value: impl Into<Unit>) {
        let margin = SideSpacing::from(value.into());
        self.display_object().layout.margin.set(Vector2(margin, margin));
    }

    /// Set margin of all sides of the object. Margin is the free space around the object.
    fn set_margin_trbl(
        &self,
        top: impl Into<Unit>,
        right: impl Into<Unit>,
        bottom: impl Into<Unit>,
        left: impl Into<Unit>,
    ) {
        let horizontal = SideSpacing::new(left.into(), right.into());
        let vertical = SideSpacing::new(bottom.into(), top.into());
        self.display_object().layout.margin.set(Vector2(horizontal, vertical));
    }

    /// Set padding of all sides of the object. Padding is the free space inside the object.
    fn set_padding_all(&self, value: impl Into<Unit>) -> &Self {
        let padding = SideSpacing::from(value.into());
        self.display_object().layout.padding.set(Vector2(padding, padding));
        self
    }

    /// Set padding of all sides of the object. Padding is the free space inside the object.
    fn set_padding_trbl(
        &self,
        top: impl Into<Unit>,
        right: impl Into<Unit>,
        bottom: impl Into<Unit>,
        left: impl Into<Unit>,
    ) {
        let horizontal = SideSpacing::new(left.into(), right.into());
        let vertical = SideSpacing::new(bottom.into(), top.into());
        self.display_object().layout.padding.set(Vector2(horizontal, vertical));
    }
}



// ======================
// === Column and Row ===
// ======================

/// The auto-layout grid column/row definition.
#[derive(Clone, Copy, Debug, Default, PartialEq)]
#[allow(missing_docs)]
pub struct ColumnOrRow {
    size:          Size,
    min_size:      Option<f32>,
    max_size:      Option<f32>,
    grow_factor:   Option<f32>,
    shrink_factor: Option<f32>,
}

/// The auto-layout column definition.
#[derive(Clone, Copy, Debug, Default, Deref, DerefMut, PartialEq)]
pub struct Column {
    def: ColumnOrRow,
}

/// The auto-layout row definition.
#[derive(Clone, Copy, Debug, Default, Deref, DerefMut, PartialEq)]
pub struct Row {
    def: ColumnOrRow,
}



// ==========================
// === Column and Row Ref ===
// ==========================
// Utilities to modify columns and rows.

/// The auto-layout column/row reference.
#[derive(Debug)]
pub struct ColumnOrRowRef<Dim> {
    instance: Instance,
    index:    usize,
    axis:     PhantomData<Dim>,
}

/// The auto-layout column reference.
pub type ColumnRef = ColumnOrRowRef<X>;

/// The auto-layout row reference.
pub type RowRef = ColumnOrRowRef<Y>;

impl<Dim> ColumnOrRowRef<Dim> {
    fn new(instance: Instance, index: usize) -> Self {
        Self { instance, index, axis: PhantomData }
    }
}

macro_rules! gen_column_or_row_builder_props {
    ($($name:ident : $ty:ty),*) => { paste! { $(
        /// Modify the property of the column/row.
        #[enso_shapely::gen(update, set)]
        pub fn [<modify_ $name>](&self, f: impl FnOnce(&mut $ty)) -> &Self {
            self.modify(|t| f(&mut t.$name))
        }
    )*}};
}

impl<Dim> ColumnOrRowRef<Dim>
where Dim: ColumnOrRowAccessor
{
    fn modify(&self, f: impl FnOnce(&mut ColumnOrRow)) -> &Self {
        self.instance
            .modify_auto_layout(|l| f(l.unchecked_column_or_row_mut(Dim::default(), self.index)));
        self
    }

    gen_column_or_row_builder_props!(
        size: Size,
        min_size: Option<f32>,
        max_size: Option<f32>,
        grow_factor: Option<f32>,
        shrink_factor: Option<f32>
    );

    /// Allow the object to grow. This has the same effect as [`set_grow_factor(1.0)`].
    pub fn allow_grow(&self) -> &Self {
        self.set_grow_factor(1.0)
    }

    /// Allow the object to shrink. This has the same effect as [`set_shrink_factor(1.0)`].
    pub fn allow_shrink(&self) -> &Self {
        self.set_shrink_factor(1.0)
    }
}



// ======================
// === AutoLayoutFlow ===
// ======================

/// The grid flow defines how the next item is placed in context of the previous one. The default
/// flow is 'row', which means that the next item will be placed in the same row as the previous one
/// if this is possible, e.g. if it was not limited by the [`set_column_count`] method.
#[derive(Clone, Copy, Default, Debug, PartialEq, Eq)]
#[allow(missing_docs)]
pub enum AutoLayoutFlow {
    #[default]
    Row,
    Column,
}



// ==================
// === AutoLayout ===
// ==================

/// The auto-layout options. The auto-layout is similar to a mix of CSS flexbox and CSS grid with a
/// few additions. Read the docs of [this module](self) to learn more.
#[derive(Clone, Debug, Default, PartialEq)]
pub struct AutoLayout {
    /// Indicates whether the auto-layout is enabled. This struct is kept in an `Option` to make
    /// the initialization faster. Auto layout is not used often. If someone sets auto layout
    /// options (e.g. the `gap`), but the auto-layout was not enabled, this field is set to false.
    pub enabled: bool,
    /// Controls in which direction and order the items are placed in the grid.
    pub flow: AutoLayoutFlow,
    /// The default item alignment in grid cells. This can be overriden per-child.
    pub children_alignment: alignment::Dim2,
    /// The spacing between columns/rows.
    pub gap: Vector2<Unit>,
    /// Indicates whether the columns/rows should be placed in order (left to right, bottom to top)
    /// or in a reversed order.
    pub reversed_columns_and_rows: Vector2<bool>,
    /// Other columns and rows definitions.
    pub columns_and_rows: (NonEmptyVec<ColumnOrRow>, NonEmptyVec<ColumnOrRow>),
    /// The number of columns and rows in the grid. If it's set to [`None`], the columns and rows
    /// will grow on demand.
    pub columns_and_rows_count: Vector2<Option<usize>>,
}

/// A trait alias for accessing columns and rows.
pub trait ColumnOrRowAccessor = Copy + Default
where (NonEmptyVec<ColumnOrRow>, NonEmptyVec<ColumnOrRow>):
        DimMut<Self, Output = NonEmptyVec<ColumnOrRow>>;

impl AutoLayout {
    fn enable(mut self) -> Self {
        self.enabled = true;
        self
    }

    fn unchecked_column_or_row_mut<Dim>(&mut self, dim: Dim, index: usize) -> &mut ColumnOrRow
    where Dim: ColumnOrRowAccessor {
        &mut self.columns_and_rows.get_dim_mut(dim)[index]
    }
}

#[allow(missing_docs)]
impl Model {
    /// Modify the auto layout. It sets the dirty flag, so it should be used as the main function
    /// for any user-facing API.
    fn modify_auto_layout<T>(&self, f: impl FnOnce(&mut AutoLayout) -> T) -> T {
        self.modify_auto_layout_without_setting_dirty_flag(|layout| {
            self.set_layout_dirty_flag();
            f(layout)
        })
    }

    /// Modify the auto layout. It does not set the dirty flag. Use with caution.
    fn modify_auto_layout_without_setting_dirty_flag<T>(
        &self,
        f: impl FnOnce(&mut AutoLayout) -> T,
    ) -> T {
        let mut borrow = self.layout.auto_layout.borrow_mut();
        let layout = borrow.get_or_insert_with(default);
        f(layout)
    }

    fn set_layout_dirty_flag(&self) {
        self.dirty.transformation.set();
    }

    fn set_children_alignment(&self, value: alignment::Dim2) {
        self.modify_auto_layout(|l| l.children_alignment = value);
    }
}

impl InstanceDef {
    fn first_column_or_row<Dim>(&self) -> ColumnOrRowRef<Dim> {
        ColumnOrRowRef::new(self.clone_ref().into(), 0)
    }

    fn column_or_row<Dim>(&self, dim: Dim, index: usize) -> Option<ColumnOrRowRef<Dim>>
    where Dim: ColumnOrRowAccessor {
        self.modify_auto_layout_without_setting_dirty_flag(|l| {
            (l.columns_and_rows.get_dim(dim).len() < index).as_some_from(|| {
                self.set_layout_dirty_flag();
                ColumnOrRowRef::new(self.clone_ref().into(), index)
            })
        })
    }

    fn add_column_or_row<Dim>(&self, dim: Dim) -> ColumnOrRowRef<Dim>
    where Dim: ColumnOrRowAccessor {
        let index = self.modify_auto_layout(|l| {
            l.columns_and_rows.get_dim_mut(dim).push(default());
            l.columns_and_rows.get_dim(dim).len() - 1
        });
        ColumnOrRowRef::new(self.clone_ref().into(), index)
    }
}

macro_rules! gen_layout_object_builder_alignment {
    ([$([$name:ident $x:ident $y:ident])*]) => { paste! { $(
        /// Set the default alignment of the children of this display object.
        fn [<set_children_alignment_ $name>](&self) -> &Self {
            self.display_object().def.set_children_alignment(alignment::Dim2::$name());
            self
        }
    )*}}
}

impl<T: Object + ?Sized> AutoLayoutOps for T {}

/// Options for controllin auto-layout.
pub trait AutoLayoutOps: Object {
    crate::with_alignment_dim2_named_anchors_cartesian!(gen_layout_object_builder_alignment);

    /// Set the size of the space between columns and rows.
    #[enso_shapely::gen(update, set(trait = "IntoVectorTrans2<Unit>", fn = "into_vector_trans()"))]
    fn modify_gap(&self, f: impl FnOnce(&mut Vector2<Unit>)) -> &Self {
        self.display_object().modify_auto_layout(|l| f(&mut l.gap));
        self
    }

    /// Set the number of columns used by the layout.
    #[enso_shapely::gen(update, set)]
    fn modify_column_count(&self, f: impl FnOnce(&mut Option<usize>)) -> &Self {
        self.display_object().modify_auto_layout(|l| f(&mut l.columns_and_rows_count.x));
        self
    }

    /// Set the number of rows used by the layout.
    #[enso_shapely::gen(update, set)]
    fn modify_row_count(&self, f: impl FnOnce(&mut Option<usize>)) -> &Self {
        self.display_object().modify_auto_layout(|l| f(&mut l.columns_and_rows_count.y));
        self
    }

    /// Control whether columns should be displayed in a reversed order.
    fn set_columns_reversed(&self, rev: bool) -> &Self {
        self.display_object().modify_auto_layout(|l| l.reversed_columns_and_rows.set_x(rev));
        self
    }

    /// Control whether rows should be displayed in a reversed order.
    fn set_rows_reversed(&self, rev: bool) -> &Self {
        self.display_object().modify_auto_layout(|l| l.reversed_columns_and_rows.set_y(rev));
        self
    }

    /// Reverse the order of columns.
    fn reverse_columns(&self) -> &Self {
        self.display_object().modify_auto_layout(|l| l.reversed_columns_and_rows.update_x(|t| !t));
        self
    }

    /// Reverse the order of rows.
    fn reverse_rows(&self) -> &Self {
        self.display_object().modify_auto_layout(|l| l.reversed_columns_and_rows.update_y(|t| !t));
        self
    }

    /// First column accessor. It allows to modify the column. First column and row always exists,
    /// and thus this function always succeeds.
    fn first_column(&self) -> ColumnRef {
        self.display_object().def.first_column_or_row()
    }

    /// First row accessor. It allows to modify the row. First column and row always exists,
    /// and thus this function always succeeds.
    fn first_row(&self) -> RowRef {
        self.display_object().def.first_column_or_row()
    }

    /// Column accessor. It allows to modify the column. Returns [`None`] if the column does not
    /// exist.
    fn column(&self, index: usize) -> Option<ColumnRef> {
        self.display_object().def.column_or_row(X, index)
    }

    /// Row accessor. It allows to modify the row. Returns [`None`] if the column does not exist.
    fn row(&self, index: usize) -> Option<RowRef> {
        self.display_object().def.column_or_row(Y, index)
    }

    /// Add a new column. The returned ref allows to modify it after creation.
    fn add_column(&self) -> ColumnRef {
        self.display_object().def.add_column_or_row(X)
    }

    /// Add a new row. The returned ref allows to modify it after creation.
    fn add_row(&self) -> RowRef {
        self.display_object().def.add_column_or_row(Y)
    }

    /// Sets the auto layout flow to 'row'. Items will first fill a row before moving to the next
    /// one.
    fn set_row_flow(&self) -> &Self {
        self.display_object().modify_auto_layout(|l| l.flow = AutoLayoutFlow::Row);
        self
    }

    /// Sets the auto layout flow to 'column'. Items will first fill a column before moving to the
    /// next one.
    fn set_column_flow(&self) -> &Self {
        self.display_object().modify_auto_layout(|l| l.flow = AutoLayoutFlow::Column);
        self
    }
}



// =========================
// === Layout Resolution ===
// =========================

impl Model {
    /// Updates a linear (horizontal or vertical) layout.
    ///
    ///
    /// # Overview of the two-pass layout update algorithm
    ///
    /// The layout update is a two pass algorithm. First, the sizes and positions of elements is
    /// updated in the horizontal direction, then in the vertical direction. To better illustrate
    /// the need of such a solution, consider the following example:
    ///
    /// ```text
    /// ╔ root ═══════════════════════════════════╗
    /// ║ ╭────────────────────┬────────────────╮ ║
    /// ║ │╱╱╱╱╱               ┆             △  │ ║
    /// ║ │╱╱╱╱╱  ╭── ▶ ◀ ──┬▷ ┆  ╭ R ▶ ◀ ───┤  │ ║
    /// ║ │╱╱╱╱╱  │ L       │  ┆  │      △   │  │ ║
    /// ║ │╱╱╱╱╱  │ ╭ L1 ┬▷ │  ┆  │ ╭ R2 ┤   │  │ ║
    /// ║ │╱╱╱╱╱  │ │    │  │  ┆  │ │ 30 │   │  │ ║
    /// ║ │╱╱╱╱╱  │ │    │  ▼  ┆  │ ╰────╯   │  ▼ ║
    /// ║ │╱╱╱╱╱  │ │    │  ▲  ┆  │      △   │  ▲ ║
    /// ║ │╱╱╱╱╱  │ │    │  │  ┆  │ ╭ R1 ┤   │  │ ║
    /// ║ │╱╱╱╱╱  │ │ 10 │  │  ┆  │ │ 20 │   │  │ ║
    /// ║ │╱╱╱╱╱  │ ╰────╯  │  ┆  │ ╰────╯   │  │ ║
    /// ║ │ 1fr   ╰─────────╯  │  ╰──────────╯  │ ║
    /// ║ ╰────────────────────┴────────────────╯ ║
    /// ╚═════════════════════════════════════════╝
    ///                     100
    /// ```
    ///
    /// Please note, that computing sizes could not be realized in a single pass. In order to
    /// compute L object width, we need to compute R object width first, as L will occupy the
    /// leftover space. Analogously, We can't compute R object height without first computing the L
    /// object height, as the parent container height is set to hug and it depends on the L object
    /// height.
    ///
    /// From a high perspective, each algorithm pass, both for X-axis and Y-axis, works as follows
    /// (only X-axis analysis is presented here):
    ///
    ///
    /// 1. We need to compute static sizes of all elements. A static size is a size that does not
    /// depend on siblings nor on free space left after static size resolution.
    ///
    /// 1.a. We are visiting the L object, which X-axis size is set to hug. Then we are visiting the
    /// L1 object, which X-axis size is set to 10, however, both L1 and it's parent are allowed to
    /// grow in the X-axis direction. For now, we assume that the width of both L and L1 is 10.
    ///
    /// 1.b. We are visiting the R object, which X-axis size is set to hug. Then we are visiting the
    /// R1 and R2 objects. Their width is set to 20 and 30 respectively and they can't grow in the
    /// X-axis direction. Thus, the size of R is set to 30, the bigger value.
    ///
    /// 1.c. We computed the static size of all elements. The static sizes of L and R are 10 and 30,
    /// respectively.
    ///
    ///
    /// 2. We need to compute the correct size of all elements taking into consideration the
    /// leftover space. In this case, the leftover space is 100 - 10 - 30 = 60. It needs to be
    /// first distributed among objects that can grow.
    ///
    /// 2.a. The L object can grow in the X-axis direction. The ability to grow is resolved before
    /// fractional units, so the object is resized to occupy all the free space, and thus, it's new
    /// X-axis size is 70.
    ///
    /// 2.b. As the L object was updated, we need to re-visit it's child to update it's size. The L1
    /// X-axis size is changed to 70 as well, as it is allowed to grow in the X-axis direction.
    ///
    ///
    /// 3. Now, we can compute the fractional units. As there is no free space left, the left
    /// padding is set to 0. If the L object was disallowed to grow, or the first column width
    /// was not set to hug, the left padding will be non-zero and will be used to "push L and R"
    /// objects to the right.
    ///
    ///
    /// 4. In reality, the algorithm is much more complex. For example, columns that are set to hug
    /// automatically inherit some of the childrens values. To learn more about it, see the docs of
    /// this module.
    ///
    ///
    ///
    /// # Meaning of the function parameters.
    /// In order to make the code easy to understand, all variables in layout functions were named
    /// as if the code was updating horizontal layout only. In reality, the variable [`x`] can be
    /// set to either [`X`] or [`Y`] to update horizontal and vertical axis, respectively.
    fn refresh_layout(&self) {
        if self.should_refresh_layout() {
            let old_size = self.layout.computed_size.get();
            self.reset_size_to_static_values(X, 0.0);
            self.reset_size_to_static_values(Y, 0.0);
            self.refresh_layout_internal(X, PassConfig::Default);
            self.refresh_layout_internal(Y, PassConfig::Default);
<<<<<<< HEAD
            let new_size = self.layout.computed_size.get();
            if old_size != new_size {
                self.on_resized_source.emit(new_size);
=======
            if old_size != self.layout.computed_size.get() {
                self.dirty.computed_size.set();
>>>>>>> b3e54aeb
            }
        }
    }
}

/// Pass configuration.
#[derive(Clone, Copy, Debug, PartialEq, Eq)]
enum PassConfig {
    Default,
    DoNotHugDirectChildren,
}

trait ResolutionDim = Copy + Debug + ResolutionDimImpl
where
    Vector2<Size>: DimSetter<Self>,
    Vector2<alignment::OptDim1>: DimSetter<Self>,
    Vector2<alignment::Dim1>: DimSetter<Self>,
    Vector2<SideSpacing>: DimSetter<Self>,
    Vector2<bool>: DimSetter<Self>,
    Vector2<f32>: DimSetter<Self>,
    Vector2<Unit>: DimSetter<Self>,
    Vector3<f32>: DimSetter<Self>,
    (NonEmptyVec<ColumnOrRow>, NonEmptyVec<ColumnOrRow>):
        DimRef<Self, Output = NonEmptyVec<ColumnOrRow>>;

trait ResolutionDimImpl {
    fn matches_flow_direction(self, flow: AutoLayoutFlow) -> bool;
}

impl ResolutionDimImpl for X {
    fn matches_flow_direction(self, flow: AutoLayoutFlow) -> bool {
        matches! { flow, AutoLayoutFlow::Row }
    }
}

impl ResolutionDimImpl for Y {
    fn matches_flow_direction(self, flow: AutoLayoutFlow) -> bool {
        matches! { flow, AutoLayoutFlow::Column }
    }
}

impl Model {
    /// Reset size of this display object to values that can be computed statically. This is, use
    /// the size property if it is set to pixels or to percent of the parent size. If the size is
    /// set to hug and will be changed in next layout refresh, the size is set to 0.0. Otherwise,
    /// the size does not change.
    fn reset_size_to_static_values<Dim>(&self, x: Dim, parent_size: f32)
    where Dim: ResolutionDim {
        let size = self.resolve_size_static_values(x, parent_size);
        self.layout.computed_size.set_dim(x, size);
    }

    fn resolve_size_static_values<Dim>(&self, x: Dim, parent_size: f32) -> f32
    where Dim: ResolutionDim {
        match self.layout.size.get_dim(x) {
            Size::Fixed(unit) => unit.resolve_const_and_percent(parent_size).unwrap_or(0.0),
            Size::Hug => 0.0,
        }
    }

    fn should_propagate_parent_layout_refresh<Dim>(&self, x: Dim) -> bool
    where Dim: ResolutionDim {
        self.layout.size.get_dim(x).depends_on_parent_size() || self.should_refresh_layout()
    }

    fn should_refresh_layout(&self) -> bool {
        self.dirty.transformation.check()
            || self.dirty.modified_children.check_all()
            || self.dirty.removed_children.check_all()
    }

    /// The main entry point from the recursive auto-layout algorithm.
    fn refresh_layout_internal<Dim>(&self, x: Dim, pass_cfg: PassConfig)
    where Dim: ResolutionDim {
        if let Some(layout) = &*self.layout.auto_layout.borrow() && layout.enabled {
                self.refresh_grid_layout(x, layout);
        } else {
                self.refresh_manual_layout(x, pass_cfg);
        }
    }

    /// # Meaning of the function parameters.
    /// In order to make the code easy to understand, all variables in layout functions were named
    /// as if the code was updating horizontal layout only. In reality, the variable [`x`] can be
    /// set to either [`X`] or [`Y`] to update horizontal and vertical axis, respectively.
    fn refresh_manual_layout<Dim>(&self, x: Dim, pass_cfg: PassConfig)
    where Dim: ResolutionDim {
        let hug_children = pass_cfg != PassConfig::DoNotHugDirectChildren;
        let hug_children = hug_children && self.layout.size.get_dim(x).is_hug();
        let children = self.children();
        let old_child_computed_sizes: Vec<f32> =
            children.iter().map(|child| child.layout.computed_size.get_dim(x)).collect();

        let mut max_x = 0.0f32;
        let mut has_aligned_non_grow_children = false;
        let mut has_grow_children = false;
        for child in &children {
            let to_grow = child.layout.grow_factor.get_dim(x) > 0.0;
            if !to_grow {
                // If the child is not growing, doesn't depend on parent size and by itself was not
                // modified since last update, it is guaranteed to already have correct size.
                if child.should_propagate_parent_layout_refresh(x) {
                    child.reset_size_to_static_values(x, self.layout.computed_size.get_dim(x));
                    child.refresh_layout_internal(x, PassConfig::Default);
                }

                if child.layout.alignment.get().get_dim(x).is_some() {
                    // If the child is aligned, the parent manages its position relative to its own
                    // size and position. That child must not be taken into account when calculating
                    // size for hugging. It will be hugged again after its alignment is resolved.
                    has_aligned_non_grow_children = true;
                } else {
                    let child_pos = child.position().get_dim(x);
                    let child_size = child.computed_size().get_dim(x);
                    max_x = max_x.max(child_pos + child_size);
                }
            } else {
                has_grow_children = true;
            }
        }

        if hug_children {
            self.layout.computed_size.set_dim(x, max_x);
        }

        // Resolve aligned children and hug them again.
        if has_aligned_non_grow_children {
            let base_size = self.layout.computed_size.get_dim(x);
            for child in &children {
                let to_grow = child.layout.grow_factor.get_dim(x) > 0.0;
                if let Some(alignment) = *child.layout.alignment.get().get_dim(x) && !to_grow {
                    let child_size = child.computed_size().get_dim(x);
                    let remaining_size = base_size - child_size;
                    let aligned_position = remaining_size * alignment.normalized();
                    child.set_position_dim(x, aligned_position);
                    max_x = max_x.max(aligned_position + child_size);
                }
            }
            if hug_children {
                self.layout.computed_size.set_dim(x, max_x);
            }
        }

        // From this point on, the size of this node is not changing anymore.
        let self_size = self.layout.computed_size.get_dim(x);

        if has_grow_children {
            for child in &children {
                let to_grow = child.layout.grow_factor.get_dim(x) > 0.0;
                if to_grow {
                    let current_child_size = child.computed_size().get_dim(x);
                    if self_size != current_child_size || child.should_refresh_layout() {
                        child.layout.computed_size.set_dim(x, self_size);
                        child.refresh_layout_internal(x, PassConfig::DoNotHugDirectChildren);
                    }

                    if child.layout.alignment.get().get_dim(x).is_some() {
                        // If child is set to grow, there will never be any leftover space to align
                        // it. It should always be positioned at 0.0 relative to its parent.
                        child.set_position_dim(x, 0.0);
                    }
                }
            }
        }

        for (child, old_size) in children.iter().zip(old_child_computed_sizes) {
            if child.layout.computed_size.get_dim(x) != old_size {
                child.dirty.computed_size.set();
            }
        }
    }
}


#[derive(Debug, Deref, DerefMut)]
struct UnresolvedColumn {
    #[deref]
    #[deref_mut]
    axis:     ColumnOrRow,
    children: Vec<Instance>,
}

#[derive(Debug, Deref, DerefMut)]
struct ResolvedColumn {
    #[deref]
    #[deref_mut]
    axis:     ResolvedAxis,
    children: Vec<Instance>,
}

#[derive(Clone, Copy, Debug, Default, PartialEq)]
struct ResolvedAxis {
    size:              Size,
    min_size:          f32,
    max_size:          f32,
    grow_factor:       f32,
    shrink_factor:     f32,
    computed_size:     f32,
    max_child_fr_size: Fraction,
}

impl Model {
    /// # Meaning of the function parameters.
    /// In order to make the code easy to understand, all variables in layout functions were named
    /// as if the code was updating horizontal layout only. In reality, the variable [`x`] can be
    /// set to either [`X`] or [`Y`] to update horizontal and vertical axis, respectively.
    fn divide_children_to_columns<Dim>(
        &self,
        x: Dim,
        opts: &AutoLayout,
        children: &[Instance],
    ) -> Vec<UnresolvedColumn>
    where
        Dim: ResolutionDim,
    {
        let columns_defs = opts.columns_and_rows.get_dim(x);
        let prim_axis_item_count = match opts.flow {
            AutoLayoutFlow::Row => opts.columns_and_rows_count.get_dim(X),
            AutoLayoutFlow::Column => opts.columns_and_rows_count.get_dim(Y),
        };
        let prim_axis_item_count = prim_axis_item_count.unwrap_or(children.len());
        if x.matches_flow_direction(opts.flow) {
            let column_defs = columns_defs.iter().cycle().enumerate().take(prim_axis_item_count);
            column_defs
                .map(|(i, axis)| {
                    let children_iter = children.iter().skip(i).step_by(prim_axis_item_count);
                    let children = children_iter.cloned().collect_vec();
                    let axis = *axis;
                    UnresolvedColumn { axis, children }
                })
                .collect_vec()
        } else {
            let column_count = children.len().div_ceil(prim_axis_item_count);
            let column_axes = columns_defs.iter().cycle().enumerate().take(column_count);
            column_axes
                .map(|(i, axis)| {
                    let skip_count = i * prim_axis_item_count;
                    let children_iter = children.iter().skip(skip_count).take(prim_axis_item_count);
                    let children = children_iter.cloned().collect_vec();
                    let axis = *axis;
                    UnresolvedColumn { axis, children }
                })
                .collect_vec()
        }
    }

    /// # Meaning of the function parameters.
    /// In order to make the code easy to understand, all variables in layout functions were named
    /// as if the code was updating horizontal layout only. In reality, the variable [`x`] can be
    /// set to either [`X`] or [`Y`] to update horizontal and vertical axis, respectively.
    fn resolve_columns<Dim>(
        &self,
        x: Dim,
        opts: &AutoLayout,
        unresolved_columns: Vec<UnresolvedColumn>,
    ) -> Vec<ResolvedColumn>
    where
        Dim: ResolutionDim,
    {
        let self_const_size = self.layout.size.get_dim(x).resolve_pixels_or_default();
        let columns = unresolved_columns
            .into_iter()
            .map(|column| {
                let children = column.children;
                let mut avg_child_grow = 0.0;
                let mut avg_child_shrink = 0.0;
                let mut max_child_min_size = 0.0;
                let mut min_child_max_size = f32::INFINITY;
                let mut max_child_size = 0.0;
                let mut max_child_fr = Fraction::default();
                for child in &children {
                    let child_grow_factor = child.layout.grow_factor.get_dim(x);
                    let child_shrink_factor = child.layout.shrink_factor.get_dim(x);

                    match child.layout.size.get_dim(x) {
                        Size::Hug => {
                            let child_can_grow_or_shrink =
                                child_grow_factor > 0.0 || child_shrink_factor > 0.0;
                            let refresh_child = child_can_grow_or_shrink
                                || child.should_propagate_parent_layout_refresh(x);
                            if refresh_child {
                                child.reset_size_to_static_values(x, self_const_size);
                                child.refresh_layout_internal(x, PassConfig::Default);
                            }
                        }
                        Size::Fixed(unit) => {
                            max_child_fr = max(max_child_fr, unit.as_fraction_or_default());
                            child.reset_size_to_static_values(x, self_const_size);
                        }
                    };

                    let child_margin = child.layout.margin.get_dim(x).resolve_pixels_or_default();
                    let child_size = child.layout.computed_size.get_dim(x) + child_margin.total();
                    let child_min_size =
                        child.layout.min_size.get_dim(x).resolve_pixels_or_default();
                    let child_max_size = child.layout.max_size.get_dim(x).resolve_pixels();
                    let child_max_size = child_max_size.unwrap_or(f32::INFINITY);
                    avg_child_grow += child_grow_factor;
                    avg_child_shrink += child_shrink_factor;
                    max_child_min_size = f32::max(max_child_min_size, child_min_size);
                    min_child_max_size = f32::min(min_child_max_size, child_max_size);
                    max_child_size = f32::max(max_child_size, child_size);
                }

                let child_count = children.len() as f32;
                let avg_child_grow = avg_child_grow / child_count;
                let avg_child_shrink = avg_child_shrink / child_count;

                let grow_factor = column.axis.grow_factor.unwrap_or(avg_child_grow);
                let shrink_factor = column.axis.shrink_factor.unwrap_or(avg_child_shrink);
                let min_size = column.axis.min_size.unwrap_or(max_child_min_size);
                let max_size = column.axis.max_size.unwrap_or(min_child_max_size);
                let max_child_fr_size = column.axis.size.as_fraction().unwrap_or(max_child_fr);

                let computed_size = match column.axis.size {
                    Size::Fixed(unit) => unit.resolve_pixels_or_default(),
                    Size::Hug => max_child_size,
                };
                let size = column.axis.size;
                let axis = ResolvedAxis {
                    size,
                    grow_factor,
                    shrink_factor,
                    computed_size,
                    min_size,
                    max_size,
                    max_child_fr_size,
                };
                ResolvedColumn { axis, children }
            })
            .collect_vec();

        if opts.reversed_columns_and_rows.get_dim(x) {
            columns.reversed()
        } else {
            columns
        }
    }

    fn shrink_or_grow_coeff(f: impl Fn(f32, f32) -> f32, total_factor: f32, space: f32) -> f32 {
        if total_factor > 0.0 {
            f(0.0, space / total_factor)
        } else {
            0.0
        }
    }

    fn shrink_coeff(total_factor: f32, space: f32) -> f32 {
        Self::shrink_or_grow_coeff(f32::min, total_factor, space)
    }

    fn grow_coeff(total_factor: f32, space: f32) -> f32 {
        Self::shrink_or_grow_coeff(f32::max, total_factor, space)
    }

    /// # Meaning of the function parameters.
    /// In order to make the code easy to understand, all variables in layout functions were named
    /// as if the code was updating horizontal layout only. In reality, the variable [`x`] can be
    /// set to either [`X`] or [`Y`] to update horizontal and vertical axis, respectively.
    fn refresh_grid_layout<Dim>(&self, x: Dim, opts: &AutoLayout)
    where Dim: ResolutionDim {
        let children = self.children();
        if children.is_empty() {
            return;
        }
        let old_child_computed_sizes: Vec<f32> =
            children.iter().map(|child| child.layout.computed_size.get_dim(x)).collect();

        let unresolved_columns = self.divide_children_to_columns(x, opts, &children);
        let mut columns = self.resolve_columns(x, opts, unresolved_columns);


        // === Compute the static size (no grow, shrink, nor fraction yet) ===

        let gap_def = opts.gap.get_dim(x);
        let padding_def = self.layout.padding.get_dim(x);
        let gap_count = (columns.len() - 1) as f32;
        let static_padding = padding_def.resolve_pixels_or_default().total();
        let static_gap = gap_count * gap_def.resolve_pixels_or_default();
        let self_size = self.layout.computed_size.get_dim(x);
        let mut space_left = self_size - static_padding - static_gap;
        let mut total_grow_factor = 0.0;
        let mut total_shrink_factor = 0.0;
        let mut total_fr = Fraction::default();
        for column in &columns {
            space_left -= column.computed_size;
            total_grow_factor += column.grow_factor;
            total_shrink_factor += column.shrink_factor;
            total_fr += column.max_child_fr_size;
        }
        total_fr += padding_def.start.as_fraction_or_default();
        total_fr += padding_def.end.as_fraction_or_default();
        total_fr += gap_def.as_fraction_or_default() * gap_count;
        if self.layout.size.get_dim(x).is_hug() && space_left < 0.0 {
            self.layout.computed_size.update_dim(x, |t| t - space_left);
            space_left = 0.0;
        }


        // === Resolve grow and shrink ===

        let self_size = self.layout.computed_size.get_dim(x);
        let padding_static = padding_def.resolve_pixels_or_default();
        let gap_static = gap_def.resolve_pixels_or_default();
        let total_gap_static = gap_count * gap_static;
        let shrink_coeff = Self::shrink_coeff(total_shrink_factor, space_left);
        space_left -= padding_static.total() + total_gap_static;

        let sorted_columns = columns.iter_mut().sorted_by(|a, b| a.max_size.total_cmp(&b.max_size));
        for column in sorted_columns {
            let grow_coeff = Self::grow_coeff(total_grow_factor, space_left);
            let grow_size = column.grow_factor * grow_coeff;
            let shrink_size = column.shrink_factor * shrink_coeff;
            let column_size = column.computed_size + grow_size + shrink_size;
            let column_size = f32::max(column.min_size, column_size);
            let column_size = f32::min(column.max_size, column_size);
            space_left -= column_size - column.computed_size;
            total_grow_factor -= column.grow_factor;
            column.computed_size = column_size;
        }


        // === Resolve fraction units and position the children ===

        let padding = padding_def.resolve(self_size, space_left, total_fr);
        let gap = gap_def.resolve(self_size, space_left, total_fr);
        let mut pos_x = padding.start;
        for column in &columns {
            let fr_diff = if total_fr > Fraction::from(0.0) {
                space_left * column.max_child_fr_size.unchecked_raw() / total_fr.unchecked_raw()
            } else {
                0.0
            };
            let column_size = column.computed_size + fr_diff;
            let column_size = f32::max(column.min_size, column_size);
            let column_size = f32::min(column.max_size, column_size);
            for (child, previous_size) in column.children.iter().zip(&old_child_computed_sizes) {
                let child_base_size = child.layout.computed_size.get_dim(x);
                let child_unused_space = f32::max(0.0, column_size - child_base_size);
                let unresolved_margin = child.layout.margin.get_dim(x);
                let margin_fr = unresolved_margin.as_fraction_or_default().total();
                let margin = unresolved_margin.resolve(self_size, child_unused_space, margin_fr);
                let column_size_minus_margin = column_size - margin.start - margin.end;

                let child_can_grow = child.layout.grow_factor.get_dim(x) > 0.0;
                let child_can_shrink = child.layout.shrink_factor.get_dim(x) > 0.0;
                if child_can_grow && child_base_size < column_size_minus_margin {
                    let size = f32::min(
                        column_size_minus_margin,
                        child.layout.max_size.get_dim(x).resolve_pixels_or_default(),
                    );
                    child.layout.computed_size.set_dim(x, size);
                }
                if let Some(fr) = child.layout.size.get_dim(x).as_fraction() {
                    if fr > Fraction::from(0.0) {
                        let size = f32::min(
                            column_size_minus_margin,
                            child.layout.max_size.get_dim(x).resolve_pixels_or_default(),
                        );
                        child.layout.computed_size.set_dim(x, size);
                    }
                }
                if child_can_shrink && child_base_size > column_size_minus_margin {
                    let size = f32::max(
                        column_size_minus_margin,
                        child.layout.min_size.get_dim(x).resolve_pixels_or_default(),
                    );
                    child.layout.computed_size.set_dim(x, size);
                }

                let child_size_changed = child_base_size != child.layout.computed_size.get_dim(x);
                let child_not_computed =
                    child.layout.size.get_dim(x).is_fixed() && child.should_refresh_layout();
                if child_size_changed || child_not_computed {
                    // Child size changed. There is one case when this might be a second call to
                    // refresh layout of the same child. If the child size is set to hug, the
                    // child can grow, and the column size is greater than earlier computed hugged
                    // child size, we need to refresh the child layout again.
                    child.refresh_layout_internal(x, PassConfig::DoNotHugDirectChildren);
                }

                let child_width = child.layout.computed_size.get_dim(x);
                let child_unused_space = f32::max(0.0, column_size_minus_margin - child_width);
                let def_alignment = opts.children_alignment.get_dim(x);
                let alignment = child.layout.alignment.get().get_dim(x).unwrap_or(def_alignment);
                let child_offset = child_unused_space * alignment.normalized();
                let child_left = pos_x + child_offset + margin.start;
                child.set_position_dim(x, child_left);
                if *previous_size != child_width {
                    child.dirty.computed_size.set();
                }
            }
            pos_x += column_size + gap;
        }
    }
}



// =================================================================================================
// === Public API ==================================================================================
// =================================================================================================

// ==============
// === Object ===
// ==============

/// The abstraction for any display object. In order to make your struct a display object, store
/// the `display::object::Instance` as a field and define impl of this trait. Every struct which
/// implements it, automatically implements the `display::object::ObjectOps`, and thus gets a lot
/// of methods implemented automatically.
#[allow(missing_docs)]
pub trait Object {
    fn display_object(&self) -> &Instance;
    fn weak_display_object(&self) -> WeakInstance {
        self.display_object().downgrade()
    }

    /// See `Any` description.
    fn into_any(self) -> Any
    where Self: Sized + 'static {
        Any { wrapped: Rc::new(self) }
    }
}

impl Object for Instance {
    fn display_object(&self) -> &Instance {
        self
    }
}

impl<T: Object + ?Sized> Object for &T {
    fn display_object(&self) -> &Instance {
        let t: &T = self;
        t.display_object()
    }
}

impl<T> Object for std::mem::ManuallyDrop<T>
where T: Object
{
    fn display_object(&self) -> &Instance {
        self.deref().display_object()
    }
}


// ==================
// === Any Object ===
// ==================

/// A structure wrapping any `Object` and hiding the exact type.
///
/// You can convert structure into `Any` using `Object::into_any`. Unfortunately it is not possible
/// to make general `From` implementation, because `Any` itself would use it as well, and it clashes
/// with base implementation `From<T> for T`.
#[derive(CloneRef)]
pub struct Any {
    wrapped: Rc<dyn Object>,
}

impl Clone for Any {
    fn clone(&self) -> Self {
        Self { wrapped: self.wrapped.clone() }
    }
}

impl Debug for Any {
    fn fmt(&self, f: &mut fmt::Formatter) -> fmt::Result {
        write!(f, "display::object::Any")
    }
}

impl Object for Any {
    fn display_object(&self) -> &Instance {
        self.wrapped.display_object()
    }
}



// =========================
// === UnsetParentOnDrop ===
// =========================

/// Wrapper that unsets parent of a display object when dropped. Please note that [`Instance`]
/// implements [`CloneRef`], so it can still be alive even if this struct is dropped.
#[derive(Debug, NoCloneBecauseOfCustomDrop)]
pub struct UnsetParentOnDrop {
    instance: Instance,
}

impl UnsetParentOnDrop {
    /// Constructor.
    pub fn new(instance: impl Into<Instance>) -> Self {
        let instance = instance.into();
        Self { instance }
    }
}

impl Drop for UnsetParentOnDrop {
    fn drop(&mut self) {
        self.instance.unset_parent()
    }
}



// =================================================================================================
// === Display Object Traits =======================================================================
// =================================================================================================

// =============================
// === Transformation Macros ===
// =============================

/// Generates getters and setters for display object transformations, such as `x()`, `xy()`,
/// `set_x()`, `rotation_z()`, `set_scale_x()`, etc.
macro_rules! gen_object_trans {
    ($trans:ident $(,$tx_name:ident)?) => {
        paste! {
            fn $trans(&self) -> Vector3<f32> {
                self.display_object().def.$trans()
            }

            #[enso_shapely::gen(
                skip_fields,
                update,
                set(trait = "IntoVector3<f32>", fn = "into_vector()"))
            ]
            fn [<modify_ $trans>](&self, f: impl FnOnce(&mut Vector3<f32>)) {
                self.display_object().def.[<modify_ $trans>](f)
            }

            fn [<set_ $trans _dim>]<D>(&self, dim: D, value: f32)
            where Vector3<f32>: DimSetter<D> {
                self.display_object().def.[<set_ $trans _dim>](dim, value)
            }

            fn [<update_ $trans _dim>]<D: Copy>(&self, dim: D, f: impl FnOnce(f32) -> f32)
            where Vector3<f32>: DimSetter<D> {
                self.display_object().def.[<update_ $trans _dim>](dim, f)
            }

            fn [<modify_ $trans _dim>]<D: Copy>(&self, dim: D, f: impl FnOnce(&mut f32))
            where Vector3<f32>: DimSetter<D> {
                self.display_object().def.[<modify_ $trans _dim>](dim, f)
            }
        }
        enso_types::with_swizzling_for_dim!(1, gen_getters, $trans $(,$tx_name)?);
        enso_types::with_swizzling_for_dim!(2, gen_getters, $trans $(,$tx_name)?);
        enso_types::with_swizzling_for_dim!(3, gen_getters, $trans $(,$tx_name)?);

        enso_types::with_swizzling_for_dim_unique!(1, gen_setters, $trans $(,$tx_name)?);
        enso_types::with_swizzling_for_dim_unique!(2, gen_setters, $trans $(,$tx_name)?);
        enso_types::with_swizzling_for_dim_unique!(3, gen_setters, $trans $(,$tx_name)?);
    };
}

macro_rules! gen_getters {
    ([$tx:tt] $_dim:tt $( $name:ident $dim:tt $_dim_ix:tt $_dim_ord:tt )*) => {
        gen_getters! {@ $tx $( $name $name $dim )* }
    };
    ([$tx:tt, $tx_name:tt] $_dim:tt $( $name:ident $dim:tt $_dim_ix:tt $_dim_ord:tt )*) => {
        gen_getters! {@ $tx $( [<$tx_name _ $name>] $name $dim )* }
    };
    (@ $tx:tt $( $fn_name:tt $name:tt $dim:tt )*) => { paste! {
        $( fn $fn_name(&self) -> [<Vector $dim>]<f32> { self.$tx().$name() } )*
    }};
}

macro_rules! gen_setters {
    ([$tx:tt] $_dim:tt $( $name:ident $dim:tt $_dim_ix:tt $_dim_ord:tt )*) => {
        gen_setters! {@ $tx $( [<set_ $name>] [<modify_ $name>] [<update_ $name>] $name $dim )* }
    };
    ([$tx:tt, $tx_name:tt] $_dim:tt $( $name:ident $dim:tt $_dim_ix:tt $_dim_ord:tt )*) => {
        gen_setters! {@ $tx $( [<set_ $tx_name _ $name>] [<modify_ $tx_name _ $name>]
            [<update_ $tx_name _ $name>] $name $dim )* }
    };
    (@ $tx:tt $( $set_name:tt $mod_name:tt $update_name:tt $name:tt $dim:tt )*) => { paste! {
        $(
            fn $set_name(&self, value: impl [<IntoVector $dim>]<f32>) {
                self.[<modify_ $tx>](|p| p.[<set_ $name>](value.into_vector()));
            }

            fn $mod_name<F>(&self, f: F)
            where F: FnOnce(&mut [<Vector $dim>]<f32>) {
                let mut value = self.$name();
                f(&mut value);
                self.$set_name(value);
            }

            fn $update_name<F>(&self, f: F)
            where F: FnOnce([<Vector $dim>]<f32>) -> [<Vector $dim>]<f32> {
                self.$set_name(f(self.$name()));
            }
        )*
    }};
}



// =================
// === ObjectOps ===
// =================

impl<T: Object + ?Sized> ObjectOps for T {}

/// Implementation of operations available for every struct which implements `display::Object`.
/// To learn more about the design, please refer to the documentation of [`Instance`].
#[allow(missing_docs)]
pub trait ObjectOps: Object + AutoLayoutOps + LayoutOps {
    // === Transformations ===

    gen_object_trans!(position);
    gen_object_trans!(rotation, rotation);
    gen_object_trans!(scale, scale);

    fn transformation_matrix(&self) -> Matrix4<f32> {
        self.display_object().def.transformation_matrix()
    }

    fn global_position(&self) -> Vector3<f32> {
        self.display_object().def.global_position()
    }


    // === Information ===

    /// Globally unique identifier of this display object.
    fn id(&self) -> Id {
        self.display_object().def.id()
    }


    // === Hierarchy ===

    /// Get the layer this object is displayed in. May be equal to layer explicitly set by the user
    /// or a layer inherited from the parent.
    fn display_layer(&self) -> Option<Layer> {
        self.display_object().def.display_layer()
    }

    /// Add another display object as a child to this display object. Children will inherit all
    /// transformations of their parents.
    fn add_child<T: Object + ?Sized>(&self, child: &T) {
        self.display_object().def.add_child(child.display_object());
    }

    fn new_child(&self) -> Instance {
        let child = Instance::new();
        self.add_child(&child);
        child
    }

    fn new_child_named(&self, name: &'static str) -> Instance {
        let child = Instance::new_named(name);
        self.add_child(&child);
        child
    }

    fn add_children<T: Object>(&self, children: impl IntoIterator<Item = T>) {
        self.display_object().def.add_children(children);
    }

    fn replace_children<T: Object>(&self, children: impl IntoIterator<Item = T>) {
        self.display_object().def.replace_children(children);
    }

    /// Remove the display object from the children list of this display object. Does nothing if
    /// the child was not registered.
    fn remove_child<T: Object>(&self, child: &T) {
        self.display_object().def.remove_child(child.display_object());
    }

    /// Removes this display object from its parent's children list.
    fn unset_parent(&self) {
        self.display_object().def.unset_parent();
    }

    /// Check whether this display object is attached to a parent.
    fn has_parent(&self) -> bool {
        self.display_object().def.has_parent()
    }

    /// Checks whether the object is visible.
    fn is_visible(&self) -> bool {
        self.display_object().def.is_visible()
    }


    // === EventModel ===

    /// Emit a new event. See docs of [`event::Event`] to learn more.
    fn emit_event<T>(&self, event: T)
    where T: 'static {
        self.display_object().def.emit_event(event)
    }

    /// Emit a new event that does not participate in the bubbling propagation phase. See docs of
    /// [`event::Event`] to learn more.
    fn emit_event_without_bubbling<T>(&self, event: T)
    where T: 'static {
        self.display_object().def.emit_event_without_bubbling(event)
    }

    /// Get event stream for bubbling events. See docs of [`event::Event`] to learn more.
    fn on_event<T>(&self) -> frp::Stream<event::Event<T>>
    where T: frp::Data {
        self.display_object().def.on_event()
    }

    /// Get event stream for capturing events. You should rather not need this function. Use
    /// [`on_event`] instead. See docs of [`event::Event`] to learn more.
    fn on_event_capturing<T>(&self) -> frp::Stream<event::Event<T>>
    where T: frp::Data {
        self.display_object().def.on_event_capturing()
    }

    /// Creates a new event with this object set to target.
    fn new_event<T: 'static>(&self, payload: T) -> event::SomeEvent {
        self.display_object().def.new_event(payload)
    }


    // === Focus ===

    /// Check whether this object is focused.
    fn is_focused(&self) -> bool {
        self.display_object().def.is_focused()
    }

    /// Focus this object. See docs of [`Event::Focus`] to learn more.
    fn focus(&self) {
        self.display_object().def.focus()
    }

    /// Blur ("unfocus") this object. See docs of [`Event::Blur`] to learn more.
    fn blur(&self) {
        self.display_object().def.blur()
    }

    /// Blur the display object tree this object belongs to. If any tree node (any node directly or
    /// indirectly connected with each other) was focused, it will be blurred.
    fn blur_tree(&self) {
        self.display_object().def.blur_tree()
    }

    /// Get the currently focused object if any. See docs of [`Event::Focus`] to learn more.
    fn focused_instance(&self) -> Option<Instance> {
        self.display_object().def.focused_instance()
    }


    // === Auto Layout settings ===

    /// Layout children using an auto-layout algorithm.
    fn use_auto_layout(&self) -> &Self {
        let instance = self.display_object();
        instance.def.set_layout(AutoLayout::default().enable());
        self
    }

    /// Do not layout children automatically.
    fn set_layout_manual(&self) {
        self.display_object().def.set_layout(None);
    }
}



// ========================
// === GenericLayoutApi ===
// ========================

/// Trait exposing the generic API for working with layouts. Until you are creating layouts shared
/// by multiple display objects and you need to store their configurations, you'd not need to use
/// it.
pub trait GenericLayoutApi: Object {
    /// Layout setter.
    fn set_layout(&self, layout: impl Into<Option<AutoLayout>>) {
        self.display_object().def.set_layout(layout)
    }

    /// Force layout refresh. You should not need to use it directly. IT can be helpful for testing
    /// and debugging though.
    fn refresh_layout(&self) {
        self.display_object().def.refresh_layout()
    }
}

impl<T: Object + ?Sized> GenericLayoutApi for T {}



// =======================
// === Hierarchy Tests ===
// =======================

#[cfg(test)]
mod hierarchy_tests {
    use super::*;
    use crate::display::world::World;
    use std::f32::consts::PI;

    #[test]
    fn hierarchy_test() {
        let node1 = Instance::new();
        let node2 = Instance::new();
        let node3 = Instance::new();
        node1.add_child(&node2);
        assert_eq!(node2.my_index(), Some(ChildIndex(0)));

        node1.add_child(&node2);
        assert_eq!(node2.my_index(), Some(ChildIndex(0)));

        node1.add_child(&node3);
        assert_eq!(node3.my_index(), Some(ChildIndex(1)));

        node1.remove_child(&node3);
        assert_eq!(node3.my_index(), None);
    }

    #[test]
    fn transformation_test() {
        let world = World::new();
        let scene = &world.default_scene;

        let node1 = Instance::new();
        let node2 = Instance::new();
        let node3 = Instance::new();
        assert_eq!(node1.position(), Vector3::new(0.0, 0.0, 0.0));
        assert_eq!(node2.position(), Vector3::new(0.0, 0.0, 0.0));
        assert_eq!(node3.position(), Vector3::new(0.0, 0.0, 0.0));
        assert_eq!(node1.global_position(), Vector3::new(0.0, 0.0, 0.0));
        assert_eq!(node2.global_position(), Vector3::new(0.0, 0.0, 0.0));
        assert_eq!(node3.global_position(), Vector3::new(0.0, 0.0, 0.0));

        node1.modify_position(|t| t.x += 7.0);
        node1.add_child(&node2);
        node2.add_child(&node3);
        assert_eq!(node1.position(), Vector3::new(7.0, 0.0, 0.0));
        assert_eq!(node2.position(), Vector3::new(0.0, 0.0, 0.0));
        assert_eq!(node3.position(), Vector3::new(0.0, 0.0, 0.0));
        assert_eq!(node1.global_position(), Vector3::new(0.0, 0.0, 0.0));
        assert_eq!(node2.global_position(), Vector3::new(0.0, 0.0, 0.0));
        assert_eq!(node3.global_position(), Vector3::new(0.0, 0.0, 0.0));

        node1.update(scene);
        assert_eq!(node1.position(), Vector3::new(7.0, 0.0, 0.0));
        assert_eq!(node2.position(), Vector3::new(0.0, 0.0, 0.0));
        assert_eq!(node3.position(), Vector3::new(0.0, 0.0, 0.0));
        assert_eq!(node1.global_position(), Vector3::new(7.0, 0.0, 0.0));
        assert_eq!(node2.global_position(), Vector3::new(7.0, 0.0, 0.0));
        assert_eq!(node3.global_position(), Vector3::new(7.0, 0.0, 0.0));

        node2.modify_position(|t| t.y += 5.0);
        node1.update(scene);
        assert_eq!(node1.global_position(), Vector3::new(7.0, 0.0, 0.0));
        assert_eq!(node2.global_position(), Vector3::new(7.0, 5.0, 0.0));
        assert_eq!(node3.global_position(), Vector3::new(7.0, 5.0, 0.0));

        node3.modify_position(|t| t.x += 1.0);
        node1.update(scene);
        assert_eq!(node1.global_position(), Vector3::new(7.0, 0.0, 0.0));
        assert_eq!(node2.global_position(), Vector3::new(7.0, 5.0, 0.0));
        assert_eq!(node3.global_position(), Vector3::new(8.0, 5.0, 0.0));

        node2.modify_rotation(|t| t.z += PI / 2.0);
        node1.update(scene);
        assert_eq!(node1.global_position(), Vector3::new(7.0, 0.0, 0.0));
        assert_eq!(node2.global_position(), Vector3::new(7.0, 5.0, 0.0));
        assert_eq!(node3.global_position(), Vector3::new(7.0, 6.0, 0.0));

        node1.add_child(&node3);
        node1.update(scene);
        assert_eq!(node3.global_position(), Vector3::new(8.0, 0.0, 0.0));

        node1.remove_child(&node3);
        node3.update(scene);
        assert_eq!(node3.global_position(), Vector3::new(1.0, 0.0, 0.0));

        node2.add_child(&node3);
        node1.update(scene);
        assert_eq!(node3.global_position(), Vector3::new(7.0, 6.0, 0.0));

        node1.remove_child(&node3);
        node1.update(scene);
        node2.update(scene);
        node3.update(scene);
        assert_eq!(node3.global_position(), Vector3::new(7.0, 6.0, 0.0));
    }

    #[test]
    fn parent_test() {
        let node1 = Instance::new();
        let node2 = Instance::new();
        let node3 = Instance::new();
        node1.add_child(&node2);
        node1.add_child(&node3);
        node2.unset_parent();
        node3.unset_parent();
        assert_eq!(node1.children_count(), 0);
    }

    /// A utility to test display object instances' visibility.
    #[derive(Clone, CloneRef, Debug, Deref)]
    struct TestedNode {
        #[deref]
        node:         Instance,
        show_counter: Rc<Cell<usize>>,
        hide_counter: Rc<Cell<usize>>,
    }

    impl Object for TestedNode {
        fn display_object(&self) -> &Instance {
            &self.node
        }
    }

    impl TestedNode {
        fn new() -> Self {
            let node = Instance::new();
            let show_counter = Rc::<Cell<usize>>::default();
            let hide_counter = Rc::<Cell<usize>>::default();
            let network = &node.network;
            frp::extend! { network
                eval_ node.on_show(show_counter.set(show_counter.get() + 1));
                eval_ node.on_hide(hide_counter.set(hide_counter.get() + 1));
            }
            Self { node, show_counter, hide_counter }
        }

        fn reset_counters(&self) {
            self.show_counter.set(0);
            self.hide_counter.set(0);
        }

        fn check_if_was_shown(&self) {
            assert!(self.node.is_visible());
            assert_eq!(self.show_counter.get(), 1);
            assert_eq!(self.hide_counter.get(), 0);
            self.reset_counters();
        }

        fn check_if_was_hidden(&self) {
            assert!(!self.node.is_visible());
            assert_eq!(self.show_counter.get(), 0);
            assert_eq!(self.hide_counter.get(), 1);
            self.reset_counters();
        }

        fn check_if_visibility_did_not_changed(&self, expected_visibility: bool) {
            assert_eq!(self.node.is_visible(), expected_visibility);
            assert_eq!(self.show_counter.get(), 0);
            assert_eq!(self.hide_counter.get(), 0);
        }

        fn check_if_still_shown(&self) {
            self.check_if_visibility_did_not_changed(true)
        }
        fn check_if_still_hidden(&self) {
            self.check_if_visibility_did_not_changed(false)
        }
    }

    #[test]
    fn visibility_test() {
        let world = World::new();
        let scene = &world.default_scene;

        let node1 = TestedNode::new();
        let node2 = TestedNode::new();
        let node3 = TestedNode::new();
        node1.show();
        node3.check_if_still_hidden();
        node3.update(scene);
        node3.check_if_still_hidden();

        node1.add_child(&node2);
        node2.add_child(&node3);
        node1.update(scene);
        node3.check_if_was_shown();

        node3.unset_parent();
        node3.check_if_still_shown();

        node1.update(scene);
        node3.check_if_was_hidden();

        node1.add_child(&node3);
        node1.update(scene);
        node3.check_if_was_shown();

        node2.add_child(&node3);
        node1.update(scene);
        node3.check_if_still_shown();

        node3.unset_parent();
        node1.update(scene);
        node3.check_if_was_hidden();

        node2.add_child(&node3);
        node1.update(scene);
        node3.check_if_was_shown();
    }

    #[test]
    fn visibility_test2() {
        let world = World::new();
        let scene = &world.default_scene;

        let node1 = TestedNode::new();
        let node2 = TestedNode::new();
        node1.check_if_still_hidden();
        node1.update(scene);
        node1.check_if_still_hidden();
        node1.show();
        node1.update(scene);
        node1.check_if_was_shown();

        node1.add_child(&node2);
        node1.update(scene);
        node1.check_if_still_shown();
        node2.check_if_was_shown();
    }

    #[test]
    fn visibility_test3() {
        let world = World::new();
        let scene = &world.default_scene;

        let node1 = TestedNode::new();
        let node2 = TestedNode::new();
        let node3 = TestedNode::new();
        node1.show();
        node1.add_child(&node2);
        node2.add_child(&node3);
        node1.update(scene);
        node2.check_if_was_shown();
        node3.check_if_was_shown();

        node3.unset_parent();
        node3.add_child(&node2);
        node1.update(scene);
        node2.check_if_was_hidden();
        node3.check_if_was_hidden();
    }

    #[test]
    fn visibility_test4() {
        let world = World::new();
        let scene = &world.default_scene;

        let node1 = TestedNode::new();
        let node2 = TestedNode::new();
        let node3 = TestedNode::new();
        let node4 = TestedNode::new();
        node1.show();
        node1.add_child(&node2);
        node2.add_child(&node3);
        node1.update(scene);
        node2.check_if_was_shown();
        node3.check_if_was_shown();
        node4.check_if_still_hidden();

        node2.unset_parent();
        node1.add_child(&node2);
        node1.update(scene);
        node2.check_if_still_shown();
        node3.check_if_still_shown();
        node4.check_if_still_hidden();

        node1.add_child(&node4);
        node4.add_child(&node3);
        node1.update(scene);
        node2.check_if_still_shown();
        // TODO[ao]: This assertion fails, see https://github.com/enso-org/ide/issues/1405
        // node3.check_if_still_shown();
        node3.reset_counters();
        node4.check_if_was_shown();

        node4.unset_parent();
        node2.unset_parent();
        node1.update(scene);
        node2.check_if_was_hidden();
        node3.check_if_was_hidden();
        node4.check_if_was_hidden();

        node2.add_child(&node3);
        node1.update(scene);
        node2.check_if_still_hidden();
        node3.check_if_still_hidden();
        node4.check_if_still_hidden();
    }


    #[test]
    fn deep_hierarchy_test() {
        // === Init ===
        let world = World::new();
        let scene = &world.default_scene;

        let root = Instance::new();
        let node1 = Instance::new();
        let node2 = Instance::new();
        let node3 = Instance::new();
        let node4 = Instance::new();
        let node5 = Instance::new();
        let node6 = Instance::new();

        root.show();

        root.add_child(&node1);
        node1.add_child(&node2);
        node2.add_child(&node3);
        node3.add_child(&node4);
        node4.add_child(&node5);
        node5.add_child(&node6);

        assert!(!node3.is_visible());
        assert!(!node4.is_visible());
        assert!(!node5.is_visible());
        assert!(!node6.is_visible());


        // === Init Update ===

        root.update(scene);

        assert!(node3.is_visible());
        assert!(node4.is_visible());
        assert!(node5.is_visible());
        assert!(node6.is_visible());

        assert_eq!(node1.global_position(), Vector3::new(0.0, 0.0, 0.0));
        assert_eq!(node2.global_position(), Vector3::new(0.0, 0.0, 0.0));
        assert_eq!(node3.global_position(), Vector3::new(0.0, 0.0, 0.0));
        assert_eq!(node4.global_position(), Vector3::new(0.0, 0.0, 0.0));
        assert_eq!(node5.global_position(), Vector3::new(0.0, 0.0, 0.0));
        assert_eq!(node6.global_position(), Vector3::new(0.0, 0.0, 0.0));


        // === Position Modification  ===

        node3.modify_position(|t| t.x += 1.0);
        node4.modify_position(|t| t.x += 3.0);
        node5.modify_position(|t| t.x += 5.0);
        node6.modify_position(|t| t.x += 7.0);

        root.update(scene);

        assert_eq!(node1.global_position(), Vector3::new(0.0, 0.0, 0.0));
        assert_eq!(node2.global_position(), Vector3::new(0.0, 0.0, 0.0));
        assert_eq!(node3.global_position(), Vector3::new(1.0, 0.0, 0.0));
        assert_eq!(node4.global_position(), Vector3::new(4.0, 0.0, 0.0));
        assert_eq!(node5.global_position(), Vector3::new(9.0, 0.0, 0.0));
        assert_eq!(node6.global_position(), Vector3::new(16.0, 0.0, 0.0));


        // === Visibility Modification  ===

        node4.unset_parent();
        node3.unset_parent();
        root.update(scene);

        assert!(!node3.is_visible());
        assert!(!node4.is_visible());
        assert!(!node5.is_visible());
        assert!(!node6.is_visible());
    }

    #[test]
    fn layers_test() {
        let world = World::new();
        let scene = &world.default_scene;

        let layer1 = Layer::new("0");
        let layer2 = Layer::new("1");
        let node1 = Instance::new();
        let node2 = Instance::new();
        let node3 = Instance::new();
        node1.add_child(&node2);
        node1.add_child(&node3);
        node1.update(scene);
        assert_eq!(node1.display_layer(), None);
        assert_eq!(node2.display_layer(), None);
        assert_eq!(node3.display_layer(), None);

        node1.add_to_display_layer(&layer1);
        node1.update(scene);
        assert_eq!(node1.display_layer().as_ref(), Some(&layer1));
        assert_eq!(node2.display_layer().as_ref(), Some(&layer1));
        assert_eq!(node3.display_layer().as_ref(), Some(&layer1));

        node2.add_to_display_layer(&layer2);
        node1.update(scene);
        assert_eq!(node1.display_layer().as_ref(), Some(&layer1));
        assert_eq!(node2.display_layer().as_ref(), Some(&layer2));
        assert_eq!(node3.display_layer().as_ref(), Some(&layer1));
    }

    #[test]
    fn focus_consistency_test() {
        //         obj_root
        //         /      \
        // obj_left_1     obj_right_1
        //     |               |
        // obj_left_2     obj_right_2
        let obj_root = Instance::new();
        let obj_left_1 = Instance::new();
        let obj_left_2 = Instance::new();
        let obj_right_1 = Instance::new();
        let obj_right_2 = Instance::new();
        obj_root.add_child(&obj_left_1);
        obj_root.add_child(&obj_right_1);
        obj_left_1.add_child(&obj_left_2);
        obj_right_1.add_child(&obj_right_2);

        let check_focus_consistency = |focused: Option<&Instance>| {
            // Check that at most one object is focused and if so, that it is the correct one.
            assert_eq!(obj_root.is_focused(), focused == Some(&obj_root));
            assert_eq!(obj_left_1.is_focused(), focused == Some(&obj_left_1));
            assert_eq!(obj_left_2.is_focused(), focused == Some(&obj_left_2));
            assert_eq!(obj_right_1.is_focused(), focused == Some(&obj_right_1));
            assert_eq!(obj_right_2.is_focused(), focused == Some(&obj_right_2));

            // Check that all nodes contain the valid reference to the focused one.
            assert_eq!(obj_root.focused_instance().as_ref(), focused);
            assert_eq!(obj_left_1.focused_instance().as_ref(), focused);
            assert_eq!(obj_left_2.focused_instance().as_ref(), focused);
            assert_eq!(obj_right_1.focused_instance().as_ref(), focused);
            assert_eq!(obj_right_2.focused_instance().as_ref(), focused);

            // Check that focus information is correctly distributed across the branches.
            if focused == Some(&obj_root) {
                assert_eq!(obj_root.focused_descendant().as_ref(), focused);
                assert_eq!(obj_left_1.focused_descendant().as_ref(), None);
                assert_eq!(obj_left_2.focused_descendant().as_ref(), None);
                assert_eq!(obj_right_1.focused_descendant().as_ref(), None);
                assert_eq!(obj_right_2.focused_descendant().as_ref(), None);
            } else if focused == Some(&obj_left_1) {
                assert_eq!(obj_root.focused_descendant().as_ref(), focused);
                assert_eq!(obj_left_1.focused_descendant().as_ref(), focused);
                assert_eq!(obj_left_2.focused_descendant().as_ref(), None);
                assert_eq!(obj_right_1.focused_descendant().as_ref(), None);
                assert_eq!(obj_right_2.focused_descendant().as_ref(), None);
            } else if focused == Some(&obj_left_2) {
                assert_eq!(obj_root.focused_descendant().as_ref(), focused);
                assert_eq!(obj_left_1.focused_descendant().as_ref(), focused);
                assert_eq!(obj_left_2.focused_descendant().as_ref(), focused);
                assert_eq!(obj_right_1.focused_descendant().as_ref(), None);
                assert_eq!(obj_right_2.focused_descendant().as_ref(), None);
            } else if focused == Some(&obj_right_1) {
                assert_eq!(obj_root.focused_descendant().as_ref(), focused);
                assert_eq!(obj_left_1.focused_descendant().as_ref(), None);
                assert_eq!(obj_left_2.focused_descendant().as_ref(), None);
                assert_eq!(obj_right_1.focused_descendant().as_ref(), focused);
                assert_eq!(obj_right_2.focused_descendant().as_ref(), None);
            } else if focused == Some(&obj_right_2) {
                assert_eq!(obj_root.focused_descendant().as_ref(), focused);
                assert_eq!(obj_left_1.focused_descendant().as_ref(), None);
                assert_eq!(obj_left_2.focused_descendant().as_ref(), None);
                assert_eq!(obj_right_1.focused_descendant().as_ref(), focused);
                assert_eq!(obj_right_2.focused_descendant().as_ref(), focused);
            }
        };

        // === Checking the initial state ===

        check_focus_consistency(None);


        // === Checking if blurring works ===

        obj_left_1.focus();
        check_focus_consistency(Some(&obj_left_1));

        obj_left_2.blur();
        check_focus_consistency(Some(&obj_left_1));

        obj_left_1.blur();
        check_focus_consistency(None);


        // === Checking if focus stealing works ===

        obj_left_1.focus();
        check_focus_consistency(Some(&obj_left_1));

        obj_right_1.focus();
        check_focus_consistency(Some(&obj_right_1));

        obj_left_2.focus();
        check_focus_consistency(Some(&obj_left_2));

        obj_right_2.focus();
        check_focus_consistency(Some(&obj_right_2));

        obj_root.blur_tree();
        check_focus_consistency(None);


        // === Checking if detaching subtree removes focus from parent its parent ===

        obj_left_2.focus();
        check_focus_consistency(Some(&obj_left_2));

        obj_left_1.unset_parent();
        assert!(!obj_root.is_focused());
        assert!(!obj_left_1.is_focused());
        assert!(obj_left_2.is_focused());
        assert!(!obj_right_1.is_focused());
        assert!(!obj_right_2.is_focused());

        assert_eq!(obj_root.focused_instance().as_ref(), None);
        assert_eq!(obj_left_1.focused_instance().as_ref(), Some(&obj_left_2));
        assert_eq!(obj_left_2.focused_instance().as_ref(), Some(&obj_left_2));
        assert_eq!(obj_right_1.focused_instance().as_ref(), None);
        assert_eq!(obj_right_2.focused_instance().as_ref(), None);


        // === Checking if attaching subtree with a focus steals the existing one ===

        obj_right_2.focus();
        obj_root.add_child(&obj_left_1);
        check_focus_consistency(Some(&obj_left_2));
    }

    #[test]
    fn focus_event_propagation_test() {
        let obj_1 = Instance::new();
        let obj_2 = Instance::new();
        let obj_3 = Instance::new();
        obj_1.add_child(&obj_2);
        obj_2.add_child(&obj_3);

        let capturing_1 = obj_1.on_event_capturing::<f32>();
        let capturing_2 = obj_2.on_event_capturing::<f32>();
        let capturing_3 = obj_3.on_event_capturing::<f32>();
        let bubbling_1 = obj_1.on_event::<f32>();
        let bubbling_2 = obj_2.on_event::<f32>();
        let bubbling_3 = obj_3.on_event::<f32>();


        // === Event phases test ===

        let network = frp::Network::new("network");
        let out: Rc<RefCell<Vec<&'static str>>> = default();
        frp::extend! { network
            eval_ capturing_1 (out.borrow_mut().push("capturing_1"));
            eval_ capturing_2 (out.borrow_mut().push("capturing_2"));
            eval_ capturing_3 (out.borrow_mut().push("capturing_3"));
            eval_ bubbling_1 (out.borrow_mut().push("bubbling_1"));
            eval_ bubbling_2 (out.borrow_mut().push("bubbling_2"));
            eval_ bubbling_3 (out.borrow_mut().push("bubbling_3"));
        }

        obj_3.emit_event::<f32>(0.0);
        assert_eq!(&*out.borrow(), &[
            "capturing_1",
            "capturing_2",
            "capturing_3",
            "bubbling_3",
            "bubbling_2",
            "bubbling_1"
        ]);
        drop(network);


        // === Cancelling the event ===

        let network = frp::Network::new("network");
        let out: Rc<RefCell<Vec<&'static str>>> = default();
        frp::extend! { network
            eval_ capturing_1 (out.borrow_mut().push("capturing_1"));
            eval capturing_2 ([out] (e) {
                e.stop_propagation();
                out.borrow_mut().push("capturing_2")
            });
            eval_ capturing_3 (out.borrow_mut().push("capturing_3"));
            eval_ bubbling_1 (out.borrow_mut().push("bubbling_1"));
            eval_ bubbling_2 (out.borrow_mut().push("bubbling_2"));
            eval_ bubbling_3 (out.borrow_mut().push("bubbling_3"));
        }

        obj_3.emit_event::<f32>(0.0);
        assert_eq!(&*out.borrow(), &["capturing_1", "capturing_2",]);
        drop(network);


        // === Manual event creation ===

        let network = frp::Network::new("network");
        let out: Rc<RefCell<Vec<&'static str>>> = default();
        frp::extend! { network
            eval_ capturing_1 (out.borrow_mut().push("capturing_1"));
            eval_ capturing_2 (out.borrow_mut().push("capturing_2"));
            eval_ capturing_3 (out.borrow_mut().push("capturing_3"));
            eval_ bubbling_1 (out.borrow_mut().push("bubbling_1"));
            eval bubbling_2 ([out] (e) {
                e.stop_propagation();
                out.borrow_mut().push("bubbling_2")
            });
            eval_ bubbling_3 (out.borrow_mut().push("bubbling_3"));
        }

        let event = obj_3.new_event::<f32>(0.0);
        obj_3.event.source.emit(&event);
        assert_eq!(&*out.borrow(), &[
            "capturing_1",
            "capturing_2",
            "capturing_3",
            "bubbling_3",
            "bubbling_2"
        ]);
        drop(network);
    }
}



// ====================
// === Layout Tests ===
// ====================

#[cfg(test)]
mod layout_tests {
    use super::*;
    use crate::display::world::World;


    // === Utils ===

    /// Struct providing setup and utilities for testing a simple layout of objects – a root, and
    /// the provided number of its children. The following visualizations shows the default layout
    /// for three children:
    ///
    /// ```text
    /// ╔ root ══════════════ ▶ ◀ ════════════════════╗
    /// ║ ╭──── ▶ ◀ ────┬──── ▶ ◀ ────┬──── ▶ ◀ ────╮ ║
    /// ║ │  ╭ node1 ╮  ┆  ╭ node2 ╮  ┆  ╭ node3 ╮  ▼ ▼
    /// ║ │  ╰───────╯  ┆  ╰───────╯  ┆  ╰───────╯  ▲ ▲
    /// ║ ╰─────────────┴─────────────┴─────────────╯ ║
    /// ╚═════════════════════════════════════════════╝
    /// ```
    macro_rules! gen_test_flat_children {
        ($total:tt [$($num:tt),*]) => { paste! {
            #[derive(Debug)]
            pub struct [<TestFlatChildren $total>] {
                world: World,
                root:  Instance,
                $([<node $num>]: Instance),*
            }

            impl [<TestFlatChildren $total>] {
                fn new() -> Self {
                    let world = World::new();
                    let root = Instance::new_named("root");
                    $(let [<node $num>] = Instance::new_named(stringify!([<node $num>]));)*
                    world.add_child(&root);
                    $(root.add_child(&[<node $num>]);)*
                    Self { world, root, $([<node $num>]),* }
                }

                fn reset_positions(&self) {
                    self.root.set_position(Vector3(0.0, 0.0, 0.0));
                    $(self.[<node $num>].set_position(Vector3(0.0, 0.0, 0.0));)*
                }

                fn run(&self, assertions: impl Fn()) -> &Self {
                    let update = || self.world.display_object().update(&self.world.default_scene);
                    update();
                    assertions();
                    // Nothing should change if nothing happened.
                    update();
                    assertions();
                    // Check also if the world being dirty also does not affect the `root`.
                    self.world.display_object().set_position((0.0, 0.0, 0.0));
                    update();
                    assertions();
                    self
                }

                #[track_caller]
                fn assert_root_position(&self, x:f32, y:f32) -> &Self {
                    assert_eq!(self.root.position().xy(), Vector2(x,y));
                    self
                }

                #[track_caller]
                fn assert_root_computed_size(&self, x:f32, y:f32) -> &Self {
                    assert_eq!(self.root.computed_size(), Vector2(x,y));
                    self
                }

                $(
                    #[track_caller]
                    fn [<assert_node $num _position>](&self, x:f32, y:f32) -> &Self {
                        assert_eq!(self.[<node $num>].position().xy(), Vector2(x,y));
                        self
                    }

                    #[track_caller]
                    fn [<assert_node $num _computed_size>](&self, x:f32, y:f32) -> &Self {
                        assert_eq!(self.[<node $num>].computed_size(), Vector2(x,y));
                        self
                    }
                )*
            }
        }};
    }

    gen_test_flat_children!(1[1]);
    gen_test_flat_children!(2 [1,2]);
    gen_test_flat_children!(3 [1,2,3]);


    // === Tests ===

    /// ```text
    /// ╭─ ▶ ◀ ─╮
    /// │ root  ▼
    /// │       ▲
    /// ╰───────╯
    /// ```
    #[test]
    fn test_empty_auto_layout() {
        let world = World::new();
        let root = Instance::new_named("Root");

        root.set_size((10.0, 10.0));
        root.update(&world.default_scene);
        assert_eq!(root.computed_size(), Vector2(10.0, 10.0));

        root.set_size_hug();
        root.update(&world.default_scene);
        assert_eq!(root.computed_size(), Vector2(0.0, 0.0));
    }


    #[test]
    fn test_layout_double_update() {
        let world = World::new();
        let root = Instance::new_named("Root");
        root.use_auto_layout();
        let child = root.new_child();
        child.set_size((10.0, 10.0));
        root.update(&world.default_scene);
        assert_eq!(root.computed_size(), Vector2(10.0, 10.0));
        root.update(&world.default_scene);
        assert_eq!(root.computed_size(), Vector2(10.0, 10.0));
    }

    /// Input:
    ///
    /// ```text
    /// ╔ root ════════════════════════════╗
    /// ║ ╭──────────────┬───────────────╮ ║
    /// ║ │              ┆            △  │ ║
    /// ║ │ ╭── ▶ ◀ ──┬▷ ┆  ╭ R ▶ ◀ ──┤  │ ║
    /// ║ │ │ L       │  ┆  │      △  │  │ ║
    /// ║ │ │ ╭ L1 ┬▷ │  ┆  │ ╭ R2 ┤  │  │ ║
    /// ║ │ │ │    │  │  ┆  │ │    │  │  │ ║                 
    /// ║ │ │ │    │  ▼  ┆  │ ╰────╯  │  ▼ ║ 10            
    /// ║ │ │ │    │  ▲  ┆  │      △  │  ▲ ║
    /// ║ │ │ │    │  │  ┆  │ ╭ R1 ┤  │  │ ║
    /// ║ │ │ │    │  │  ┆  │ │    │  │  │ ║
    /// ║ │ │ ╰────╯  │  ┆  │ ╰────╯  │  │ ║
    /// ║ │ ╰─────────╯  │  ╰─────────╯  │ ║
    /// ║ ╰──────────────┴───────────────╯ ║
    /// ╚══════════════════════════════════╝
    ///                 10
    /// ```
    #[test]
    fn test_mixed_layouts() {
        let world = World::new();
        let root = Instance::new_named("Root");
        let l = root.new_child_named("L");
        let r = root.new_child_named("R");
        let l1 = l.new_child_named("L1");
        let r1 = r.new_child_named("R1");
        let r2 = r.new_child_named("R2");

        root.use_auto_layout();
        root.set_size((10.0, 10.0));

        l.use_auto_layout().set_alignment_center();
        l.set_size_y_to_hug().allow_grow_x();
        l1.set_size((0.0, 4.0)).allow_grow_x();

        r.use_auto_layout().set_column_count(1);
        r.set_size_x_to_hug().allow_grow_y();
        r1.set_size((2.0, 0.0)).allow_grow_y();
        r2.set_size((3.0, 0.0)).allow_grow_y();

        let check = || {
            root.update(&world.default_scene);

            assert_eq!(root.position().xy(), Vector2(0.0, 0.0));
            assert_eq!(l.position().xy(), Vector2(0.0, 3.0));
            assert_eq!(r.position().xy(), Vector2(7.0, 0.0));
            assert_eq!(l1.position().xy(), Vector2(0.0, 0.0));
            assert_eq!(r1.position().xy(), Vector2(0.0, 0.0));
            assert_eq!(r2.position().xy(), Vector2(0.0, 5.0));

            assert_eq!(root.computed_size(), Vector2(10.0, 10.0));
            assert_eq!(l.computed_size(), Vector2(7.0, 4.0));
            assert_eq!(r.computed_size(), Vector2(3.0, 10.0));
            assert_eq!(r1.computed_size(), Vector2(2.0, 5.0));
            assert_eq!(r2.computed_size(), Vector2(3.0, 5.0));
        };
        check();
        // Check if nothing happens when nothing happens.
        check();
    }

    /// ```text
    /// ╔ root ══════════════ ▶ ◀ ════════════════════╗
    /// ║ ╭──── ▶ ◀ ────┬──── ▶ ◀ ────┬──── ▶ ◀ ────╮ ║
    /// ║ │             ┆             ┆             │ ║
    /// ║ │             ┆             ┆  ╭ node3 ╮  │ ║
    /// ║ │             ┆  ╭ node2 ╮  ┆  │       │  │ ║
    /// ║ │  ╭ node1 ╮  ┆  │       │  ┆  │       │  ▼ ▼
    /// ║ │  │       │  ┆  │       │  ┆  │       │  ▲ ▲
    /// ║ │  │       │  ┆  │       │  ┆  │       │  │ ║
    /// ║ │  ╰───────╯  ┆  ╰───────╯  ┆  ╰───────╯  │ ║
    /// ║ ╰─────────────┴─────────────┴─────────────╯ ║
    /// ╚═════════════════════════════════════════════╝
    /// ```
    #[test]
    fn test_horizontal_layout_with_fixed_children() {
        let test = TestFlatChildren3::new();
        test.root.use_auto_layout();
        test.node1.set_size((1.0, 1.0));
        test.node2.set_size((2.0, 2.0));
        test.node3.set_size((3.0, 3.0));
        test.run(|| {
            test.assert_root_position(0.0, 0.0)
                .assert_node1_position(0.0, 0.0)
                .assert_node2_position(1.0, 0.0)
                .assert_node3_position(3.0, 0.0)
                .assert_root_computed_size(6.0, 3.0)
                .assert_node1_computed_size(1.0, 1.0)
                .assert_node2_computed_size(2.0, 2.0)
                .assert_node3_computed_size(3.0, 3.0);
        });
    }

    /// ```text
    /// ╔ root ══ ▶ ◀ ════════╗
    /// ║ ╭────── ▶ ◀ ──────╮ ║
    /// ║ │  ╭ node3 ────╮  │ ║
    /// ║ │  │           │  ▼ ║
    /// ║ │  │           │  ▲ ║
    /// ║ │  ╰───────────╯  │ ║
    /// ║ ├╌╌╌╌╌╌╌╌╌╌╌╌╌╌╌╌╌┤ ║
    /// ║ │  ╭ node2 ──╮    │ ║
    /// ║ │  │         │    ▼ ▼
    /// ║ │  │         │    ▲ ▲
    /// ║ │  ╰─────────╯    │ ║
    /// ║ ├╌╌╌╌╌╌╌╌╌╌╌╌╌╌╌╌╌┤ ║
    /// ║ │  ╭ node1 ╮      │ ║
    /// ║ │  │       │      ▼ ║
    /// ║ │  │       │      ▲ ║
    /// ║ │  ╰───────╯      │ ║
    /// ║ ╰─────────────────╯ ║
    /// ╚═════════════════════╝
    /// ```
    #[test]
    fn test_vertical_layout_with_fixed_children() {
        let test = TestFlatChildren3::new();
        test.root.use_auto_layout().set_column_count(1);
        test.node1.set_size((1.0, 1.0));
        test.node2.set_size((2.0, 2.0));
        test.node3.set_size((3.0, 3.0));
        test.run(|| {
            test.assert_root_position(0.0, 0.0)
                .assert_node1_position(0.0, 0.0)
                .assert_node2_position(0.0, 1.0)
                .assert_node3_position(0.0, 3.0)
                .assert_root_computed_size(3.0, 6.0)
                .assert_node1_computed_size(1.0, 1.0)
                .assert_node2_computed_size(2.0, 2.0)
                .assert_node3_computed_size(3.0, 3.0);
        });
    }

    /// ```text
    /// ╔ root ══════════════ ▶ ◀ ═════════════════════╗
    /// ║ ╭──── ▶ ◀ ────┬──── ▶ ◀ ────┬──── ▶ ◀ ────╮  ║
    /// ║ │  ╭ node1 ╮  ┆  ╭ node2 ╮  ┆  ╭ node3 ╮  │  ║
    /// ║ │  │       │  ┆  │       │  ┆  │       ▼  ▼  ▼
    /// ║ │  │       │  ┆  │       │  ┆  │       ▲  ▲  ▲
    /// ║ │  ╰─ ▶ ◀ ─╯  ┆  ╰───────╯  ┆  ╰─ ▶ ◀ ─╯  │  ║
    /// ║ ╰─────────────┴─────────────┴─────────────╯  ║
    /// ╚══════════════════════════════════════════════╝
    /// ```
    #[test]
    fn test_horizontal_layout_with_hug_children() {
        let test = TestFlatChildren3::new();
        test.root.use_auto_layout();
        test.node1.set_size_hug_y(1.0);
        test.node2.set_size((2.0, 2.0));
        test.run(|| {
            test.assert_root_position(0.0, 0.0)
                .assert_node1_position(0.0, 0.0)
                .assert_node2_position(0.0, 0.0)
                .assert_node3_position(2.0, 0.0)
                .assert_root_computed_size(2.0, 2.0)
                .assert_node1_computed_size(0.0, 1.0)
                .assert_node2_computed_size(2.0, 2.0)
                .assert_node3_computed_size(0.0, 0.0);
        });
    }

    /// ```text
    /// ╔ root ═════════════════════════════════════════════╗
    /// ║ ╭──── ▶ ◀ ────┬──────── ▶ ◀ ───────┬──── ▶ ◀ ───╮ ║
    /// ║ │  ╭ node1 ╮  ┆  ╭ node2 ┬────────▷┆  ╭ node3 ╮ │ ║
    /// ║ │  │       │  ┆  │       │         ┆  │       │ ▼ ▼
    /// ║ │  │       │  ┆  │       │         ┆  │       │ ▲ ▲
    /// ║ │  ╰─ ▶ ◀ ─╯  ┆  ╰───────╯         ┆  ╰───────╯ │ ║
    /// ║ ╰─────────────┴────────────────────┴────────────╯ ║
    /// ╚═══════════════════════════════════════════════════╝
    /// ```
    #[test]
    fn test_horizontal_layout_with_children_that_grow() {
        let test = TestFlatChildren3::new();
        test.root.use_auto_layout();
        test.root.set_size_x_hug(10.0);
        test.node1.set_size_hug_y(1.0);
        test.node2.set_size((2.0, 2.0)).allow_grow_x();
        test.node3.set_size((3.0, 3.0));
        test.run(|| {
            test.assert_root_computed_size(10.0, 3.0)
                .assert_node1_computed_size(0.0, 1.0)
                .assert_node2_computed_size(7.0, 2.0)
                .assert_node3_computed_size(3.0, 3.0)
                .assert_root_position(0.0, 0.0)
                .assert_node1_position(0.0, 0.0)
                .assert_node2_position(0.0, 0.0)
                .assert_node3_position(7.0, 0.0);
        });
    }

    /// ```text
    /// ╔ root ═══════════════════════════════════════════╗
    /// ║ ╭──── ▶ ◀ ────┬────── ▶ ◀ ───┬────── ▶ ◀ ─────╮ ║
    /// ║ │  ╭ node1 ╮  ┆  ╭ node2 ┬─▷┤┆  ╭ node3 ╮     │ ║
    /// ║ │  │       │  ┆  │       │   ┆  │       │     ▼ ▼
    /// ║ │  │       │  ┆  │       │   ┆  │       │     ▲ ▲
    /// ║ │  ╰─ ▶ ◀ ─╯  ┆  ╰───────╯   ┆  ╰───────╯     │ ║
    /// ║ ╰─────────────┴──────────────┴────────────────╯ ║
    /// ╚═════════════════════════════════════════════════╝
    /// ```
    #[test]
    fn test_horizontal_layout_with_children_that_grow_to_a_limit() {
        let test = TestFlatChildren3::new();
        test.root.use_auto_layout();
        test.root.set_size_x_hug(10.0);
        test.node1.set_size_hug_y(1.0);
        test.node2.set_size((2.0, 2.0)).allow_grow_x().set_max_size_x(4.0);
        test.node3.set_size((3.0, 3.0));
        test.run(|| {
            test.assert_root_computed_size(10.0, 3.0)
                .assert_node1_computed_size(0.0, 1.0)
                .assert_node2_computed_size(4.0, 2.0)
                .assert_node3_computed_size(3.0, 3.0)
                .assert_root_position(0.0, 0.0)
                .assert_node1_position(0.0, 0.0)
                .assert_node2_position(0.0, 0.0)
                .assert_node3_position(4.0, 0.0);
        });
    }

    /// ```text
    /// ╔ root ═══════════════════════════════════════════╗
    /// ║ ╭──── ▶ ◀ ────┬────── ▶ ◀ ───┬────── ▶ ◀ ─────╮ ║
    /// ║ │  ╭ node1 ╮  ┆  ╭ node2 ┬─▷┤┆  ╭ node3 ┬────▷│ ║
    /// ║ │  │       │  ┆  │       │   ┆  │       │     ▼ ▼
    /// ║ │  │       │  ┆  │       │   ┆  │       │     ▲ ▲
    /// ║ │  ╰─ ▶ ◀ ─╯  ┆  ╰───────╯   ┆  ╰───────╯     │ ║
    /// ║ ╰─────────────┴──────────────┴────────────────╯ ║
    /// ╚═════════════════════════════════════════════════╝
    /// ```
    #[test]
    fn test_horizontal_layout_with_children_with_mixed_grow() {
        let test = TestFlatChildren3::new();
        test.root.use_auto_layout();
        test.root.set_size_x_hug(10.0);
        test.node1.set_size_hug_y(1.0);
        test.node2.set_size((2.0, 2.0)).allow_grow_x().set_max_size_x(4.0);
        test.node3.set_size((2.0, 3.0)).allow_grow_x();
        test.run(|| {
            test.assert_root_computed_size(10.0, 3.0)
                .assert_node1_computed_size(0.0, 1.0)
                .assert_node2_computed_size(4.0, 2.0)
                .assert_node3_computed_size(6.0, 3.0)
                .assert_root_position(0.0, 0.0)
                .assert_node1_position(0.0, 0.0)
                .assert_node2_position(0.0, 0.0)
                .assert_node3_position(4.0, 0.0);
        });
    }

    /// ```text
    /// ╔ root ══════════════════════════════╗
    /// ║ ╭──── ▶ ◀ ────┬──── ▶ ◀ ────┬▶ ◀ ╮ ║
    /// ║ │  ╭ node1 ╮  ┆  ╭ node2 ╮  ┆╭ node3 ╮
    /// ▼ ▼  │       │  ┆  │       │  ┆│   │ ║ │
    /// ▲ ▲  │       │  ┆  │       │  ┆│   │ ║ │
    /// ║ │  ╰───────╯  ┆  ╰─────┼◁╯  ┆╰───┼─╫─╯
    /// ║ ╰─────────────┴─────────────┴────╯ ║
    /// ╚════════════════════════════════════╝
    /// ```
    #[test]
    fn test_horizontal_layout_with_children_that_shrink_to_a_limit() {
        let test = TestFlatChildren3::new();
        test.root.use_auto_layout();
        test.root.set_size_x_hug(4.0);
        test.node1.set_size((1.0, 1.0));
        test.node2.set_size((2.0, 2.0)).allow_shrink_x().set_min_size_x(1.0);
        test.node3.set_size((3.0, 3.0));
        test.run(|| {
            test.assert_root_computed_size(4.0, 3.0)
                .assert_node1_computed_size(1.0, 1.0)
                .assert_node2_computed_size(1.0, 2.0)
                .assert_node3_computed_size(3.0, 3.0)
                .assert_root_position(0.0, 0.0)
                .assert_node1_position(0.0, 0.0)
                .assert_node2_position(1.0, 0.0)
                .assert_node3_position(2.0, 0.0);
        });
    }

    /// ```text
    /// ╔ root ═══════════════════════════════════════════════╗
    /// ║ ╭──── ▶ ◀ ────┬──────── ▶ ◀ ────────┬──── ▶ ◀ ────╮ ║
    /// ║ │             ┆                  △  ┆             │ ║
    /// ║ ▼             ┆  ╭ node2 ────────┼─▷┆  ╭ node3 ╮  │ ║
    /// ║ ▲  ╭ node1 ╮  ┆  │  ╭ node2_1 ╮  ▼  ┆  │       │  │ ▼
    /// ║ │  │       │  ┆  │  ╰─────────╯  ▲  ┆  │       │  │ ▲
    /// ║ │  ╰───────╯  ┆  ╰───── ▶ ◀ ─────╯  ┆  ╰───────╯  │ ║
    /// ║ ╰─────────────┴─────────────────────┴─────────────╯ ║
    /// ╚═════════════════════════════════════════════════════╝
    /// ```
    #[test]
    fn test_hug_child_that_can_grow_in_a_hug_column() {
        let test = TestFlatChildren3::new();
        let node2_1 = Instance::new_named("node2_1");
        test.node2.add_child(&node2_1);

        test.root.use_auto_layout();
        test.root.set_size_x_hug(10.0);
        test.node1.set_size((1.0, 1.0));
        test.node2.use_auto_layout();
        test.node2.allow_grow_x().allow_grow_y();
        node2_1.set_size((1.0, 1.0));
        test.node3.set_size((3.0, 3.0));
        test.run(|| {
            test.assert_root_computed_size(10.0, 3.0)
                .assert_node1_computed_size(1.0, 1.0)
                .assert_node2_computed_size(6.0, 3.0)
                .assert_node3_computed_size(3.0, 3.0)
                .assert_root_position(0.0, 0.0)
                .assert_node1_position(0.0, 0.0)
                .assert_node2_position(1.0, 0.0)
                .assert_node3_position(7.0, 0.0);
        });
        assert_eq!(node2_1.computed_size(), Vector2(1.0, 1.0));
        assert_eq!(node2_1.position().xy(), Vector2(0.0, 0.0));
    }

    /// ```text
    /// ╔ root ═════════════════ ▶ ◀ ══════════════════════╗
    /// ║ ╭──── ▶ ◀ ───┬──────── ▶ ◀ ────────┬─── ▶ ◀ ───╮ ║
    /// ║ │            ┆ ╱╱╱╱╱╱           ╱╱ ┆           │ ║
    /// ║ │            ┆ ╱╱╱╱╱╱           ╱╱ ┆ ╭ node3 ╮ │ ║
    /// ║ │            ┆ ╱╱╱╱╱╱ ╭ node2 ╮ ╱╱ ┆ │       │ │ ║
    /// ║ │  ╭ node1 ╮ ┆ ╱╱╱╱╱╱ │       │ ╱╱ ┆ │       │ ▼ ▼
    /// ║ │  │       │ ┆ ╱╱╱╱╱╱ │       │ ╱╱ ┆ │       │ ▲ ▲
    /// ║ │  │       │ ┆ ╱╱╱╱╱╱ │       │ ╱╱ ┆ │       │ │ ║
    /// ║ │  ╰───────╯ ┆ ╱╱╱╱╱╱ ╰───────╯ ╱╱ ┆ ╰───────╯ │ ║
    /// ║ ╰────────────┴─────────────────────┴───────────╯ ║
    /// ╚══════════════════════════════════════════════════╝
    /// ```
    #[test]
    fn test_horizontal_layout_with_fixed_children_and_margin() {
        let test = TestFlatChildren3::new();
        test.root.use_auto_layout();
        test.node1.set_size((1.0, 1.0));
        test.node2.set_size((2.0, 2.0));
        test.node3.set_size((3.0, 3.0));
        test.node2.set_margin_left(10.0);
        test.node2.set_margin_right(1.0);
        test.run(|| {
            test.assert_root_position(0.0, 0.0)
                .assert_node1_position(0.0, 0.0)
                .assert_node2_position(11.0, 0.0)
                .assert_node3_position(14.0, 0.0)
                .assert_root_computed_size(17.0, 3.0)
                .assert_node1_computed_size(1.0, 1.0)
                .assert_node2_computed_size(2.0, 2.0)
                .assert_node3_computed_size(3.0, 3.0);
        });
    }

    /// ```text
    /// ╔ root ═══════════════ ▶ ◀ ═════════════════════╗
    /// ║ ╭───── ▶ ◀ ─────┬─── ▶ ◀ ───┬───── ▶ ◀ ─────╮ ║
    /// ║ │ ╱╱╱╱╱╱╱╱╱╱╱╱╱╱┆╱╱╱╱╱╱╱╱╱╱╱┆╱╱╱╱╱╱╱╱╱╱╱╱╱╱ │ ║
    /// ║ │ ╱╱╱           ┆           ┆ ╭ node3 ╮ ╱╱╱ │ ║
    /// ║ │ ╱╱╱           ┆ ╭ node2 ╮ ┆ │       │ ╱╱╱ │ ║
    /// ║ │ ╱╱╱ ╭ node1 ╮ ┆ │       │ ┆ │       │ ╱╱╱ ▼ ▼
    /// ║ │ ╱╱╱ │       │ ┆ │       │ ┆ │       │ ╱╱╱ ▲ ▲
    /// ║ │ ╱╱╱ │       │ ┆ │       │ ┆ │       │ ╱╱╱ │ ║
    /// ║ │ ╱╱╱ ╰───────╯ ┆ ╰───────╯ ┆ ╰───────╯ ╱╱╱ │ ║
    /// ║ │ ╱╱╱╱╱╱╱╱╱╱╱╱╱╱┆╱╱╱╱╱╱╱╱╱╱╱┆╱╱╱╱╱╱╱╱╱╱╱╱╱╱ │ ║
    /// ║ ╰───────────────┴───────────┴───────────────╯ ║
    /// ╚═══════════════════════════════════════════════╝
    /// ```
    #[test]
    fn test_horizontal_layout_with_fixed_children_and_padding() {
        let test = TestFlatChildren3::new();
        test.root.use_auto_layout();
        test.root.set_padding_all(10.0);
        test.node1.set_size((1.0, 1.0));
        test.node2.set_size((2.0, 2.0));
        test.node3.set_size((3.0, 3.0));
        test.run(|| {
            test.assert_root_position(0.0, 0.0)
                .assert_node1_position(10.0, 10.0)
                .assert_node2_position(11.0, 10.0)
                .assert_node3_position(13.0, 10.0)
                .assert_root_computed_size(26.0, 23.0)
                .assert_node1_computed_size(1.0, 1.0)
                .assert_node2_computed_size(2.0, 2.0)
                .assert_node3_computed_size(3.0, 3.0);
        });
    }

    /// ```text
    /// ╔ root ═══════ ▶ ◀ ═════════════╗
    /// ║ ╭──── ▶ ◀ ────┬──── ▶ ◀ ────╮ ║
    /// ║ │  ╭ node3 ╮  ┆             │ ║
    /// ║ │  │       │  ┆             ▼ ║
    /// ║ │  │       │  ┆             ▲ ║
    /// ║ │  ╰───────╯  ┆             │ ▼
    /// ║ ├╌╌╌╌╌╌╌╌╌╌╌╌╌┼╌╌╌╌╌╌╌╌╌╌╌╌╌┤ ▲
    /// ║ │  ╭ node1 ╮  ┆  ╭ node2 ╮  │ ║
    /// ║ │  │       │  ┆  │       │  ▼ ║
    /// ║ │  │       │  ┆  │       │  ▲ ║
    /// ║ │  ╰───────╯  ┆  ╰───────╯  │ ║
    /// ║ ╰─────────────┴─────────────╯ ║
    /// ╚═══════════════════════════════╝
    /// ```
    #[test]
    fn test_simple_grid_layout() {
        let test = TestFlatChildren3::new();
        test.root.use_auto_layout().set_column_count(2);
        test.node1.set_size((2.0, 2.0));
        test.node2.set_size((2.0, 2.0));
        test.node3.set_size((2.0, 2.0));
        test.run(|| {
            test.assert_root_computed_size(4.0, 4.0)
                .assert_node1_computed_size(2.0, 2.0)
                .assert_node2_computed_size(2.0, 2.0)
                .assert_node3_computed_size(2.0, 2.0)
                .assert_root_position(0.0, 0.0)
                .assert_node1_position(0.0, 0.0)
                .assert_node2_position(2.0, 0.0)
                .assert_node3_position(0.0, 2.0);
        });
    }

    /// ```text
    /// ╔ root ═══════ ▶ ◀ ═════════════╗
    /// ║ ╭──── ▶ ◀ ────┬──── ▶ ◀ ────╮ ║
    /// ║ │  ╭ node2 ╮  ┆             │ ║
    /// ║ │  │       │  ┆             ▼ ║
    /// ║ │  │       │  ┆             ▲ ║
    /// ║ │  ╰───────╯  ┆             │ ▼
    /// ║ ├╌╌╌╌╌╌╌╌╌╌╌╌╌┼╌╌╌╌╌╌╌╌╌╌╌╌╌┤ ▲
    /// ║ │  ╭ node1 ╮  ┆  ╭ node3 ╮  │ ║
    /// ║ │  │       │  ┆  │       │  ▼ ║
    /// ║ │  │       │  ┆  │       │  ▲ ║
    /// ║ │  ╰───────╯  ┆  ╰───────╯  │ ║
    /// ║ ╰─────────────┴─────────────╯ ║
    /// ╚═══════════════════════════════╝
    /// ```
    #[test]
    fn test_simple_grid_layout_with_column_flow() {
        let test = TestFlatChildren3::new();
        test.root.use_auto_layout().set_row_count(2).set_column_flow();
        test.node1.set_size((2.0, 2.0));
        test.node2.set_size((2.0, 2.0));
        test.node3.set_size((2.0, 2.0));
        test.run(|| {
            test.assert_root_computed_size(4.0, 4.0)
                .assert_node1_computed_size(2.0, 2.0)
                .assert_node2_computed_size(2.0, 2.0)
                .assert_node3_computed_size(2.0, 2.0)
                .assert_root_position(0.0, 0.0)
                .assert_node1_position(0.0, 0.0)
                .assert_node2_position(0.0, 2.0)
                .assert_node3_position(2.0, 0.0);
        });
    }

    /// ```text
    /// ╔ root ═══════ ▶ ◀ ═════════════╗
    /// ║ ╭──── ▶ ◀ ────┬──── ▶ ◀ ────╮ ║
    /// ║ │             ┆  ╭ node3 ╮  │ ║
    /// ║ │             ┆  │       │  ▼ ║
    /// ║ │             ┆  │       │  ▲ ║
    /// ║ │             ┆  ╰───────╯  │ ▼
    /// ║ ├╌╌╌╌╌╌╌╌╌╌╌╌╌┼╌╌╌╌╌╌╌╌╌╌╌╌╌┤ ▲
    /// ║ │  ╭ node2 ╮  ┆  ╭ node1 ╮  │ ║
    /// ║ │  │       │  ┆  │       │  ▼ ║
    /// ║ │  │       │  ┆  │       │  ▲ ║
    /// ║ │  ╰───────╯  ┆  ╰───────╯  │ ║
    /// ║ ╰─────────────┴─────────────╯ ║
    /// ╚═══════════════════════════════╝
    /// ```
    #[test]
    fn test_simple_grid_layout_reversed_x() {
        let test = TestFlatChildren3::new();
        test.root.use_auto_layout().set_column_count(2).reverse_columns();
        test.node1.set_size((2.0, 2.0));
        test.node2.set_size((2.0, 2.0));
        test.node3.set_size((2.0, 2.0));
        test.run(|| {
            test.assert_root_computed_size(4.0, 4.0)
                .assert_node1_computed_size(2.0, 2.0)
                .assert_node2_computed_size(2.0, 2.0)
                .assert_node3_computed_size(2.0, 2.0)
                .assert_root_position(0.0, 0.0)
                .assert_node1_position(2.0, 0.0)
                .assert_node2_position(0.0, 0.0)
                .assert_node3_position(2.0, 2.0);
        });
    }

    /// ```text
    /// ╔ root ═══════ ▶ ◀ ═════════════╗
    /// ║ ╭──── ▶ ◀ ────┬──── ▶ ◀ ────╮ ║
    /// ║ │  ╭ node1 ╮  ┆  ╭ node2 ╮  │ ║
    /// ║ │  │       │  ┆  │       │  ▼ ║
    /// ║ │  │       │  ┆  │       │  ▲ ║
    /// ║ │  ╰───────╯  ┆  ╰───────╯  │ ▼
    /// ║ ├╌╌╌╌╌╌╌╌╌╌╌╌╌┼╌╌╌╌╌╌╌╌╌╌╌╌╌┤ ▲
    /// ║ │  ╭ node3 ╮  ┆             │ ║
    /// ║ │  │       │  ┆             ▼ ║
    /// ║ │  │       │  ┆             ▲ ║
    /// ║ │  ╰───────╯  ┆             │ ║
    /// ║ ╰─────────────┴─────────────╯ ║
    /// ╚═══════════════════════════════╝
    /// ```
    #[test]
    fn test_simple_grid_layout_reversed_y() {
        let test = TestFlatChildren3::new();
        test.root.use_auto_layout().set_column_count(2).reverse_rows();
        test.node1.set_size((2.0, 2.0));
        test.node2.set_size((2.0, 2.0));
        test.node3.set_size((2.0, 2.0));
        test.run(|| {
            test.assert_root_computed_size(4.0, 4.0)
                .assert_node1_computed_size(2.0, 2.0)
                .assert_node2_computed_size(2.0, 2.0)
                .assert_node3_computed_size(2.0, 2.0)
                .assert_root_position(0.0, 0.0)
                .assert_node1_position(0.0, 2.0)
                .assert_node2_position(2.0, 2.0)
                .assert_node3_position(0.0, 0.0);
        });
    }

    /// ```text
    /// ╔ root ════════ ▶ ◀ ═════════════╗
    /// ║ ╭──── ▶ ◀ ─────┬──── ▶ ◀ ────╮ ║
    /// ║ │  ╭ node3 ╮ ╱╱┆╱╱           │ ║
    /// ║ │  │       │ ╱╱┆╱╱           ▼ ║
    /// ║ │  │       │ ╱╱┆╱╱           ▲ ║
    /// ║ │  ╰───────╯ ╱╱┆╱╱           │ ║
    /// ║ │ ╱╱╱╱╱╱╱╱╱╱╱╱╱┆╱╱╱╱╱╱╱╱╱╱╱╱ │ ▼
    /// ║ ├╌╌╌╌╌╌╌╌╌╌╌╌╌╌┼╌╌╌╌╌╌╌╌╌╌╌╌╌┤ ▲
    /// ║ │ ╱╱╱╱╱╱╱╱╱╱╱╱╱┆╱╱╱╱╱╱╱╱╱╱╱╱ │ ║
    /// ║ │  ╭ node1 ╮ ╱╱┆╱╱ ╭ node2 ╮ │ ║
    /// ║ │  │       │ ╱╱┆╱╱ │       │ ▼ ║
    /// ║ │  │       │ ╱╱┆╱╱ │       │ ▲ ║
    /// ║ │  ╰───────╯ ╱╱┆╱╱ ╰───────╯ │ ║
    /// ║ ╰──────────────┴─────────────╯ ║
    /// ╚════════════════════════════════╝
    /// ```
    #[test]
    fn test_simple_grid_layout_with_gap() {
        let test = TestFlatChildren3::new();
        test.root.use_auto_layout().set_column_count(2).set_gap((5.0, 3.0));
        test.node1.set_size((2.0, 2.0));
        test.node2.set_size((2.0, 2.0));
        test.node3.set_size((2.0, 2.0));
        test.run(|| {
            test.assert_root_computed_size(9.0, 7.0)
                .assert_node1_computed_size(2.0, 2.0)
                .assert_node2_computed_size(2.0, 2.0)
                .assert_node3_computed_size(2.0, 2.0)
                .assert_root_position(0.0, 0.0)
                .assert_node1_position(0.0, 0.0)
                .assert_node2_position(7.0, 0.0)
                .assert_node3_position(0.0, 5.0);
        });
    }

    /// ```text
    /// ╔ root ═════════════════════════╗
    /// ║ ╭──── ▶ ◀ ────┬──── ▶ ◀ ────╮ ║
    /// ║ │             ┆  ╭ node2 ╮  │ ║
    /// ║ │  ╭ node1 ╮  ┆  │       │  ▼ ▼
    /// ║ │  │  30%  │  ┆  │  70%  │  ▲ ▲
    /// ║ │  ╰───────╯  ┆  ╰───────╯  │ ║
    /// ║ ╰─────────────┴─────────────╯ ║
    /// ╚═══════════════════════════════╝
    ///                10
    /// ```
    #[test]
    fn test_horizontal_layout_with_percentage_children() {
        let test = TestFlatChildren2::new();
        test.root.use_auto_layout().set_size_x(10.0);
        test.node1.set_size((30.pc(), 1.0));
        test.node2.set_size((70.pc(), 2.0));
        test.run(|| {
            test.assert_root_position(0.0, 0.0)
                .assert_node1_position(0.0, 0.0)
                .assert_node2_position(3.0, 0.0)
                .assert_root_computed_size(10.0, 2.0)
                .assert_node1_computed_size(3.0, 1.0)
                .assert_node2_computed_size(7.0, 2.0);
        });
        test.root.set_size_x(20.0);
        test.run(|| {
            test.assert_root_position(0.0, 0.0)
                .assert_node1_position(0.0, 0.0)
                .assert_node2_position(6.0, 0.0)
                .assert_root_computed_size(20.0, 2.0)
                .assert_node1_computed_size(6.0, 1.0)
                .assert_node2_computed_size(14.0, 2.0);
        });
    }

    /// ```text
    /// ╔ root ═══════════════════════════════════════╗
    /// ║ ╭──── ▶ ◀ ────┬──── ▶ ◀ ────┬──── ▶ ◀ ────╮ ║
    /// ║ │             ┆             ┆  ╭ node3 ╮  │ ║
    /// ║ │             ┆  ╭ node2 ╮  ┆  │       │  │ ║
    /// ║ │  ╭ node1 ╮  ┆  │       │  ┆  │       │  ▼ ▼
    /// ║ │  │       │  ┆  │       │  ┆  │       │  ▲ ▲
    /// ║ │  │  1fr  │  ┆  │  40%  │  ┆  │  2fr  │  │ ║
    /// ║ │  ╰───────╯  ┆  ╰───────╯  ┆  ╰───────╯  │ ║
    /// ║ ╰─────────────┴─────────────┴─────────────╯ ║
    /// ╚═════════════════════════════════════════════╝
    ///                       10
    /// ```
    #[test]
    fn test_horizontal_layout_with_fraction_and_percentage_children() {
        let test = TestFlatChildren3::new();
        test.root.use_auto_layout().set_size_x(10.0);
        test.node1.set_size((1.fr(), 1.0));
        test.node2.set_size((40.pc(), 2.0));
        test.node3.set_size((2.fr(), 3.0));
        test.run(|| {
            test.assert_root_computed_size(10.0, 3.0)
                .assert_node1_computed_size(2.0, 1.0)
                .assert_node2_computed_size(4.0, 2.0)
                .assert_node3_computed_size(4.0, 3.0)
                .assert_root_position(0.0, 0.0)
                .assert_node1_position(0.0, 0.0)
                .assert_node2_position(2.0, 0.0)
                .assert_node3_position(6.0, 0.0);
        });
        test.root.set_size_x(20.0);
        test.run(|| {
            test.assert_root_computed_size(20.0, 3.0)
                .assert_node1_computed_size(4.0, 1.0)
                .assert_node2_computed_size(8.0, 2.0)
                .assert_node3_computed_size(8.0, 3.0)
                .assert_root_position(0.0, 0.0)
                .assert_node1_position(0.0, 0.0)
                .assert_node2_position(4.0, 0.0)
                .assert_node3_position(12.0, 0.0);
        });
    }

    /// ```text
    /// ```text
    /// ╔ root ══════════════ ▶ ◀ ════════════════════╗
    /// ║ ╭──── ▶ ◀ ────┬──── ▶ ◀ ────┬──── ▶ ◀ ────╮ ║
    /// ║ │             ┆             ┆  ╭ node3 ╮  │ ║
    /// ║ │             ┆  ╭ node2 ╮  ┆  │       │  │ ║
    /// ║ │  ╭ node1 ╮  ┆  │       │  ┆  │       │  ▼ ▼
    /// ║ │  │       │  ┆  │       │  ┆  │       │  ▲ ▲
    /// ║ │  │  1fr  │  ┆  │  40%  │  ┆  │  2fr  │  │ ║
    /// ║ │  ╰───────╯  ┆  ╰───────╯  ┆  ╰───────╯  │ ║
    /// ║ ╰─────────────┴─────────────┴─────────────╯ ║
    /// ╚═════════════════════════════════════════════╝
    ///                       10
    /// ```
    #[test]
    fn test_horizontal_hug_layout_with_fraction_and_percentage_children() {
        let test = TestFlatChildren3::new();
        test.root.use_auto_layout();
        test.node1.set_size((1.fr(), 1.0));
        test.node2.set_size((40.pc(), 2.0));
        test.node3.set_size((2.fr(), 3.0));
        test.run(|| {
            test.assert_root_computed_size(0.0, 3.0)
                .assert_node1_computed_size(0.0, 1.0)
                .assert_node2_computed_size(0.0, 2.0)
                .assert_node3_computed_size(0.0, 3.0)
                .assert_root_position(0.0, 0.0)
                .assert_node1_position(0.0, 0.0)
                .assert_node2_position(0.0, 0.0)
                .assert_node3_position(0.0, 0.0);
        });
    }

    /// ```text
    /// ╔ root ═══════════════════════════════════════╗
    /// ║ ╭──── ▶ ◀ ────┬──── ▶ ◀ ────┬──── ▶ ◀ ────╮ ║
    /// ║ │             ┆             ┆  ╭ node3 ╮  │ ║
    /// ║ │             ┆  ╭ node2 ╮  ┆  │       │  │ ║
    /// ║ │  ╭ node1 ╮  ┆  │       │  ┆  │       │  ▼ ▼
    /// ║ │  │       │  ┆  │       │  ┆  │       │  ▲ ▲
    /// ║ │  │       │  ┆  │       │  ┆  │       │  │ ║
    /// ║ │  ╰───────╯  ┆  ╰───────╯  ┆  ╰───────╯  │ ║
    /// ║ ╰─────────────┴─────────────┴─────────────╯ ║
    /// ╚═════════════════════════════════════════════╝
    ///         1fr           2fr           3fr
    /// ```
    #[test]
    fn test_fractional_column_layout() {
        let test = TestFlatChildren3::new();
        test.root.use_auto_layout().set_size_x(12.0);
        test.root.first_column().set_size(1.fr());
        test.root.add_column().set_size(2.fr());
        test.root.add_column().set_size(3.fr());
        test.node1.set_size((1.0, 1.0));
        test.node2.set_size((1.0, 2.0));
        test.node3.set_size((1.0, 3.0));
        test.run(|| {
            test.assert_root_computed_size(12.0, 3.0)
                .assert_node1_computed_size(1.0, 1.0)
                .assert_node2_computed_size(1.0, 2.0)
                .assert_node3_computed_size(1.0, 3.0)
                .assert_root_position(0.0, 0.0)
                .assert_node1_position(0.0, 0.0)
                .assert_node2_position(2.0, 0.0)
                .assert_node3_position(6.0, 0.0);
        });
    }

    /// ```text
    /// ╔ root ═══════════════════════════════════════╗
    /// ║ ╭──── ▶ ◀ ────┬──── ▶ ◀ ────┬──── ▶ ◀ ────╮ ║
    /// ║ │             ┆             ┆  ╭──────────┼─║────╮
    /// ║ │             ┆  ╭──────────┼──┼─╮ node3  │ ║    │
    /// ║ │  ╭ node1 ╮  ┆  │ node2    ┆  │ │        ▼ ▼    │
    /// ║ │  │       │  ┆  │          ┆  │ │        ▲ ▲    │
    /// ║ │  │       │  ┆  │          ┆  │ │        │ ║    │
    /// ║ │  ╰───────╯  ┆  ╰──────────┼──┴─╯────────┼─║────╯
    /// ║ ╰─────────────┴─────────────┴─────────────╯ ║
    /// ╚═════════════════════════════════════════════╝
    ///         2.0           2.0           2.0
    /// ```
    #[test]
    fn test_fixed_column_layout() {
        let test = TestFlatChildren3::new();
        test.root.use_auto_layout();
        test.root.first_column().set_size(2.0);
        test.root.add_column().set_size(2.0);
        test.root.add_column().set_size(2.0);
        test.node1.set_size((1.0, 1.0));
        test.node2.set_size((3.0, 2.0));
        test.node3.set_size((4.0, 3.0));
        test.run(|| {
            test.assert_root_computed_size(6.0, 3.0)
                .assert_node1_computed_size(1.0, 1.0)
                .assert_node2_computed_size(3.0, 2.0)
                .assert_node3_computed_size(4.0, 3.0)
                .assert_root_position(0.0, 0.0)
                .assert_node1_position(0.0, 0.0)
                .assert_node2_position(2.0, 0.0)
                .assert_node3_position(4.0, 0.0);
        });
    }


    /// ```text
    /// ╔ root ═══════════════════════════════════════════════════╗
    /// ║ ╭─────────────────┬─────────────────┬─────────────────╮ ║
    /// ║ │╱╱             ╱╱┆╱╱             ╱╱┆╱╱  ╭ node3 ╮  ╱╱│ ║
    /// ║ │╱╱             ╱╱┆╱╱  ╭ node2 ╮  ╱╱┆╱╱  │       │  ╱╱│ ║
    /// ║ │╱╱  ╭ node1 ╮  ╱╱┆╱╱  │       │  ╱╱┆╱╱  │       │  ╱╱▼ ▼
    /// ║ │╱╱  │       │  ╱╱┆╱╱  │       │  ╱╱┆╱╱  │       │  ╱╱▲ ▲
    /// ║ │╱╱  │   2   │  ╱╱┆╱╱  │   2   │  ╱╱┆╱╱  │   2   │  ╱╱│ ║
    /// ║ │.5fr╰───────╯   1fr   ╰───────╯   1fr   ╰───────╯.5fr│ ║
    /// ║ ╰─────────────────┴─────────────────┴─────────────────╯ ║
    /// ╚═════════════════════════════════════════════════════════╝
    ///                              12
    /// ```
    #[test]
    fn test_fixed_column_layout_with_fraction_gap() {
        let test = TestFlatChildren3::new();
        test.root
            .use_auto_layout()
            .set_size_x(12.0)
            .set_padding_left(0.5.fr())
            .set_padding_right(0.5.fr())
            .set_gap_x(1.fr());
        test.node1.set_size((2.0, 1.0));
        test.node2.set_size((2.0, 2.0));
        test.node3.set_size((2.0, 3.0));
        test.run(|| {
            test.assert_root_position(0.0, 0.0)
                .assert_node1_position(1.0, 0.0)
                .assert_node2_position(5.0, 0.0)
                .assert_node3_position(9.0, 0.0)
                .assert_root_computed_size(12.0, 3.0)
                .assert_node1_computed_size(2.0, 1.0)
                .assert_node2_computed_size(2.0, 2.0)
                .assert_node3_computed_size(2.0, 3.0);
        });
    }

    /// ```text
    /// ╔ root ═══════════════════════════════════════════════════╗
    /// ║ ╭─────────────────┬─────────────────┬─────────────────╮ ║
    /// ║ │╱╱             ╱╱┆╱╱             ╱╱┆╱╱  ╭ node3 ┬▷ ╱╱│ ║
    /// ║ │╱╱             ╱╱┆╱╱  ╭ node2 ┬▷ ╱╱┆╱╱  │       │  ╱╱│ ║
    /// ║ │╱╱  ╭ node1 ┬▷ ╱╱┆╱╱  │       │  ╱╱┆╱╱  │       │  ╱╱▼ ▼
    /// ║ │╱╱  │       │  ╱╱┆╱╱  │       │  ╱╱┆╱╱  │       │  ╱╱▲ ▲
    /// ║ │╱╱  │   0   │  ╱╱┆╱╱  │   0   │  ╱╱┆╱╱  │   0   │  ╱╱│ ║
    /// ║ │.5fr╰───────╯   1fr   ╰───────╯   1fr   ╰───────╯.5fr│ ║
    /// ║ ╰─────────────────┴─────────────────┴─────────────────╯ ║
    /// ╚═════════════════════════════════════════════════════════╝
    ///                             12
    /// ```
    #[test]
    fn test_fixed_column_layout_with_fraction_gap_and_children_tat_grow() {
        let test = TestFlatChildren3::new();
        test.root
            .use_auto_layout()
            .set_size_x(12.0)
            .set_padding_left(0.5.fr())
            .set_padding_right(0.5.fr())
            .set_gap_x(1.fr());
        test.node1.set_size((0.0, 1.0)).allow_grow_x();
        test.node2.set_size((0.0, 2.0)).allow_grow_x();
        test.node3.set_size((0.0, 3.0)).allow_grow_x();
        test.run(|| {
            test.assert_root_position(0.0, 0.0)
                .assert_node1_position(0.0, 0.0)
                .assert_node2_position(4.0, 0.0)
                .assert_node3_position(8.0, 0.0)
                .assert_root_computed_size(12.0, 3.0)
                .assert_node1_computed_size(4.0, 1.0)
                .assert_node2_computed_size(4.0, 2.0)
                .assert_node3_computed_size(4.0, 3.0);
        });
    }

    /// ```text
    /// ╔ root ═══════════════════════════════════════════════════════════════╗
    /// ║ ╭─────────────────────┬─────────────────────┬─────────────────────╮ ║
    /// ║ │ ╱╱╱             ╱╱╱ ┆ ╱╱╱             ╱╱╱ ┆ ╱╱╱  ╭ node3 ╮  ╱╱╱ │ ║
    /// ║ │ ╱╱╱             ╱╱╱ ┆ ╱╱╱  ╭ node2 ╮  ╱╱╱ ┆ ╱╱╱  │       │  ╱╱╱ │ ║
    /// ║ │ ╱╱╱  ╭ node1 ╮  ╱╱╱ ┆ ╱╱╱  │       │  ╱╱╱ ┆ ╱╱╱  │       │  ╱╱╱ ▼ ║
    /// ║ │ ╱╱╱  │       │  ╱╱╱ ┆ ╱╱╱  │       │  ╱╱╱ ┆ ╱╱╱  │       │  ╱╱╱ ▲ ║
    /// ║ │ ╱╱╱  │   2   │  ╱╱╱ ┆ ╱╱╱  │   2   │  ╱╱╱ ┆ ╱╱╱  │   2   │  ╱╱╱ │ ║
    /// ║ │ 1fr  ╰───────╯  2fr ┆ 3fr  ╰───────╯  4fr ┆ 5fr  ╰───────╯  6fr │ ║
    /// ║ ╰─────────────────────┴─────────────────────┴─────────────────────╯ ║
    /// ╚═════════════════════════════════════════════════════════════════════╝
    ///              5                     9                    13
    /// ```
    #[test]
    fn test_fixed_column_layout_with_fraction_margin() {
        let test = TestFlatChildren3::new();
        test.root.use_auto_layout().set_size_x(27.0);
        test.root.first_column().set_size(5.0);
        test.root.add_column().set_size(9.0);
        test.root.add_column().set_size(13.0);
        test.node1.set_size((2.0, 1.0)).set_margin_left(1.fr()).set_margin_right(2.fr());
        test.node2.set_size((2.0, 2.0)).set_margin_left(3.fr()).set_margin_right(4.fr());
        test.node3.set_size((2.0, 3.0)).set_margin_left(5.fr()).set_margin_right(6.fr());
        test.run(|| {
            test.assert_root_position(0.0, 0.0)
                .assert_node1_position(1.0, 0.0)
                .assert_node2_position(8.0, 0.0)
                .assert_node3_position(19.0, 0.0)
                .assert_root_computed_size(27.0, 3.0)
                .assert_node1_computed_size(2.0, 1.0)
                .assert_node2_computed_size(2.0, 2.0)
                .assert_node3_computed_size(2.0, 3.0);
        });
    }

    /// ```text
    ///     ╭─────────────────────╮
    ///     │ root            ╭───┼────╮
    /// ╭───┼────╮            │ node3  │
    /// │ node1  │            │   │    │
    /// │   │    │ ╭────────╮ ╰───┼────╯
    /// ╰───┼────╯ │ node2  │     │
    ///     ╰──────┼────────┼─────╯
    ///            │        │
    ///            ╰────────╯
    /// ```
    #[test]
    fn test_layout_manual_fixed() {
        let test = TestFlatChildren3::new();
        test.root.set_size((3.0, 2.0));
        test.node1.set_size((2.0, 2.0));
        test.node2.set_size((2.0, 2.0));
        test.node3.set_size((2.0, 2.0));
        test.node1.set_xy((-1.0, 0.0));
        test.node2.set_xy((1.0, -1.0));
        test.node3.set_xy((3.0, 1.0));
        test.run(|| {
            test.assert_root_computed_size(3.0, 2.0)
                .assert_node1_computed_size(2.0, 2.0)
                .assert_node2_computed_size(2.0, 2.0)
                .assert_node3_computed_size(2.0, 2.0)
                .assert_root_position(0.0, 0.0)
                .assert_node1_position(-1.0, 0.0)
                .assert_node2_position(1.0, -1.0)
                .assert_node3_position(3.0, 1.0);
        });
    }

    /// ```text
    ///     ╭──────── ▶ ◀ ──────────────╮
    ///     │ root            ╭────────╮│
    /// ╭───┼────╮            │ node3  ││
    /// │ node1  │            │        │▼
    /// │   │    │ ╭────────╮ ╰────────╯▲
    /// ╰───┼────╯ │ node2  │           │
    ///     ╰──────┼────────┼───────────╯
    ///            │        │
    ///            ╰────────╯
    /// ```
    #[test]
    fn test_layout_manual_hug() {
        let test = TestFlatChildren3::new();
        test.node1.set_size((2.0, 2.0));
        test.node2.set_size((2.0, 2.0));
        test.node3.set_size((2.0, 2.0));
        test.node1.set_xy((-1.0, 0.0));
        test.node2.set_xy((1.0, -1.0));
        test.node3.set_xy((3.0, 1.0));
        test.run(|| {
            test.assert_root_computed_size(5.0, 3.0)
                .assert_node1_computed_size(2.0, 2.0)
                .assert_node2_computed_size(2.0, 2.0)
                .assert_node3_computed_size(2.0, 2.0)
                .assert_root_position(0.0, 0.0)
                .assert_node1_position(-1.0, 0.0)
                .assert_node2_position(1.0, -1.0)
                .assert_node3_position(3.0, 1.0);
        });
    }

    /// ```text
    ///    ╔══════════════════════ ▶ ◀ ══════════════════════╗
    ///    ║ ╭ root ────────────────┬──────────────────────╮ ║
    ///    ║ │╭ node1 ─ ▶ ◀ ───────╮┆╭ node2 ─ ▶ ◀ ───────╮│ ║
    ///   ╭╫─┼┼──────╮           ╭─┼┼┼──────╮             ││ ║
    ///   │║node1_1  │           │ node2_1  │             ││ ▼
    ///   │║ ││      │  ╭────────┼╮│┆│      │  ╭─────────╮││ ▲
    ///   ╰╫─┼┼──────╯  │ node1_2╰┼┼┼┼──────╯  │ node2_2 │││ ║
    ///    ║ │╰─────────┼─────────┼╯┆╰─────────┼─────────┼╯│ ║
    ///    ║ ╰──────────┼─────────┼─┴──────────┼─────────┼─╯ ║
    ///    ╚════════════╰─────────╯════════════╰─────────╯═══╝
    /// ```
    #[test]
    fn test_layout_with_children_with_overflow() {
        let test = TestFlatChildren2::new();

        test.root.use_auto_layout();

        let node1_1 = test.node1.new_child_named("node1_1");
        let node1_2 = test.node1.new_child_named("node1_2");
        node1_1.set_size((2.0, 2.0));
        node1_2.set_size((2.0, 2.0));
        node1_1.set_xy((-1.0, 0.0));
        node1_2.set_xy((1.0, -1.0));

        let node2_1 = test.node2.new_child_named("node2_1");
        let node2_2 = test.node2.new_child_named("node2_2");
        node2_1.set_size((2.0, 2.0));
        node2_2.set_size((2.0, 2.0));
        node2_1.set_xy((-1.0, 0.0));
        node2_2.set_xy((1.0, -1.0));

        test.run(|| {
            assert_eq!(node1_1.position().xy(), Vector2(-1.0, 0.0));
            assert_eq!(node1_2.position().xy(), Vector2(1.0, -1.0));
            assert_eq!(node1_1.computed_size(), Vector2(2.0, 2.0));
            assert_eq!(node1_2.computed_size(), Vector2(2.0, 2.0));
            assert_eq!(test.node1.computed_size(), Vector2(3.0, 2.0));

            assert_eq!(node2_1.position().xy(), Vector2(-1.0, 0.0));
            assert_eq!(node2_2.position().xy(), Vector2(1.0, -1.0));
            assert_eq!(node2_1.computed_size(), Vector2(2.0, 2.0));
            assert_eq!(node2_2.computed_size(), Vector2(2.0, 2.0));
            assert_eq!(test.node2.computed_size(), Vector2(3.0, 2.0));

            test.assert_node1_position(0.0, 0.0)
                .assert_node2_position(3.0, 0.0)
                .assert_node1_computed_size(3.0, 2.0)
                .assert_node2_computed_size(3.0, 2.0)
                .assert_root_computed_size(6.0, 2.0)
                .assert_root_position(0.0, 0.0);
        });
    }

    /// ```text
    /// ╭───────────────────╮
    /// │ root              │
    /// │    ╭─────────╮    │
    /// │    │ node1   │    │
    /// │    │         │    │
    /// │    │         │    │
    /// │    ╰─────────╯    │
    /// │                   │
    /// ╰───────────────────╯
    /// ```
    #[test]
    fn test_layout_fraction_padding_all() {
        let test = TestFlatChildren1::new();
        test.root.use_auto_layout().set_size((10.0, 10.0)).set_padding_all(1.fr());
        test.node1.set_size((2.0, 2.0));
        test.run(|| {
            test.assert_root_computed_size(10.0, 10.0)
                .assert_node1_computed_size(2.0, 2.0)
                .assert_root_position(0.0, 0.0)
                .assert_node1_position(4.0, 4.0);
        });
    }

    /// ```text
    /// ╭───────────────────╮
    /// │ root              │
    /// │    ╭─────────╮    │
    /// │    │ node1   │    │
    /// │    │         │    │
    /// │    │         │    │
    /// │    ╰─────────╯    │
    /// │                   │
    /// ╰───────────────────╯
    /// ```
    #[test]
    fn test_manual_layout_alignment_center() {
        let test = TestFlatChildren1::new();
        test.root.set_size((10.0, 10.0));
        test.node1.set_size((5.0, 5.0));
        test.node1.set_alignment_center();
        test.run(|| {
            test.assert_root_computed_size(10.0, 10.0)
                .assert_node1_computed_size(5.0, 5.0)
                .assert_root_position(0.0, 0.0)
                .assert_node1_position(2.5, 2.5);
        });
    }

    /// ```text
    ///        ╭─root─────────────╮
    ///        │╭─node1──╮        │
    ///        ││        │        │
    ///        ││        │        │
    /// ╭─node2┼┼────────┼───────╮│
    /// │      ││        │       ││
    /// │      ││        │       ││
    /// ╰──────┼┼────────┼───────╯│
    ///        ││        │        │
    ///        ││        │        │
    ///        │╰────────╯        │
    ///        ╰──────────────────╯
    /// ```
    #[test]
    fn test_manual_layout_alignment_center_hug() {
        let test = TestFlatChildren2::new();
        test.node1.set_size((5.0, 10.0));
        test.node2.set_size((10.0, 5.0));
        test.node2.set_alignment_center();
        test.run(|| {
            test.assert_root_computed_size(7.5, 10.0)
                .assert_node1_computed_size(5.0, 10.0)
                .assert_node2_computed_size(10.0, 5.0)
                .assert_root_position(0.0, 0.0)
                .assert_node1_position(0.0, 0.0)
                .assert_node2_position(-2.5, 2.5);
        });
    }

    /// ```text
    /// ╭ root ───────────╮
    /// │╭ node1 ───◀ ▶──╮│
    /// ││               ▲│
    /// ││               ▼│
    /// ││               ││
    /// │╰───────────────╯│
    /// ╰─────────────────╯
    /// ```
    #[test]
    fn test_manual_layout_with_child_with_grow() {
        let test = TestFlatChildren1::new();
        test.root.set_size((10.0, 10.0));
        test.node1.allow_grow();
        test.run(|| {
            test.assert_root_computed_size(10.0, 10.0)
                .assert_node1_computed_size(10.0, 10.0)
                .assert_root_position(0.0, 0.0)
                .assert_node1_position(0.0, 0.0);
        });
    }

    #[test]
    fn test_automatic_layout_update_after_removing_and_adding_children() {
        let test = TestFlatChildren2::new();
        test.root.use_auto_layout();
        test.node1.set_size((10.0, 10.0));
        test.node2.set_size((10.0, 10.0));

        test.run(|| {
            test.assert_root_computed_size(20.0, 10.0)
                .assert_node1_position(0.0, 0.0)
                .assert_node2_position(10.0, 0.0);
        });

        test.root.remove_child(&test.node1);
        test.run(|| {
            test.assert_root_computed_size(10.0, 10.0).assert_node2_position(0.0, 0.0);
        });

        test.root.add_child(&test.node1);
        test.run(|| {
            test.assert_root_computed_size(20.0, 10.0)
                .assert_node1_position(0.0, 0.0)
                .assert_node2_position(10.0, 0.0);
        });

        let node3 = Instance::new();
        node3.set_size((12.0, 10.0));
        test.root.add_child(&node3);
        test.run(|| {
            test.assert_root_computed_size(32.0, 10.0)
                .assert_node1_position(0.0, 0.0)
                .assert_node2_position(10.0, 0.0);
        });
        assert_eq!(node3.position().xy(), Vector2(20.0, 0.0));
    }

    #[test]
    fn test_automatic_layout_update_after_resizing_children() {
        let test = TestFlatChildren2::new();
        test.root.use_auto_layout();
        test.node1.set_size((10.0, 10.0));
        test.node2.set_size((10.0, 10.0));

        test.run(|| {
            test.assert_root_computed_size(20.0, 10.0)
                .assert_node1_position(0.0, 0.0)
                .assert_node2_position(10.0, 0.0);
        });

        test.node1.set_size((20.0, 10.0));
        test.node2.set_size((10.0, 20.0));
        test.run(|| {
            test.assert_root_computed_size(30.0, 20.0)
                .assert_node1_position(0.0, 0.0)
                .assert_node2_position(20.0, 0.0);
        });
    }

    #[test]
    fn test_auto_layout_nested_grow_update() {
        let test = TestFlatChildren2::new();
        test.node1.use_auto_layout().allow_grow();
        let inner = test.node1.new_child_named("inner");
        inner.allow_grow();

        test.node2.set_size((30.0, 10.0));
        test.run(|| {
            test.assert_root_computed_size(30.0, 10.0)
                .assert_node1_position(0.0, 0.0)
                .assert_node2_position(0.0, 0.0)
                .assert_node1_computed_size(30.0, 10.0)
                .assert_node2_computed_size(30.0, 10.0);
            assert_eq!(inner.position().xy(), Vector2(0.0, 0.0));
            assert_eq!(inner.computed_size(), Vector2(30.0, 10.0));
        });

        test.node2.set_size((25.0, 20.0));
        test.run(|| {
            test.assert_root_computed_size(25.0, 20.0)
                .assert_node1_position(0.0, 0.0)
                .assert_node2_position(0.0, 0.0)
                .assert_node1_computed_size(25.0, 20.0)
                .assert_node2_computed_size(25.0, 20.0);
            assert_eq!(inner.position().xy(), Vector2(0.0, 0.0));
            assert_eq!(inner.computed_size(), Vector2(25.0, 20.0));
        });
    }

    #[test]
    fn test_size_hug_double_update() {
        let world = World::new();
        let root = Instance::new_named("Root");
        let child = root.new_child();
        child.set_size((10.0, 10.0));
        root.update(&world.default_scene);
        assert_eq!(root.computed_size(), Vector2(10.0, 10.0));
        root.update(&world.default_scene);
        assert_eq!(root.computed_size(), Vector2(10.0, 10.0));
    }
}<|MERGE_RESOLUTION|>--- conflicted
+++ resolved
@@ -1572,11 +1572,6 @@
     /// from a visible parent. It will fire during the first scene refresh if this object was
     /// removed from a visible parent or added to an invisible one.
     pub on_hide:            frp::Stream<Option<Scene>>,
-<<<<<<< HEAD
-    /// Fires during the scene refresh if this object was moved between scene layers.
-    pub on_layer_change:    frp::Stream<(Option<Scene>, Option<WeakLayer>, Option<WeakLayer>)>,
-    /// Fires during the scene refresh if this object needed an update and the update was
-=======
     /// Fires during the first scene refresh if this object was moved between scene layers.
     pub on_layer_change: frp::Stream<(
         Option<Scene>,
@@ -1584,27 +1579,21 @@
         Option<WeakLayer>,
         Option<AnySymbolPartition>,
     )>,
-    /// Fires during the first scene refresh if this object needed an update and the update was
->>>>>>> b3e54aeb
+    /// Fires during the scene refresh if this object needed an update and the update was
     /// performed.
     pub on_transformed:     frp::Stream<()>,
     /// Fires during the scene refresh if this object was resized due to auto-layout rules.
     pub on_resized:         frp::Stream<Vector2>,
     on_show_source:         frp::Source<(Option<Scene>, Option<WeakLayer>)>,
     on_hide_source:         frp::Source<Option<Scene>>,
-<<<<<<< HEAD
-    on_layer_change_source: frp::Source<(Option<Scene>, Option<WeakLayer>, Option<WeakLayer>)>,
     on_transformed_source:  frp::Source<()>,
     on_resized_source:      frp::Source<Vector2>,
-=======
     on_layer_change_source: frp::Source<(
         Option<Scene>,
         Option<WeakLayer>,
         Option<WeakLayer>,
         Option<AnySymbolPartition>,
     )>,
-    on_updated_source:      frp::Source<()>,
->>>>>>> b3e54aeb
 }
 
 impl HierarchyFrp {
@@ -1943,7 +1932,7 @@
 
                 if self.dirty.computed_size.check() {
                     trace!("Computed size changed.");
-                    self.on_updated_source.emit(());
+                    self.on_transformed_source.emit(());
                 }
 
                 if self.dirty.modified_children.check_all() {
@@ -3169,14 +3158,10 @@
             self.reset_size_to_static_values(Y, 0.0);
             self.refresh_layout_internal(X, PassConfig::Default);
             self.refresh_layout_internal(Y, PassConfig::Default);
-<<<<<<< HEAD
             let new_size = self.layout.computed_size.get();
             if old_size != new_size {
                 self.on_resized_source.emit(new_size);
-=======
-            if old_size != self.layout.computed_size.get() {
                 self.dirty.computed_size.set();
->>>>>>> b3e54aeb
             }
         }
     }
