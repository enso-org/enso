//! This module implements GPU-based texture support. Proper texture handling is a complex topic.
//! Follow the link to learn more about many assumptions this module was built upon:
//! https://developer.mozilla.org/en-US/docs/Web/API/WebGLRenderingContext/texImage2D

use crate::prelude::*;
use crate::system::gpu::data::gl_enum::traits::*;
use crate::system::gpu::data::gl_enum::*;

use crate::system::gpu::context::ContextLost;
use crate::system::gpu::data::buffer::item::JsBufferViewArr;
use crate::system::gpu::Context;

use web_sys::WebGlTexture;

<<<<<<< HEAD

=======
>>>>>>> 856e05ca

// ==============
// === Export ===
// ==============

pub mod types;

pub use types::*;


/// Provides smart scope for item types.
pub mod item_type {
    pub use super::types::item_type::AnyItemType::*;
}



// ===============
// === Texture ===
// ===============

/// Texture bound to a GL context.
#[derive(Debug)]
pub struct Texture {
    width:           i32,
    height:          i32,
    layers:          i32,
    gl_texture:      WebGlTexture,
    context:         Context,
    item_type:       AnyItemType,
    internal_format: AnyInternalFormat,
}

impl Texture {
    /// Allocate a texture on the GPU, and set its parameters.
    pub fn new(
        context: &Context,
        internal_format: AnyInternalFormat,
        item_type: AnyItemType,
        width: i32,
        height: i32,
        layers: i32,
        parameters: Parameters,
    ) -> Result<Self, ContextLost> {
        let context = context.clone();
        let gl_texture = context.create_texture()?;
        let this = Self { width, height, layers, gl_texture, context, item_type, internal_format };
        this.init(parameters);
        Ok(this)
    }

    /// Returns the texture target.
    pub fn target(&self) -> GlEnum {
        match self.layers {
            0 => Context::TEXTURE_2D,
            _ => Context::TEXTURE_2D_ARRAY,
        }
    }

    /// Returns the width, in pixels.
    pub fn width(&self) -> i32 {
        self.width
    }

    /// Returns the height, in pixels.
    pub fn height(&self) -> i32 {
        self.height
    }

    /// Returns the number of layers.
    pub fn layers(&self) -> i32 {
        self.layers
    }

    /// Reloads gpu texture with data from given slice.
    pub fn reload_with_content<T: JsBufferViewArr + bytemuck::Pod>(&self, data: &[T]) {
        let target = self.target();
        let level = 0;
        let (xoffset, yoffset, zoffset) = default();
        let format = self.internal_format.format().to_gl_enum().into();
        let elem_type = self.item_type.to_gl_enum().into();
        let data: &[u8] = bytemuck::cast_slice(data);
        self.context.bind_texture(*target, Some(&self.gl_texture));
        let error = match self.layers {
            0 => self
                .context
                .tex_sub_image_2d_with_i32_and_i32_and_u32_and_type_and_opt_u8_array(
                    *target,
                    level,
                    xoffset,
                    yoffset,
                    self.width,
                    self.height,
                    format,
                    elem_type,
                    Some(data),
                )
                .err(),
            _ => self
                .context
                .tex_sub_image_3d_with_opt_u8_array(
                    *target,
                    level,
                    xoffset,
                    yoffset,
                    zoffset,
                    self.width,
                    self.height,
                    self.layers,
                    format,
                    elem_type,
                    Some(data),
                )
                .err(),
        };
        if let Some(error) = error {
            if !self.context.is_context_lost() {
                error!("Error in `texSubImage`: {error:?}.");
            }
        }
    }

    /// Bind this texture to the specified texture unit on the GPU.
    pub fn bind_texture_unit(&self, unit: TextureUnit) -> TextureBindGuard {
        let context = self.context.clone();
        let target = self.target();
        context.active_texture(*Context::TEXTURE0 + unit.to::<u32>());
        context.bind_texture(*target, Some(&self.gl_texture));
        context.active_texture(*Context::TEXTURE0);
        TextureBindGuard { context, target, unit }
    }

    /// Access the raw WebGL texture object.
    pub fn as_gl_texture(&self) -> &WebGlTexture {
        &self.gl_texture
    }

    /// Get the format of the texture.
    pub fn get_format(&self) -> AnyFormat {
        self.internal_format.format()
    }

    /// Get the texture's item type.
    pub fn get_item_type(&self) -> AnyItemType {
        self.item_type
    }
}


// === Internal API ===

impl Texture {
    /// Allocate GPU memory for the texture, and apply the specified parameters.
    fn init(&self, parameters: Parameters) {
        let levels = 1;
        let internal_format = self.internal_format.to_gl_enum().into();
        let target = self.target();
        self.context.bind_texture(*target, Some(&self.gl_texture));
        match self.layers {
            0 => {
                self.context.tex_storage_2d(
                    *target,
                    levels,
                    internal_format,
                    self.width,
                    self.height,
                );
            }
            _ => {
                self.context.tex_storage_3d(
                    *target,
                    levels,
                    internal_format,
                    self.width,
                    self.height,
                    self.layers,
                );
            }
        }
        parameters.apply_parameters(&self.context, self.target());
    }
}

impl Drop for Texture {
    fn drop(&mut self) {
        self.context.delete_texture(&self.gl_texture);
    }
}



// ===================
// === TextureUnit ===
// ===================

/// A texture unit representation in WebGl.
#[derive(Copy, Clone, Debug, Display, From, Into)]
pub struct TextureUnit(u32);



// ========================
// === TextureBindGuard ===
// ========================

/// Guard which unbinds texture in specific texture unit on drop.
#[derive(Debug)]
pub struct TextureBindGuard {
    context: Context,
    target:  GlEnum,
    unit:    TextureUnit,
}

impl Drop for TextureBindGuard {
    fn drop(&mut self) {
        self.context.active_texture(*Context::TEXTURE0 + self.unit.to::<u32>());
        self.context.bind_texture(*self.target, None);
        self.context.active_texture(*Context::TEXTURE0);
    }
}



// ==================
// === Parameters ===
// ==================

/// Helper struct to specify texture parameters that need to be set when binding a texture.
///
/// The essential parameters that need to be set are about how the texture will be sampled, i.e.,
/// how the values of the texture are interpolated at various resolutions, and how out of bounds
/// samples are handled.
///
/// For more background see:
/// https://developer.mozilla.org/en-US/docs/Web/API/WebGLRenderingContext/texParameter
#[derive(Copy, Clone, Debug, Default)]
pub struct Parameters {
    /// Specifies the setting for the texture minification filter (`Context::TEXTURE_MIN_FILTER`).
    pub min_filter: MinFilter,
    /// Specifies the setting for the texture magnification filter (`Context::TEXTURE_MAG_FILTER`).
    pub mag_filter: MagFilter,
    /// Specifies the setting for the wrapping function for texture coordinate s
    /// (`Context::TEXTURE_WRAP_S`).
    pub wrap_s:     Wrap,
    /// Specifies the setting for the wrapping function for texture coordinate t
    /// (`Context::TEXTURE_WRAP_T`).
    pub wrap_t:     Wrap,
}

impl Parameters {
    /// Applies the context parameters in the given context.
    pub fn apply_parameters(self, context: &Context, target: GlEnum) {
        context.tex_parameteri(*target, *Context::TEXTURE_MIN_FILTER, *self.min_filter as i32);
        context.tex_parameteri(*target, *Context::TEXTURE_MAG_FILTER, *self.mag_filter as i32);
        context.tex_parameteri(*target, *Context::TEXTURE_WRAP_S, *self.wrap_s as i32);
        context.tex_parameteri(*target, *Context::TEXTURE_WRAP_T, *self.wrap_t as i32);
    }
}


// === Parameter Types ===

/// Define a type that can represent a subset of `GlEnum` values defined in the `Context`. The
/// resulting type is not an enum, so it cannot be exhaustively pattern-matched, but conversion to a
/// `GlEnum` is zero-cost.
macro_rules! gl_enum_subset {
    ($(#[$($attrs:tt)*])* $ty:ident: $base:ty, [$($value:ident),*]) => {
        $(#[$($attrs)*])*
        #[derive(Copy, Clone, Debug, PartialEq, Eq)]
        pub struct $ty($base);

        #[allow(missing_docs)]
        impl $ty {
            $(pub const $value: $ty = $ty(Context::$value);)*
        }
    }
}

gl_enum_subset!(
    /// Valid Parameters for the `gl.TEXTURE_MAG_FILTER` texture setting.
    ///
    /// Specifies how values are interpolated if the texture is rendered at a resolution that is
    /// *higher* than its native resolution.
    MagFilter: GlEnum,
    [LINEAR, NEAREST]
);

impl Deref for MagFilter {
    type Target = u32;
    fn deref(&self) -> &Self::Target {
        &self.0
    }
}

// Note: The parameters implement our own default, not the WebGL one.
impl Default for MagFilter {
    fn default() -> Self {
        Self::LINEAR
    }
}

gl_enum_subset!(
    /// Valid Parameters for the `gl.TEXTURE_MIN_FILTER` texture setting.
    ///
    /// Specifies how values are interpolated if the texture is rendered at a resolution that is
    /// *lower* than its native resolution.
    MinFilter: GlEnum,
    [
        LINEAR,
        NEAREST,
        NEAREST_MIPMAP_NEAREST,
        LINEAR_MIPMAP_NEAREST,
        NEAREST_MIPMAP_LINEAR,
        LINEAR_MIPMAP_LINEAR
    ]
);

impl Deref for MinFilter {
    type Target = u32;
    fn deref(&self) -> &Self::Target {
        &self.0
    }
}

// Note: The parameters implement our own default, not the WebGL one.
impl Default for MinFilter {
    fn default() -> Self {
        Self::LINEAR
    }
}

gl_enum_subset!(
    /// Valid Parameters for the `gl.TEXTURE_WRAP_S` and `gl.TEXTURE_WRAP_T` texture setting.
    ///
    /// Specifies what happens if a texture is sampled out of bounds.
    Wrap: GlEnum,
    [REPEAT, CLAMP_TO_EDGE, MIRRORED_REPEAT]
);

impl Deref for Wrap {
    type Target = u32;
    fn deref(&self) -> &Self::Target {
        &self.0
    }
}

// Note: The parameters implement our own default, not the WebGL one.
impl Default for Wrap {
    fn default() -> Self {
        Self::CLAMP_TO_EDGE
    }
}<|MERGE_RESOLUTION|>--- conflicted
+++ resolved
@@ -12,10 +12,6 @@
 
 use web_sys::WebGlTexture;
 
-<<<<<<< HEAD
-
-=======
->>>>>>> 856e05ca
 
 // ==============
 // === Export ===
@@ -24,6 +20,7 @@
 pub mod types;
 
 pub use types::*;
+
 
 
 /// Provides smart scope for item types.
