//! This module provides utilities for gathering runtime performance statistics of the GUI.
//!
//! The module provides a structure which defines the statistics we are interested in ([`Stats`]),
//! and contains methods for modifying as well as retrieving the current values of the statistics
//! (often also referred to with the shortcut term "stats"). It also provides methods that need
//! to be called to ensure that some of the statistics are properly calculated per each frame, and
//! helper utility types for accumulating and summarizing stats over multiple frames. The intention
//! behind this module is to aid in detecting and debugging possible performance issues in the GUI.
//!
//! Note: some statistics will not be collected (the fields will be present but always zero) when
//! this crate is compiled without the `statistics` feature flag. This is mediated by the
//! [`if_compiled_with_stats!`] macro. At the time of writing this doc, the affected stats are:
//!  - `gpu_memory_usage`
//!  - `data_upload_size`

use enso_prelude::*;
use enso_types::*;

use js_sys::ArrayBuffer;
use js_sys::WebAssembly::Memory;
use num_traits::cast;
use wasm_bindgen::JsCast;



// =============
// === Stats ===
// =============

/// Structure containing all the gathered stats.
#[derive(Debug, Clone, CloneRef)]
pub struct Stats {
    rc: Rc<RefCell<StatsData>>,
}

impl Default for Stats {
    fn default() -> Self {
        let rc = Rc::new(RefCell::new(default()));
        Self { rc }
    }
}

impl Stats {
    /// Starts tracking data for a new animation frame.
    /// Also, calculates the `fps` stat and updates `frame_counter`.
    /// Returns a snapshot of statistics data for the previous frame.
    /// Note: on first ever frame, there was no "previous frame", so all returned stats are zero
    /// (this special case can be recognized by checking `frame_counter == 0`).
    pub fn begin_frame(&self, time: f64) -> StatsData {
        self.rc.borrow_mut().begin_frame(time)
    }

    /// Ends tracking data for the current animation frame.
    /// Also, calculates the `frame_time` and `wasm_memory_usage` stats.
    pub fn end_frame(&self, time: f64) {
        self.rc.borrow_mut().end_frame(time);
    }

    /// Resets the per-frame statistics.
    pub fn reset_per_frame_statistics(&self) {
        self.rc.borrow_mut().reset_per_frame_statistics();
    }
}

/// Emits the 2nd argument only if the 1st argument is an integer type. A helper macro for
/// gen_stats!, supports only the types currently used with gen_stats!.
macro_rules! emit_if_integer {
    (u32, $($block:tt)*) => ($($block)*);
    (usize, $($block:tt)*) => ($($block)*);
    (f64, $($block:tt)*) => ();
}

macro_rules! gen_stats {
    ($($field:ident : $field_type:ty),* $(,)?) => { paste::item! {


        // === StatsData ===

        /// Raw data of all the gathered stats.
        #[derive(Debug,Default,Clone,Copy)]
        #[allow(missing_docs)]
        pub struct StatsData {
<<<<<<< HEAD
            frame_begin_time: f64,
            frame_counter:    u64,
=======
            frame_begin_time:  f64,
            pub frame_counter: u64,
>>>>>>> 68b483ea
            $(pub $field : $field_type),*
        }


        // === Stats fields accessors ===

        impl Stats { $(
            /// Field getter.
            pub fn $field(&self) -> $field_type {
                self.rc.borrow().$field
            }

            /// Field setter.
            pub fn [<set _ $field>](&self, value:$field_type) {
                self.rc.borrow_mut().$field = value;
            }

            /// Field modifier.
            pub fn [<mod _ $field>]<F:FnOnce($field_type)->$field_type>(&self, f:F) {
                let value = self.$field();
                let value = f(value);
                self.[<set _ $field>](value);
            }

            emit_if_integer!($field_type,
                /// Increments field's value.
                pub fn [<inc _ $field>](&self) {
                    self.[<mod _ $field>](|t| t + 1);
                }

                /// Decrements field's value.
                pub fn [<dec _ $field>](&self) {
                    self.[<mod _ $field>](|t| t - 1);
                }
            );

        )* }


        // === Accumulator ===

        /// Contains aggregated data from multiple [`StatsData`] objects. This is intended to be
        /// used as a mutable data structure, which can have new data continuously added. To
        /// calculate a summary of the data based on the aggregated samples, its [`summarize()`]
        /// method should be called.
        #[derive(Debug, Default)]
        pub struct Accumulator {
            /// How many samples of [`StatsData`] were accumulated.
            samples_count: u32,
            $($field : ValueAccumulator<$field_type>),*
        }

        impl Accumulator {
            /// Includes the data of the sample into the Accumulator.
            pub fn add_sample(&mut self, sample: &StatsData) {
                self.samples_count += 1;
                if self.samples_count == 1 {
                    $( self.$field = ValueAccumulator::new(sample.$field); )*
                } else {
                    $( self.$field.add_sample(sample.$field); )*
                }
            }

            /// Calculates a summary of data added into the Accumulator till now. Returns a
            /// non-empty result only if [`add_sample`] was called at least once.
            pub fn summarize(&self) -> Option<Summary> {
                if self.samples_count == 0 {
                    None
                } else {
                    let n = self.samples_count as f64;
                    let summary = Summary {
                        $($field : ValueSummary{
                            min: self.$field.min,
                            max: self.$field.max,
                            avg: self.$field.sum / n,
                        }),*
                    };
                    Some(summary)
                }
            }
        }


        // === Summary ===

        /// Contains summarized values of stats fields from multiple [`StatsData`] objects.
        #[derive(Copy, Clone, Debug)]
        pub struct Summary {
            $(
                #[allow(missing_docs)]
                pub $field : ValueSummary<$field_type>
            ),*
        }
    }};
}

gen_stats! {
    frame_time           : f64,
    fps                  : f64,
    wasm_memory_usage    : u32,
    gpu_memory_usage     : u32,
    draw_call_count      : usize,
    buffer_count         : usize,
    data_upload_count    : usize,
    data_upload_size     : u32,
    sprite_system_count  : usize,
    sprite_count         : usize,
    symbol_count         : usize,
    mesh_count           : usize,
    shader_count         : usize,
    shader_compile_count : usize,
}


// === StatsData methods ===

impl StatsData {
    fn begin_frame(&mut self, time: f64) -> StatsData {
        // See [Stats::begin_frame()] docs for explanation of this check.
        let previous_frame_snapshot = if self.frame_counter == 0 {
            default()
        } else {
            let end_time = time;
            self.fps = 1000.0 / (end_time - self.frame_begin_time);
            *self
        };
        self.frame_counter += 1;
        self.frame_begin_time = time;
        previous_frame_snapshot
    }

    fn end_frame(&mut self, time: f64) {
        self.frame_time = time - self.frame_begin_time;

        // TODO[MC,IB]: drop the `cfg!` (outlier in our codebase) once wasm_bindgen::memory()
        // doesn't panic in non-WASM builds (https://www.pivotaltracker.com/story/show/180978631)
        if cfg!(target_arch = "wasm32") {
            let memory: Memory = wasm_bindgen::memory().dyn_into().unwrap();
            let buffer: ArrayBuffer = memory.buffer().dyn_into().unwrap();
            self.wasm_memory_usage = buffer.byte_length();
        }
    }

    fn reset_per_frame_statistics(&mut self) {
        self.draw_call_count = 0;
        self.shader_compile_count = 0;
        self.data_upload_count = 0;
        self.data_upload_size = 0;
    }
}

/// Keeps the body if the `statistics` compilation flag was enabled.
#[macro_export]
macro_rules! if_compiled_with_stats {
    ($($tok:tt)*) => {
        #[cfg(feature = "statistics")]
        {$($tok)*}
        #[cfg(not(feature = "statistics"))]
        {}
    };
}



// ========================
// === ValueAccumulator ===
// ========================

#[derive(Debug, Default)]
struct ValueAccumulator<T> {
    min: T,
    max: T,
    sum: f64,
}

impl<T: Min + Max + PartialOrd + cast::AsPrimitive<f64> + Copy> ValueAccumulator<T> {
    fn new(v: T) -> Self {
        Self { min: v, max: v, sum: v.as_() }
    }

    fn add_sample(&mut self, v: T) {
        self.min = min(self.min, v);
        self.max = max(self.max, v);
        self.sum += v.as_();
    }
}



// ====================
// === ValueSummary ===
// ====================

/// Summary for multiple values of type T. Intended to be used for storing a summary of multiple
/// samples of some runtime stat.
#[derive(Copy, Clone, Debug)]
#[allow(missing_docs)]
pub struct ValueSummary<T> {
    pub min: T,
    pub max: T,
    pub avg: f64,
}



// =============
// === Tests ===
// =============

#[cfg(test)]
mod tests {
    use super::*;

    use assert_approx_eq::assert_approx_eq;



    macro_rules! test_with_new_sample {
        (
            $accumulator:expr;
            $(
                $field:ident : $type:tt = $sample:literal
                    => min: $min:literal avg: $avg:literal max: $max:literal
            )*
        ) => {
            $(let $field: $type = $sample;)*
            let sample_stats = StatsData { $($field,)* ..default() };
            $accumulator.add_sample(&sample_stats);
            let tested_summary = $accumulator.summarize().unwrap();
            $(
                test_with_new_sample!($type, tested_summary.$field.min, $min);
                test_with_new_sample!(f64, tested_summary.$field.avg, $avg);
                test_with_new_sample!($type, tested_summary.$field.max, $max);
            )*
        };

        // Helper rules for asserting equality on various types
        (f64, $val1:expr, $val2:expr) => { assert_approx_eq!($val1, $val2); };
        (u32, $val1:expr, $val2:expr) => { assert_eq!($val1, $val2); };
        (usize, $val1:expr, $val2:expr) => { assert_eq!($val1, $val2); };
    }

    #[test]
    fn stats_summaries() {
        // This tests attempts to verify calculation of proper summaries for stats of each
        // primitive type supported by `gen_stats!`.

        let mut accumulator: Accumulator = default();
        assert!(matches!(accumulator.summarize(), None));

        test_with_new_sample!(accumulator;
            fps:               f64   = 55.0 => min: 55.0 avg: 55.0   max: 55.0
            wasm_memory_usage: u32   = 1000 => min: 1000 avg: 1000.0 max: 1000
            buffer_count:      usize = 3    => min: 3    avg: 3.0    max: 3
        );
        test_with_new_sample!(accumulator;
            fps:               f64   = 57.0 => min: 55.0 avg: 56.0   max: 57.0
            wasm_memory_usage: u32   = 2000 => min: 1000 avg: 1500.0 max: 2000
            buffer_count:      usize = 2    => min: 2    avg: 2.5    max: 3
        );
        test_with_new_sample!(accumulator;
            fps:               f64   = 56.0 => min: 55.0 avg: 56.0   max: 57.0
            wasm_memory_usage: u32   = 3000 => min: 1000 avg: 2000.0 max: 3000
            buffer_count:      usize = 1    => min: 1    avg: 2.0    max: 3
        );
    }
}<|MERGE_RESOLUTION|>--- conflicted
+++ resolved
@@ -80,13 +80,8 @@
         #[derive(Debug,Default,Clone,Copy)]
         #[allow(missing_docs)]
         pub struct StatsData {
-<<<<<<< HEAD
-            frame_begin_time: f64,
-            frame_counter:    u64,
-=======
             frame_begin_time:  f64,
             pub frame_counter: u64,
->>>>>>> 68b483ea
             $(pub $field : $field_type),*
         }
 
