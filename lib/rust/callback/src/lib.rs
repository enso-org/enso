--- conflicted
+++ resolved
@@ -9,7 +9,6 @@
 // === Standard Linter Configuration ===
 #![deny(non_ascii_idents)]
 #![warn(unsafe_code)]
-#![allow(clippy::bool_to_int_with_if)]
 #![allow(clippy::let_and_return)]
 // === Non-Standard Linter Configuration ===
 #![warn(missing_copy_implementations)]
@@ -70,83 +69,9 @@
 }
 
 impl Guard {
-<<<<<<< HEAD
     /// Checks if the handle expired.
     pub fn is_expired(&self) -> bool {
         self.weak.is_expired()
-=======
-    /// Checks if the handle is still valid.
-    pub fn exists(&self) -> bool {
-        self.weak.upgrade().map_or(false, |t| !t.get())
-    }
-}
-
-
-
-// ==================
-// === RegistryFn ===
-// ==================
-
-/// An abstraction for a [`Fn`] functions kept in the [`Registry`]. It is used to unify the handling
-/// of [`Fn`] and [`FnMut`] functions. They are kept either in this structure or in the
-/// [`RegistryFnMut`] one, both exposing the same API.
-#[derive(Derivative)]
-#[derivative(Clone(bound = ""))]
-#[derivative(Debug(bound = ""))]
-pub struct RegistryFn<F: ?Sized> {
-    #[derivative(Debug = "ignore")]
-    function: Rc<F>,
-}
-
-/// An abstraction for a [`FnMut`] functions kept in the [`Registry`]. See the documentation of
-/// [`RegistryFn`] to learn more.
-#[derive(Derivative)]
-#[derivative(Clone(bound = ""))]
-#[derivative(Debug(bound = ""))]
-pub struct RegistryFnMut<F: ?Sized> {
-    #[derivative(Debug = "ignore")]
-    function: Rc<RefCell<F>>,
-}
-
-/// Constructor abstraction for [`RegistryFn`] and [`RegistryFnMut`].
-#[allow(missing_docs)]
-pub trait RegistryFnNew {
-    type InternalF: ?Sized;
-    fn new<C: Unsize<Self::InternalF> + 'static>(f: C) -> Self;
-}
-
-/// Call abstraction for [`RegistryFn`] and [`RegistryFnMut`].
-#[allow(missing_docs)]
-pub trait RegistryFnCall<Args> {
-    fn call(&self, args: Args);
-}
-
-impl<F: ?Sized> RegistryFnNew for RegistryFn<F> {
-    type InternalF = F;
-    fn new<C: Unsize<F> + 'static>(f: C) -> Self {
-        let function = Rc::new(f);
-        Self { function }
-    }
-}
-
-impl<F: ?Sized> RegistryFnNew for RegistryFnMut<F> {
-    type InternalF = F;
-    fn new<C: Unsize<F> + 'static>(f: C) -> Self {
-        let function = Rc::new(RefCell::new(f));
-        Self { function }
-    }
-}
-
-impl<Args, F: ?Sized + Fn<Args>> RegistryFnCall<Args> for RegistryFn<F> {
-    fn call(&self, args: Args) {
-        (*self.function).call(args);
-    }
-}
-
-impl<Args, F: ?Sized + FnMut<Args>> RegistryFnCall<Args> for RegistryFnMut<F> {
-    fn call(&self, args: Args) {
-        (*self.function.borrow_mut()).call_mut(args);
->>>>>>> 33061211
     }
 }
 
