--- conflicted
+++ resolved
@@ -8,30 +8,6 @@
 import java.nio.charset.StandardCharsets;
 
 public final class Parser implements AutoCloseable {
-<<<<<<< HEAD
-    static {
-        String os = System.getProperty("os.name");
-        File dir = new File(".").getAbsoluteFile();
-        for (;;) {
-            File parser;
-            if (os.startsWith("Mac")) {
-                parser = new File(dir, "target/rust/debug/libenso_parser.dylib");
-            } else if (os.startsWith("Windows")) {
-                parser = new File(dir, "target/rust/debug/enso_parser.dll");
-            } else {
-                parser = new File(dir, "target/rust/debug/libenso_parser.so");
-            }
-            try {
-                System.load(parser.getAbsolutePath());
-                break;
-            } catch (LinkageError e) {
-                dir = dir.getParentFile();
-                if (dir == null) {
-                    throw e;
-                }
-            }
-        }
-=======
   static {
     String os = System.getProperty("os.name");
     File dir = new File(".").getAbsoluteFile();
@@ -53,7 +29,6 @@
           throw e;
         }
       }
->>>>>>> 9134f9b2
     }
   }
 
@@ -63,27 +38,6 @@
     state = stateIn;
   }
 
-<<<<<<< HEAD
-    public Tree parse(CharSequence input) throws UnsupportedSyntaxException {
-        byte[] inputBytes = input.toString().getBytes(StandardCharsets.UTF_8);
-        ByteBuffer inputBuf = ByteBuffer.allocateDirect(inputBytes.length);
-        inputBuf.put(inputBytes);
-        var serializedTree = parseInput(state, inputBuf);
-        var base = getLastInputBase(state);
-        var metadata = getMetadata(state);
-        serializedTree.order(ByteOrder.LITTLE_ENDIAN);
-        var message = new Message(serializedTree, input, base, metadata);
-        var result = Tree.deserialize(message);
-        if (message.getEncounteredUnsupportedSyntax()) {
-            throw new UnsupportedSyntaxException(result);
-        }
-        return result;
-    }
-    @Override
-    public void close() {
-        freeState(state);
-        state = 0;
-=======
   private static native long allocState();
 
   private static native void freeState(long state);
@@ -115,7 +69,6 @@
     var result = Tree.deserialize(message);
     if (message.getEncounteredUnsupportedSyntax()) {
       throw new UnsupportedSyntaxException(result);
->>>>>>> 9134f9b2
     }
     return result;
   }
