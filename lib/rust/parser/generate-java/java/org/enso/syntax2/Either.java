--- conflicted
+++ resolved
@@ -1,38 +1,6 @@
 package org.enso.syntax2;
 
 public final class Either<Left, Right> {
-<<<<<<< HEAD
-    private final Left left;
-    private final Right right;
-
-    private Either(Left leftIn, Right rightIn) {
-        left = leftIn;
-        right = rightIn;
-    }
-
-    public Left getLeft() {
-        return left;
-    }
-
-    public Right getRight() {
-        return right;
-    }
-
-    @Override
-    public String toString() {
-        if (right == null) {
-            return "Either{" + "left=" + left + '}';
-        } else {
-            return "Either{" + "right=" + right + '}';
-        }
-    }
-
-    public static <L, R> Either<L, R> left(L left) {
-        return new Either<>(left, null);
-    }
-    public static <L, R> Either<L, R> right(R right) {
-        return new Either<>(null, right);
-=======
   private final Left left;
   private final Right right;
 
@@ -55,7 +23,6 @@
       return "Either{" + "left=" + left + '}';
     } else {
       return "Either{" + "right=" + right + '}';
->>>>>>> 9134f9b2
     }
   }
 
