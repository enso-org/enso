//! Serialization overrides for the `enso_parser` types.

use enso_metamodel::java::*;

use enso_metamodel::java::bincode::MapperInput;
use enso_metamodel::java::bincode::MaterializerInput;



// ==============================
// === Derive Deserialization ===
// ==============================

// FIXME: After we have implemented a transformation from the raw `Reflect` output to a
//  `rust::TypeGraph`, at which time we can assign unique `FieldId`s: We should identify
//  generated fields in Java classes by starting from a `str -> rust::FieldId` query on Rust
//  type data, and mapping fields analogously to `rust_to_java` for types.
const CODE_GETTER: &str = "codeRepr";
const TREE_BEGIN: &str = "fieldSpanLeftOffsetCodeReprBegin";
const TREE_LEN: &str = "fieldSpanLeftOffsetCodeReprLen";
const TOKEN_BEGIN: &str = "fieldCodeReprBegin";
const TOKEN_LEN: &str = "fieldCodeReprLen";
const TOKEN_OFFSET_BEGIN: &str = "fieldLeftOffsetCodeReprBegin";
//const TOKEN_OFFSET_LEN: &str = "fieldLeftOffsetCodeReprLen";

/// Derive deserialization for all types in the typegraph.
pub fn derive(graph: &mut TypeGraph, tree: ClassId, token: ClassId, unsupported: ClassId) {
    let source = "source";
    impl_deserialize(graph, tree, token, unsupported, source);
    graph[token].methods.push(impl_getter(CODE_GETTER, source, TOKEN_BEGIN, TOKEN_LEN));
    graph[tree].methods.push(impl_getter(CODE_GETTER, source, TREE_BEGIN, TREE_LEN));
}


// === Deserialization Methods ===

fn impl_deserialize(
    graph: &mut TypeGraph,
    tree: ClassId,
    token: ClassId,
    unsupported: ClassId,
    source: &str,
) {
    // Add source field to parent types.
    let buffer = Class::builtin("java.nio.ByteBuffer", vec![]);
    let buffer = graph.classes.insert(buffer);
    let mut tree_source_ = Field::object(source, buffer, true);
    tree_source_.hide_in_tostring();
    let tree_source = tree_source_.id();
    graph[tree].fields.push(tree_source_);
    let mut token_source_ = Field::object(source, buffer, true);
    token_source_.hide_in_tostring();
    let token_source = token_source_.id();
    graph[token].fields.push(token_source_);
    // Add UUIDs to types
    let uuid = Class::builtin("java.util.UUID", vec![]);
    let uuid = graph.classes.insert(uuid);
    let tree_id_ = Field::object("uuid", uuid, false);
    let tree_id = tree_id_.id();
    graph[tree].fields.push(tree_id_);
<<<<<<< HEAD
=======
    graph[tree].methods.push(Method::Dynamic(Dynamic::Getter(tree_id)));
>>>>>>> eafba079

    let tree_begin = graph[tree].find_field(TREE_BEGIN).unwrap().id();
    let token_begin = graph[token].find_field(TOKEN_BEGIN).unwrap().id();
    let token_offset_begin = graph[token].find_field(TOKEN_OFFSET_BEGIN).unwrap().id();
    let ids: Vec<_> = graph.classes.keys().collect();
    for id in ids {
        let class = &graph[id];
        let mut deserialization =
            bincode::DeserializerBuilder::new(id, crate::SERIALIZATION_SUPPORT, crate::EITHER_TYPE);
        if id == unsupported {
            deserialization.pre_hook(|bincode::HookInput { message }| {
                format!("{message}.markEncounteredUnsupportedSyntax();\n")
            });
        }
        if class.parent == Some(tree) {
            deserialization.materialize(tree_source, context_materializer());
            deserialization.materialize(tree_id, uuid_materializer());
        }
        if class.parent == Some(token) {
            deserialization.materialize(token_source, context_materializer());
        }
        deserialization.map(tree_begin, offset_mapper());
        deserialization.map(token_begin, offset_mapper());
        deserialization.map(token_offset_begin, offset_mapper());
        let deserializer = deserialization.build(graph);
        graph[id].methods.push(deserializer);
    }
}

fn context_materializer() -> impl for<'a> FnOnce(MaterializerInput<'a>) -> String + 'static {
    |MaterializerInput { message }| format!("{message}.context()")
}
fn offset_mapper() -> impl for<'a, 'b> FnOnce(MapperInput<'a, 'b>) -> String + 'static {
    |MapperInput { message, value }| format!("{message}.offset({value})")
}

fn uuid_materializer() -> impl for<'a> FnOnce(MaterializerInput<'a>) -> String + 'static {
    |MaterializerInput { message }| format!("{message}.getUuid({TREE_BEGIN}, {TREE_LEN})")
}


// === Source Code Getters ===

fn impl_getter(name: &str, buffer: &str, begin: &str, len: &str) -> Method {
    use std::fmt::Write;
    let mut body = String::new();
    let serialization = crate::SERIALIZATION_SUPPORT;
    let exception = format!("{serialization}.FormatException");
    writeln!(body, "byte[] dst = new byte[{len}];").unwrap();
    writeln!(body, "if ({len} != 0) {{").unwrap();
    writeln!(body, "    {buffer}.position({begin});").unwrap();
    writeln!(body, "    {buffer}.get(dst);").unwrap();
    writeln!(body, "}}").unwrap();
    writeln!(body, "try {{").unwrap();
    writeln!(body, "    return new String(dst, \"UTF-8\");").unwrap();
    writeln!(body, "}} catch (java.io.UnsupportedEncodingException e) {{").unwrap();
    writeln!(body, "    throw new {exception}(\"Expected UTF-8\", e);").unwrap();
    writeln!(body, "}}").unwrap();
    let mut method = syntax::Method::new(name, syntax::Type::named("String"));
    method.body = body;
    Method::Raw(method)
}<|MERGE_RESOLUTION|>--- conflicted
+++ resolved
@@ -58,10 +58,7 @@
     let tree_id_ = Field::object("uuid", uuid, false);
     let tree_id = tree_id_.id();
     graph[tree].fields.push(tree_id_);
-<<<<<<< HEAD
-=======
     graph[tree].methods.push(Method::Dynamic(Dynamic::Getter(tree_id)));
->>>>>>> eafba079
 
     let tree_begin = graph[tree].find_field(TREE_BEGIN).unwrap().id();
     let token_begin = graph[token].find_field(TOKEN_BEGIN).unwrap().id();
