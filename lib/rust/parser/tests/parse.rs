//! Parse expressions and compare their results to expected values.

// === Non-Standard Linter Configuration ===
#![allow(clippy::option_map_unit_fn)]
#![allow(clippy::precedence)]
#![allow(dead_code)]
#![deny(non_ascii_idents)]
#![deny(unconditional_recursion)]
#![warn(unsafe_code)]
#![warn(missing_copy_implementations)]
#![warn(missing_debug_implementations)]
#![warn(missing_docs)]
#![warn(trivial_casts)]
#![warn(trivial_numeric_casts)]
#![warn(unused_import_braces)]
#![warn(unused_qualifications)]

use lexpr::sexp;
use lexpr::Value;



// ===========================
// === Test support macros ===
// ===========================

/// Parses input as a sequence of S-expressions, and wraps it in a `BodyBlock`.
macro_rules! block {
    ( $($statements:tt)* ) => {
        sexp![(BodyBlock #( $( $statements )* ) )]
    }
}



// =============
// === Tests ===
// =============

#[test]
fn nothing() {
    test("", block![()]);
}

#[test]
fn application() {
    test("a b c", block![(App (App (Ident a) (Ident b)) (Ident c))]);
}

#[test]
fn parentheses_simple() {
    let expected = block![(Group "(" (App (Ident a) (Ident b)) ")")];
    test("(a b)", expected);
}

#[test]
fn section_simple() {
    let expected_lhs = block![(OprSectionBoundary (OprApp () (Ok "+") (Ident a)))];
    test("+ a", expected_lhs);
    let expected_rhs = block![(OprSectionBoundary (OprApp (Ident a) (Ok "+") ()))];
    test("a +", expected_rhs);
}

#[test]
fn parentheses_nested() {
    #[rustfmt::skip]
    let expected = block![
        (Group
         "("
         (App (Group "(" (App (Ident a) (Ident b)) ")")
              (Ident c))
         ")")];
    test("((a b) c)", expected);
}

#[test]
fn comments() {
    // Basic, full-line comment.
    test("# a b c", block![(Comment "# a b c")]);
}


// === Type Definitions ===

#[test]
fn type_definition_no_body() {
    test("type Bool", block![(TypeDef (Ident type) (Ident Bool) #() #() #())]);
    test("type Option a", block![(TypeDef (Ident type) (Ident Option) #((Ident a)) #() #())]);
}

#[test]
fn type_constructors() {
    let code = [
        "type Geo",
        "    Circle",
        "        radius",
        "        4",
        "    Rectangle width height",
        "    Point",
    ];
    #[rustfmt::skip]
    let expected = block![
        (TypeDef (Ident type) (Ident Geo) #()
         #(((Circle #() #((Ident radius) (Number 4))))
           ((Rectangle #((Ident width) (Ident height)) #()))
           ((Point #() #())))
         #())
    ];
    test(&code.join("\n"), expected);
}

#[test]
fn type_methods() {
    let code = ["type Geo", "    number =", "        23", "    area self = 1 + 1"];
    #[rustfmt::skip]
        let expected = block![
        (TypeDef (Ident type) (Ident Geo) #() #()
         #((Function number #() "=" (BodyBlock #((Number 23))))
           (Function area #((Ident self)) "=" (OprApp (Number 1) (Ok "+") (Number 1)))))
    ];
    test(&code.join("\n"), expected);
<<<<<<< HEAD
}

#[test]
fn type_def_full() {
    let code = [
        "type Geo",
        "    Circle",
        "        radius : float",
        "        4",
        "    Rectangle width height",
        "    Point",
        "",
        "    number =",
        "        23",
        "    area self = 1 + 1",
    ];
    #[rustfmt::skip]
    let expected = block![
        (TypeDef (Ident type) (Ident Geo) #()
         #(((Circle #() #((OprApp (Ident radius) (Ok ":") (Ident float)) (Number 4))))
           ((Rectangle #((Ident width) (Ident height)) #()))
           ((Point #() #()))
           (()))
         #((Function number #() "=" (BodyBlock #((Number 23))))
           (Function area #((Ident self)) "=" (OprApp (Number 1) (Ok "+") (Number 1)))))
=======
}

#[test]
fn type_def_full() {
    let code = [
        "type Geo",
        "    Circle",
        "        radius : float",
        "        4",
        "    Rectangle width height",
        "    Point",
        "",
        "    number =",
        "        23",
        "    area self = 1 + 1",
    ];
    #[rustfmt::skip]
    let expected = block![
        (TypeDef (Ident type) (Ident Geo) #()
         #(((Circle #() #((OprApp (Ident radius) (Ok ":") (Ident float)) (Number 4))))
           ((Rectangle #((Ident width) (Ident height)) #()))
           ((Point #() #()))
           (()))
         #((Function number #() "=" (BodyBlock #((Number 23))))
           (Function area #((Ident self)) "=" (OprApp (Number 1) (Ok "+") (Number 1)))))
    ];
    test(&code.join("\n"), expected);
}

#[test]
fn type_def_nested() {
    #[rustfmt::skip]
    let code = [
        "type Foo",
        "    type Bar",
        "    type Baz",
    ];
    #[rustfmt::skip]
    let expected = block![
        (TypeDef (Ident type) (Ident Foo) #() #()
         #((TypeDef (Ident type) (Ident Bar) #() #() #())
           (TypeDef (Ident type) (Ident Baz) #() #() #())))
>>>>>>> 1eec315c
    ];
    test(&code.join("\n"), expected);
}


// === Variable Assignment ===

#[test]
fn assignment_simple() {
    test("foo = 23", block![(Assignment (Ident foo) "=" (Number 23))]);
}


// === Functions ===

#[test]
fn function_inline_simple_args() {
    test("foo a = 23", block![(Function foo #((Ident a)) "=" (Number 23))]);
    test("foo a b = 23", block![(Function foo #((Ident a) (Ident b)) "=" (Number 23))]);
    test("foo a b c = 23", block![(Function foo #((Ident a) (Ident b) (Ident c)) "=" (Number 23))]);
}

#[test]
fn function_block_noargs() {
    test("foo =", block![(Function foo #() "=" ())]);
}

#[test]
fn function_block_simple_args() {
    test("foo a =", block![(Function foo #((Ident a)) "=" ())]);
    test("foo a b =", block![(Function foo #((Ident a) (Ident b)) "=" ())]);
    test("foo a b c =", block![(Function foo #((Ident a) (Ident b) (Ident c)) "=" ())]);
}


// === Code Blocks ===

#[test]
fn code_block_body() {
    let code = ["main =", "    4"];
    test(&code.join("\n"), block![(Function main #() "=" (BodyBlock #((Number 4))))]);
    let code = ["main =", "      ", "    4"];
    test(&code.join("\n"), block![(Function main #() "=" (BodyBlock #(() (Number 4))))]);
    let code = ["main =", "    ", "    4"];
    test(&code.join("\n"), block![(Function main #() "=" (BodyBlock #(() (Number 4))))]);
    let code = ["main =", "  ", "    4"];
    test(&code.join("\n"), block![(Function main #() "=" (BodyBlock #(() (Number 4))))]);
    let code = ["main =", "", "    4"];
    test(&code.join("\n"), block![(Function main #() "=" (BodyBlock #(() (Number 4))))]);

    #[rustfmt::skip]
    let code = [
        "main =",
        "    +4",
        "    print 23",
    ];
    #[rustfmt::skip]
    let expect = block![
        (Function main #() "=" (BodyBlock #(
         (OprSectionBoundary (OprApp () (Ok "+") (Number 4)))
         (App (Ident print) (Number 23)))))
    ];
    test(&code.join("\n"), expect);
}

#[test]
fn code_block_operator() {
    let code = ["value = nums", "    * each random", "    + constant"];
    let expect = block![
        (Assignment (Ident value) "="
         (OperatorBlockApplication (Ident nums)
          #(((Ok "*") (App (Ident each) (Ident random)))
            ((Ok "+") (Ident constant)))
          #()))
    ];
    test(&code.join("\n"), expect);
}

#[test]
fn code_block_argument_list() {
    #[rustfmt::skip]
    let code = [
        "value = foo",
        "    bar",
    ];
    let expect = block![
        (Assignment (Ident value) "=" (ArgumentBlockApplication (Ident foo) #((Ident bar))))
    ];
    test(&code.join("\n"), expect);


    #[rustfmt::skip]
    let code = [
        "value = foo",
        "    +1",
        "    bar",
    ];
    #[rustfmt::skip]
    let expect = block![
        (Assignment (Ident value) "="
         (ArgumentBlockApplication (Ident foo) #(
          (OprSectionBoundary (OprApp () (Ok "+") (Number 1)))
          (Ident bar))))
    ];
    test(&code.join("\n"), expect);
}

#[test]
fn code_block_empty() {
    // The first line here should parse as a function with no body expression (which is an error).
    // No input would parse as an empty `ArgumentBlock` or `OperatorBlock`, because those types are
    // distinguished from a body continuation by the presence of non-empty indented lines.
    let code = ["foo =", "bar"];
    test(&code.join("\n"), block![(Function foo #() "=" ()) (Ident bar)]);
    // This parses similarly to above; a line with no non-whitespace content does not create a code
    // block.
    let code = ["foo =", "    ", "bar"];
    test(&code.join("\n"), block![(Function foo #() "=" ()) () (Ident bar)]);
}

#[test]
fn code_block_bad_indents1() {
    let code = ["main =", "  foo", " bar", "  baz"];
    let expected = block![
        (Function main #() "=" (BodyBlock #((Ident foo) (Ident bar) (Ident baz))))
    ];
    test(&code.join("\n"), expected);
}

#[test]
fn code_block_bad_indents2() {
    let code = ["main =", "  foo", " bar", "baz"];
    let expected = block![
        (Function main #() "=" (BodyBlock #((Ident foo) (Ident bar))))
        (Ident baz)
    ];
    test(&code.join("\n"), expected);
}

#[test]
fn code_block_with_following_statement() {
    let code = ["main =", "    foo", "bar"];
    let expected = block![
        (Function main #() "=" (BodyBlock #((Ident foo))))
        (Ident bar)
    ];
    test(&code.join("\n"), expected);
}


// === Binary Operators ===

#[test]
fn multiple_operator_error() {
    let code = ["4 + + 1"];
    let expected = block![
        (OprApp (Number 4) (Err (#("+" "+"))) (Number 1))
    ];
    test(&code.join("\n"), expected);
    let code = ["4 + + + 1"];
    let expected = block![
        (OprApp (Number 4) (Err (#("+" "+" "+"))) (Number 1))
    ];
    test(&code.join("\n"), expected);
}

#[test]
fn precedence() {
    let code = ["1 * 2 + 3"];
    let expected = block![
        (OprApp (OprApp (Number 1) (Ok "*") (Number 2)) (Ok "+") (Number 3))
    ];
    test(&code.join("\n"), expected);
}


// === Unary Operators ===

#[test]
fn unevaluated_argument() {
    let code = ["main ~foo = 4"];
    let expected = block![
        (Function main #((UnaryOprApp "~" (Ident foo))) "=" (Number 4))
    ];
    test(&code.join("\n"), expected);
}

#[test]
fn unary_operator_missing_operand() {
    let code = ["main ~ = 4"];
    let expected = block![
        (Function main #((UnaryOprApp "~" ())) "=" (Number 4))
    ];
    test(&code.join("\n"), expected);
}

#[test]
fn unary_operator_at_end_of_expression() {
    let code = ["foo ~"];
    let expected = block![
        (App (Ident foo) (UnaryOprApp "~" ()))
    ];
    test(&code.join("\n"), expected);
}

#[test]
fn plus_negative() {
    let code = ["x = 4+-1"];
    let expected = block![
        (Assignment (Ident x) "=" (OprApp (Number 4) (Ok "+") (UnaryOprApp "-" (Number 1))))
    ];
    test(&code.join("\n"), expected);
}


<<<<<<< HEAD
=======
// === Import ===

#[test]
fn import() {
    #[rustfmt::skip]
    let cases = [
        ("import project.IO", block![
            (Import () () () ((Ident import) (OprApp (Ident project) (Ok ".") (Ident IO))) () ())]),
        ("import Standard.Base as Enso_List", block![
            (Import () () ()
             ((Ident import) (OprApp (Ident Standard) (Ok ".") (Ident Base)))
             ((Ident as) (Ident Enso_List))
             ())]),
        ("from Standard.Base import all", block![
            (Import ()
             ((Ident from) (OprApp (Ident Standard) (Ok ".") (Ident Base)))
             ()
             ((Ident import) (Ident all))
             () ())]),
        ("from Standard.Base import all hiding Number, Boolean", block![
            (Import ()
             ((Ident from) (OprApp (Ident Standard) (Ok ".") (Ident Base)))
             ()
             ((Ident import) (Ident all))
             ()
             ((Ident hiding)
              (App (OprSectionBoundary (OprApp (Ident Number) (Ok ",") ())) (Ident Boolean))))]),
        ("from Standard.Table as Column_Module import Column", block![
            (Import ()
             ((Ident from) (OprApp (Ident Standard) (Ok ".") (Ident Table)))
             ((Ident as) (Ident Column_Module))
             ((Ident import) (Ident Column))
             () ())]),
        ("polyglot java import java.lang.Float", block![
            (Import
             ((Ident polyglot) (Ident java))
             ()
             ()
             ((Ident import)
              (OprApp (OprApp (Ident java) (Ok ".") (Ident lang)) (Ok ".") (Ident Float)))
             () ())]),
        ("polyglot java import java.net.URI as Java_URI", block![
            (Import
             ((Ident polyglot) (Ident java))
             ()
             ()
             ((Ident import)
              (OprApp (OprApp (Ident java) (Ok ".") (Ident net)) (Ok ".") (Ident URI)))
             ((Ident as) (Ident Java_URI))
             ())]),
    ];
    cases.into_iter().for_each(|(code, expected)| test(code, expected));
}


>>>>>>> 1eec315c

// ====================
// === Test Support ===
// ====================

use enso_metamodel_lexpr::ToSExpr;
use enso_reflect::Reflect;
use std::collections::HashSet;

/// Given a block of input Enso code, test that:
/// - The given code parses to the AST represented by the given S-expression.
/// - The AST pretty-prints back to the original code.
/// - Rust's deserialization is compatible with Rust's serialization for the type. (The Java format
///   tests check Java's deserialization against Rust's deserialization).
///
/// The S-expression format is as documented for [`enso_metamodel_lexpr`], with some
/// postprocessing:
/// - For concision, field names are stripped (as if all structs were tuple structs).
/// - Most token types are represented as their contents, rather than as a token struct. For
///   example, a `token::Number` may be represented like: `sexp![10]`, and a `token::Ident` may look
///   like `sexp![foo]`.
fn test(code: &str, expect: Value) {
    let ast = enso_parser::Parser::new().run(code);
    let ast_s_expr = to_s_expr(&ast, code);
    assert_eq!(ast_s_expr.to_string(), expect.to_string(), "{:?}", &ast);
    assert_eq!(ast.code(), code, "{:?}", &ast);
    let serialized = enso_parser::serialization::serialize_tree(&ast).unwrap();
    let deserialized = enso_parser::serialization::deserialize_tree(&serialized);
    deserialized.unwrap();
}



// =====================
// === S-expressions ===
// =====================

/// Produce an S-expression representation of the input AST type.
pub fn to_s_expr<T>(value: &T, code: &str) -> Value
where T: serde::Serialize + Reflect {
    use enso_parser::syntax::token;
    use enso_parser::syntax::tree;
    let (graph, rust_to_meta) = enso_metamodel::rust::to_meta(value.reflect_type());
    let ast_ty = rust_to_meta[&value.reflect_type().id];
    let base = code.as_bytes().as_ptr() as usize;
    let code: Box<str> = Box::from(code);
    let mut to_s_expr = ToSExpr::new(&graph);
    to_s_expr.mapper(ast_ty, strip_hidden_fields);
    let ident_token = rust_to_meta[&token::variant::Ident::reflect().id];
    let comment_token = rust_to_meta[&token::variant::Comment::reflect().id];
    let operator_token = rust_to_meta[&token::variant::Operator::reflect().id];
    let symbol_token = rust_to_meta[&token::variant::Symbol::reflect().id];
    let number_token = rust_to_meta[&token::variant::Number::reflect().id];
    let newline_token = rust_to_meta[&token::variant::Newline::reflect().id];
    // TODO: Implement `#[reflect(flag = "enso::concrete")]`, which just attaches user data to the
    //  type info; then filter by flag here instead of hard-coding these simplifications.
    let line = rust_to_meta[&tree::block::Line::reflect().id];
    let operator_line = rust_to_meta[&tree::block::OperatorLine::reflect().id];
    let token_to_str = move |token: Value| {
        let range = token_code_range(&token, base);
        code[range].to_owned().into_boxed_str()
    };
    let token_to_str_ = token_to_str.clone();
    to_s_expr.mapper(ident_token, move |token| Value::symbol(token_to_str_(token)));
    let token_to_str_ = token_to_str.clone();
    to_s_expr.mapper(comment_token, move |token| Value::string(token_to_str_(token)));
    let token_to_str_ = token_to_str.clone();
    to_s_expr.mapper(operator_token, move |token| Value::string(token_to_str_(token)));
    let token_to_str_ = token_to_str.clone();
    to_s_expr.mapper(symbol_token, move |token| Value::string(token_to_str_(token)));
    let token_to_str_ = token_to_str;
    to_s_expr.mapper(number_token, move |token| {
        Value::Number(token_to_str_(token).parse::<u64>().unwrap().into())
    });
    let into_car = |cons| match cons {
        Value::Cons(cons) => cons.into_pair().0,
        _ => panic!(),
    };
    to_s_expr.mapper(line, into_car);
    to_s_expr.mapper(operator_line, into_car);
    to_s_expr.skip(newline_token);
    tuplify(to_s_expr.value(ast_ty, &value))
}

/// Strip certain fields that should be excluded from output.
fn strip_hidden_fields(tree: Value) -> Value {
    let hidden_tree_fields = [
        ":spanLeftOffsetVisible",
        ":spanLeftOffsetCodeReprBegin",
        ":spanLeftOffsetCodeReprLen",
        ":spanCodeLength",
    ];
    let hidden_tree_fields: HashSet<_> = hidden_tree_fields.into_iter().collect();
    Value::list(tree.to_vec().unwrap().into_iter().filter(|val| match val {
        Value::Cons(cons) => match cons.car() {
            Value::Symbol(symbol) => !hidden_tree_fields.contains(symbol.as_ref()),
            _ => panic!(),
        },
        _ => true,
    }))
}

/// Given an S-expression representation of a [`Token`] and the base address for `Code` `Cow`s,
/// return the range of the input code the token references.
fn token_code_range(token: &Value, base: usize) -> std::ops::Range<usize> {
    let get_u32 =
        |field| fields(token).find(|(name, _)| *name == field).unwrap().1.as_u64().unwrap() as u32;
    let begin = get_u32(":codeReprBegin");
    let len = get_u32(":codeReprLen");
    let begin = (begin as u64) | (base as u64 & !0xFFFF_FFFF);
    let begin = if begin < (base as u64) { begin + 0x1_0000_0000 } else { begin };
    let begin = begin as usize - base;
    let len = len as usize;
    begin..(begin + len)
}

/// Iterate the field `(name, value)` pairs of the S-expression of a struct with named fields.
fn fields(value: &'_ Value) -> impl Iterator<Item = (&'_ str, &'_ Value)> {
    value.list_iter().unwrap().filter_map(|value| match value {
        Value::Cons(cons) => match cons.car() {
            Value::Symbol(symbol) => Some((&symbol[..], cons.cdr())),
            _ => None,
        },
        _ => None,
    })
}

/// Strip field names from struct representations, so that they are printed more concisely, as if
/// they were tuple-structs.
fn tuplify(value: Value) -> Value {
    let (car, cdr) = match value {
        Value::Cons(cons) => cons.into_pair(),
        Value::Vector(mut vector) => {
            for value in vector.iter_mut() {
                let original = std::mem::replace(value, Value::Nil);
                *value = tuplify(original);
            }
            return Value::Vector(vector);
        }
        value => return value,
    };
    if let Value::Symbol(symbol) = &car {
        if let Some(':') = symbol.chars().next() {
            return tuplify(cdr);
        }
    }
    let car = tuplify(car);
    let cdr = tuplify(cdr);
    Value::Cons(lexpr::Cons::new(car, cdr))
}<|MERGE_RESOLUTION|>--- conflicted
+++ resolved
@@ -119,7 +119,6 @@
            (Function area #((Ident self)) "=" (OprApp (Number 1) (Ok "+") (Number 1)))))
     ];
     test(&code.join("\n"), expected);
-<<<<<<< HEAD
 }
 
 #[test]
@@ -145,32 +144,6 @@
            (()))
          #((Function number #() "=" (BodyBlock #((Number 23))))
            (Function area #((Ident self)) "=" (OprApp (Number 1) (Ok "+") (Number 1)))))
-=======
-}
-
-#[test]
-fn type_def_full() {
-    let code = [
-        "type Geo",
-        "    Circle",
-        "        radius : float",
-        "        4",
-        "    Rectangle width height",
-        "    Point",
-        "",
-        "    number =",
-        "        23",
-        "    area self = 1 + 1",
-    ];
-    #[rustfmt::skip]
-    let expected = block![
-        (TypeDef (Ident type) (Ident Geo) #()
-         #(((Circle #() #((OprApp (Ident radius) (Ok ":") (Ident float)) (Number 4))))
-           ((Rectangle #((Ident width) (Ident height)) #()))
-           ((Point #() #()))
-           (()))
-         #((Function number #() "=" (BodyBlock #((Number 23))))
-           (Function area #((Ident self)) "=" (OprApp (Number 1) (Ok "+") (Number 1)))))
     ];
     test(&code.join("\n"), expected);
 }
@@ -188,11 +161,9 @@
         (TypeDef (Ident type) (Ident Foo) #() #()
          #((TypeDef (Ident type) (Ident Bar) #() #() #())
            (TypeDef (Ident type) (Ident Baz) #() #() #())))
->>>>>>> 1eec315c
-    ];
-    test(&code.join("\n"), expected);
-}
-
+    ];
+    test(&code.join("\n"), expected);
+}
 
 // === Variable Assignment ===
 
@@ -404,8 +375,6 @@
 }
 
 
-<<<<<<< HEAD
-=======
 // === Import ===
 
 #[test]
@@ -461,7 +430,6 @@
 }
 
 
->>>>>>> 1eec315c
 
 // ====================
 // === Test Support ===
