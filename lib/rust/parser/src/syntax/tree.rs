//! Implementation of Syntax Tree, known as well as Abstract Syntax Tree, or AST.

use crate::prelude::*;
use crate::source::*;
use crate::syntax::*;

use crate::span_builder;

use enso_parser_syntax_tree_visitor::Visitor;
use enso_shapely_macros::tagged_enum;


// ==============
// === Export ===
// ==============

pub mod block;



// ============
// === Tree ===
// ============

/// The Abstract Syntax Tree of the language.
#[derive(Clone, Deref, DerefMut, Eq, PartialEq, Serialize, Reflect, Deserialize)]
#[allow(missing_docs)]
pub struct Tree<'s> {
    #[deref]
    #[deref_mut]
    #[reflect(subtype)]
    pub variant: Box<Variant<'s>>,
    #[reflect(flatten)]
    pub span:    Span<'s>,
}

/// Constructor.
#[allow(non_snake_case)]
pub fn Tree<'s>(span: Span<'s>, variant: impl Into<Variant<'s>>) -> Tree<'s> {
    let variant = Box::new(variant.into());
    Tree { variant, span }
}

impl<'s> Debug for Tree<'s> {
    fn fmt(&self, f: &mut fmt::Formatter<'_>) -> fmt::Result {
        let max_code_len = 30;
        let ellipsis = "...";
        let mut code = self.code();
        if code.len() > max_code_len {
            code = format!("{}{}", &code[..max_code_len - ellipsis.len()], ellipsis);
        }
        write!(f, "[{}:{}:\"{}\"] ", self.span.left_offset.visible, self.span.code_length, code)?;
        Debug::fmt(&self.variant, f)
    }
}

impl<'s> AsRef<Span<'s>> for Tree<'s> {
    fn as_ref(&self) -> &Span<'s> {
        &self.span
    }
}

impl<'s> Default for Tree<'s> {
    fn default() -> Self {
        Self {
            variant: Box::new(Variant::Ident(Ident { token: Default::default() })),
            span:    Default::default(),
        }
    }
}

/// Macro providing [`Tree`] type definition. It is used to both define the ast [`Variant`], and to
/// define impls for every token type in other modules.
#[macro_export]
macro_rules! with_ast_definition { ($f:ident ($($args:tt)*)) => { $f! { $($args)*
    /// [`Tree`] variants definition. See its docs to learn more.
    #[tagged_enum]
    #[derive(Clone, Eq, PartialEq, Visitor, Serialize, Reflect, Deserialize)]
    #[allow(clippy::large_enum_variant)] // Inefficient. Will be fixed in #182878443.
    #[tagged_enum(apply_attributes_to = "variants")]
    #[reflect(inline)]
    pub enum Variant<'s> {
        /// Invalid [`Tree`] fragment with an attached [`Error`].
        Invalid {
            pub error: Error,
            pub ast: Tree<'s>,
        },
        /// Indicates a subtree in which an unimplemented case was reached.
        Unsupported {
            pub error: String,
            pub ast: Tree<'s>,
        },
        /// A sequence of lines introduced by a line ending in an operator.
        BodyBlock {
            /// The lines of the block.
            pub statements: Vec<block::Line<'s>>,
        },
        /// A sequence of lines comprising the arguments of a function call.
        ArgumentBlockApplication {
            /// The expression for the value to which the arguments are to be applied.
            pub lhs: Option<Tree<'s>>,
            /// The lines of the block.
            pub arguments: Vec<block::Line<'s>>,
        },
        /// A sequence of lines comprising a tree of operator expressions.
        OperatorBlockApplication {
            /// The expression preceding the block; this will be the leftmost-leaf of the binary
            /// tree.
            pub lhs: Option<Tree<'s>>,
            /// The lines of the block.
            pub expressions: Vec<block::OperatorLine<'s>>,
            /// Lines that appear lexically within the block, but are not syntactically consistent
            /// with an operator block.
            pub excess: Vec<block::Line<'s>>,
        },
        /// A simple identifier, like `foo` or `bar`.
        Ident {
            pub token: token::Ident<'s>,
        },
        /// A numeric literal, like `10`.
        Number {
            pub token: token::Number<'s>,
        },
<<<<<<< HEAD
        /// A text section.
        TextSection {
            pub token: token::TextSection<'s>,
=======
        TextLiteral {
            pub open_quote: Option<token::TextStart<'s>>,
            pub elements: Vec<TextElement<'s>>,
            /// Conditions when this is `None`:
            /// - Block literal: Always.
            /// - Inline literal: On error: EOL or EOF occurred without the string being closed.
            pub close_quote: Option<token::TextEnd<'s>>,
            pub trim: VisibleOffset,
>>>>>>> eafba079
        },
        /// A simple application, like `print "hello"`.
        App {
            pub func: Tree<'s>,
            pub arg: Tree<'s>,
        },
        /// Application of an operator, like `a + b`. The left or right operands might be missing,
        /// thus creating an operator section like `a +`, `+ b`, or simply `+`. See the
        /// [`OprSectionBoundary`] variant to learn more about operator section scope.
        OprApp {
            pub lhs: Option<Tree<'s>>,
            pub opr: OperatorOrError<'s>,
            pub rhs: Option<Tree<'s>>,
        },
        /// Application of a unary operator, like `-a` or `~handler`. It is a syntax error for `rhs`
        /// to be `None`.
        UnaryOprApp {
            pub opr: token::Operator<'s>,
            pub rhs: Option<Tree<'s>>,
        },
        /// Defines the point where operator sections should be expanded to lambdas. Let's consider
        /// the expression `map (.sum 1)`. It should be desugared to `map (x -> x.sum 1)`, not to
        /// `map ((x -> x.sum) 1)`. The expression `.sum` will be parsed as operator section
        /// ([`OprApp`] with left operand missing), and the [`OprSectionBoundary`] will be placed
        /// around the whole `.sum 1` expression.
        OprSectionBoundary {
            pub ast: Tree<'s>,
        },
        /// An application of a multi-segment function, such as `if ... then ... else ...`. Each
        /// segment starts with a token and contains an expression. Some multi-segment functions can
        /// have a prefix, an expression that is argument of the function, but is placed before the
        /// first token. Lambda is a good example for that. In an expression
        /// `Vector x y z -> x + y + z`, the `->` token is the beginning of the section, the
        /// `x + y + z` is the section body, and `Vector x y z` is the prefix of this function
        /// application.
        MultiSegmentApp {
            pub segments: NonEmptyVec<MultiSegmentAppSegment<'s>>,
        },
        /// A type definition; introduced by a line consisting of the keyword `type`, an identifier
        /// to be used as the name of the type, and zero or more specifications of type parameters.
        /// The following indented block contains two types of lines:
        /// - First zero or more type constructors, and their subordinate blocks.
        /// - Then a block of statements, which may define methods or type methods.
        TypeDef {
            pub keyword: Token<'s>,
            pub name: Tree<'s>,
            pub params: Vec<Tree<'s>>,
            pub constructors: Vec<TypeConstructorLine<'s>>,
            pub block: Vec<block::Line<'s>>,
        },
        /// A variable assignment, like `foo = bar 23`.
        Assignment {
            /// The pattern which should be unified with the expression.
            pub pattern: Tree<'s>,
            /// The `=` token.
            pub equals: token::Operator<'s>,
            /// The expression initializing the value(s) in the pattern.
            pub expr: Tree<'s>,
        },
        /// A function definition, like `add x y = x + y`.
        Function {
            /// The identifier to which the function should be bound.
            pub name: token::Ident<'s>,
            /// The argument patterns.
            pub args: Vec<Tree<'s>>,
            /// The `=` token.
            pub equals: token::Operator<'s>,
            /// The body, which will typically be an inline expression or a `BodyBlock` expression.
            /// It is an error for this to be empty.
            pub body: Option<Tree<'s>>,
        },
        /// An import statement.
        Import {
            pub polyglot:  Option<MultiSegmentAppSegment<'s>>,
            pub from:      Option<MultiSegmentAppSegment<'s>>,
            pub from_as:   Option<MultiSegmentAppSegment<'s>>,
            pub import:    MultiSegmentAppSegment<'s>,
            pub import_as: Option<MultiSegmentAppSegment<'s>>,
            pub hiding:    Option<MultiSegmentAppSegment<'s>>,
        },
        /// An export statement.
        Export {
            pub from:      Option<MultiSegmentAppSegment<'s>>,
            pub from_as:   Option<MultiSegmentAppSegment<'s>>,
            pub export:    MultiSegmentAppSegment<'s>,
            pub export_as: Option<MultiSegmentAppSegment<'s>>,
            pub hiding:    Option<MultiSegmentAppSegment<'s>>,
        },
        /// An expression grouped by matched parentheses.
        Group {
            pub open:  token::Symbol<'s>,
            pub body:  Option<Tree<'s>>,
            pub close: token::Symbol<'s>,
        },
        /// Statement declaring the type of a variable.
        TypeSignature {
            /// The variable whose type is being declared.
            pub variable: token::Ident<'s>,
            /// The `:` token.
            pub operator: token::Operator<'s>,
            /// The variable's type.
            #[reflect(rename = "type")]
            pub type_: Tree<'s>,
        },
        /// An expression with explicit type information attached.
        TypeAnnotated {
            /// The expression whose type is being annotated.
            pub expression: Tree<'s>,
            /// The `:` token.
            pub operator: token::Operator<'s>,
            /// The expression's type.
            #[reflect(rename = "type")]
            pub type_: Tree<'s>,
        },
    }
}};}


macro_rules! generate_variant_constructors {
    (
        $(#$enum_meta:tt)*
        pub enum $enum:ident<'s> {
            $(
                $(#$variant_meta:tt)*
                $variant:ident $({$($(#$field_meta:tt)* pub $field:ident : $field_ty:ty),* $(,)? })?
            ),* $(,)?
        }
    ) => { paste! {
        impl<'s> Tree<'s> {
            $(
                /// Constructor.
                pub fn [<$variant:snake:lower>]($($(mut $field : $field_ty),*)?) -> Self {
                    let span = span_builder![$($($field),*)?];
                    Tree(span, $variant($($($field),*)?))
                }
            )*
        }
    }};
}

macro_rules! generate_ast_definition {
    ($($ts:tt)*) => {
        $($ts)*
        generate_variant_constructors!{$($ts)*}
    };
}

with_ast_definition!(generate_ast_definition());


// === Invalid ===

/// Error of parsing attached to an [`Tree`] node.
#[derive(Clone, Debug, Eq, PartialEq, Visitor, Serialize, Reflect, Deserialize)]
#[allow(missing_docs)]
#[reflect(transparent)]
#[serde(from = "crate::serialization::Error")]
pub struct Error {
    #[serde(skip_deserializing)]
    pub message: Cow<'static, str>,
}

impl Error {
    /// Constructor.
    pub fn new(message: impl Into<Cow<'static, str>>) -> Self {
        let message = message.into();
        Self { message }
    }
}

impl<'s> Tree<'s> {
    /// Constructor.
    pub fn with_error(self, message: impl Into<Cow<'static, str>>) -> Self {
        Tree::invalid(Error::new(message), self)
    }

    /// Constructor.
    pub fn with_unsupported(self, message: String) -> Self {
        eprintln!("Unsupported syntax: {}", &message);
        Tree::unsupported(message, self)
    }
}

impl<'s> span::Builder<'s> for Error {
    fn add_to_span(&mut self, span: Span<'s>) -> Span<'s> {
        span
    }
}


// === Type Definitions ===

/// A line within a type definition, containing a type constructor definition.
#[derive(Clone, Debug, Eq, PartialEq, Visitor, Serialize, Reflect, Deserialize)]
pub struct TypeConstructorLine<'s> {
    /// The token beginning the line.
    pub newline:    token::Newline<'s>,
    /// The type constructor definition, unless this is an empty line.
    pub expression: Option<TypeConstructorDef<'s>>,
}

impl<'s> span::Builder<'s> for TypeConstructorLine<'s> {
    fn add_to_span(&mut self, span: Span<'s>) -> Span<'s> {
        span.add(&mut self.newline).add(&mut self.expression)
    }
}

impl<'s> From<token::Newline<'s>> for TypeConstructorLine<'s> {
    fn from(newline: token::Newline<'s>) -> Self {
        Self { newline, expression: None }
    }
}

/// A type constructor definition within a type definition.
#[derive(Clone, Debug, Eq, PartialEq, Visitor, Serialize, Reflect, Deserialize)]
pub struct TypeConstructorDef<'s> {
    /// The identifier naming the type constructor.
    pub constructor: token::Ident<'s>,
    /// The arguments the type constructor accepts, specified inline.
    pub arguments:   Vec<Tree<'s>>,
    /// The arguments the type constructor accepts, specified on their own lines.
    pub block:       Vec<block::Line<'s>>,
}

impl<'s> span::Builder<'s> for TypeConstructorDef<'s> {
    fn add_to_span(&mut self, span: Span<'s>) -> Span<'s> {
        span.add(&mut self.constructor).add(&mut self.arguments).add(&mut self.block)
    }
}


// === Text literals ===

/// A component of a text literal, within the quotation marks.
#[derive(Clone, Debug, Eq, PartialEq, Visitor, Serialize, Reflect, Deserialize)]
pub enum TextElement<'s> {
    /// The text content of the literal. If it is multiline, the offset information may contain
    /// part of the content, after trimming appropriately.
    Section {
        /// The text content.
        text: token::TextSection<'s>,
    },
    /// A \ character.
    Escape {
        /// The \ character.
        backslash: token::TextEscape<'s>,
    },
}

impl<'s> span::Builder<'s> for TextElement<'s> {
    fn add_to_span(&mut self, span: Span<'s>) -> Span<'s> {
        match self {
            TextElement::Section { text } => text.add_to_span(span),
            TextElement::Escape { backslash } => backslash.add_to_span(span),
        }
    }
}

impl<'s, 'a> TreeVisitable<'s, 'a> for VisibleOffset {}
impl<'s, 'a> TreeVisitableMut<'s, 'a> for VisibleOffset {}
impl<'a, 't, 's> SpanVisitable<'s, 'a> for VisibleOffset {}
impl<'a, 't, 's> SpanVisitableMut<'s, 'a> for VisibleOffset {}
impl<'a, 't, 's> ItemVisitable<'s, 'a> for VisibleOffset {}
impl<'s> span::Builder<'s> for VisibleOffset {
    fn add_to_span(&mut self, span: Span<'s>) -> Span<'s> {
        span
    }
}


// === OprApp ===

/// Operator or [`MultipleOperatorError`].
pub type OperatorOrError<'s> = Result<token::Operator<'s>, MultipleOperatorError<'s>>;

/// Error indicating multiple operators found next to each other, like `a + * b`.
#[derive(Clone, Debug, Eq, PartialEq, Visitor, Serialize, Reflect, Deserialize)]
#[allow(missing_docs)]
pub struct MultipleOperatorError<'s> {
    pub operators: NonEmptyVec<token::Operator<'s>>,
}

impl<'s> span::Builder<'s> for MultipleOperatorError<'s> {
    fn add_to_span(&mut self, span: Span<'s>) -> Span<'s> {
        self.operators.add_to_span(span)
    }
}

/// A sequence of one or more operators.
pub trait NonEmptyOperatorSequence<'s> {
    /// Return a reference to the first operator.
    fn first_operator(&self) -> &token::Operator<'s>;
    /// Return a mutable reference to the first operator.
    fn first_operator_mut(&mut self) -> &mut token::Operator<'s>;
}

impl<'s> NonEmptyOperatorSequence<'s> for OperatorOrError<'s> {
    fn first_operator(&self) -> &token::Operator<'s> {
        match self {
            Ok(opr) => opr,
            Err(oprs) => oprs.operators.first(),
        }
    }
    fn first_operator_mut(&mut self) -> &mut token::Operator<'s> {
        match self {
            Ok(opr) => opr,
            Err(oprs) => oprs.operators.first_mut(),
        }
    }
}


// === MultiSegmentApp ===

/// A segment of [`MultiSegmentApp`], like `if cond` in the `if cond then ok else fail` expression.
#[derive(Clone, Debug, Eq, PartialEq, Visitor, Serialize, Reflect, Deserialize)]
#[allow(missing_docs)]
pub struct MultiSegmentAppSegment<'s> {
    pub header: Token<'s>,
    pub body:   Option<Tree<'s>>,
}

impl<'s> span::Builder<'s> for MultiSegmentAppSegment<'s> {
    fn add_to_span(&mut self, span: Span<'s>) -> Span<'s> {
        span.add(&mut self.header).add(&mut self.body)
    }
}



// ====================================
// === Tree-construction operations ===
// ====================================

/// Join two nodes with a new node appropriate for their types.
///
/// For most input types, this simply constructs an `App`; however, for some operand types
/// application has special semantics.
pub fn apply<'s>(mut func: Tree<'s>, mut arg: Tree<'s>) -> Tree<'s> {
    match &mut *func.variant {
        Variant::OprApp(app)
        if let Ok(opr) = &app.opr && !opr.can_form_section && app.rhs.is_none() => {
            app.rhs = Some(arg);
            return func;
        }
        Variant::TextLiteral(lhs) if let Variant::TextLiteral(rhs) = &mut *arg.variant
                && lhs.close_quote.is_none() && rhs.open_quote.is_none() => {
            match rhs.elements.first_mut() {
                Some(TextElement::Section { text }) => text.left_offset = arg.span.left_offset,
                Some(TextElement::Escape { backslash }) =>
                    backslash.left_offset = arg.span.left_offset,
                None => (),
            }
            lhs.elements.append(&mut rhs.elements);
            lhs.close_quote = rhs.close_quote.take();
            if rhs.trim != VisibleOffset(0) && (lhs.trim == VisibleOffset(0) || rhs.trim < lhs.trim) {
                lhs.trim = rhs.trim;
            }
            return func;
        }
        Variant::TextLiteral(lhs) if let Variant::TextLiteral(rhs) = &mut *arg.variant => {
            panic!("lhs: {:?}, rhs: {:?}", lhs, rhs)
        }
        _ => (),
    }
    match &mut *arg.variant {
        Variant::ArgumentBlockApplication(block) if block.lhs.is_none() => {
            block.lhs = Some(func);
            arg
        }
        Variant::OperatorBlockApplication(block) if block.lhs.is_none() => {
            block.lhs = Some(func);
            arg
        }
        _ => Tree::app(func, arg),
    }
}

/// Join two nodes with an operator, in a way appropriate for their types.
///
/// For most operands this will simply construct an `OprApp`; however, a non-operator block (i.e. an
/// `ArgumentBlock`) is reinterpreted as a `BodyBlock` when it appears in the RHS of an operator
/// expression.
pub fn apply_operator<'s>(
    lhs: Option<Tree<'s>>,
    opr: Vec<token::Operator<'s>>,
    mut rhs: Option<Tree<'s>>,
) -> Tree<'s> {
    let opr = match opr.len() {
        0 => return apply(lhs.unwrap(), rhs.unwrap()),
        1 => Ok(opr.into_iter().next().unwrap()),
        _ => Err(MultipleOperatorError { operators: NonEmptyVec::try_from(opr).unwrap() }),
    };
    if let Ok(opr_) = &opr && opr_.is_type_annotation {
        let (lhs, rhs) = match (lhs, rhs) {
            (Some(lhs), Some(rhs)) => (lhs, rhs),
            (lhs, rhs) => {
                let invalid = Tree::opr_app(lhs, opr, rhs);
                let err = Error::new("`:` operator must be applied to two operands.");
                return Tree::invalid(err, invalid);
            }
        };
        return Tree::type_annotated(lhs, opr.unwrap(), rhs);
    }
    if let Some(rhs_) = rhs.as_mut() {
        if let Variant::ArgumentBlockApplication(block) = &mut *rhs_.variant {
            if block.lhs.is_none() {
                let ArgumentBlockApplication { lhs: _, arguments } = block;
                let arguments = mem::take(arguments);
                let rhs_ = block::body_from_lines(arguments);
                rhs = Some(rhs_);
            }
        }
    }
    Tree::opr_app(lhs, opr, rhs)
}



// ================
// === Visitors ===
// ================

/// The visitor pattern for [`AST`].
///
/// # Visitor traits
/// There are several visitor traits defined allowing for traversal of specific AST elements, such
/// as AST nodes ([`TreeVisitor`]), span information ([`SpanVisitor`]), and AST nodes or tokens
/// altogether ([`ItemVisitor`]). A visitor is a struct that is modified when traversing the target
/// elements. Visitors are also capable of tracking when they entered or exited a nested
/// [`Tree`] structure, and they can control how deep the traversal should be performed. To learn
/// more, see the [`RefCollectorVisitor`] implementation, which traverses [`Tree`] and collects
/// references to all [`Tree`] nodes in a vector.
///
/// # Visitable traits
/// This macro also defines visitable traits, such as [`TreeVisitable`] or [`SpanVisitable`], which
/// provide [`Tree`] elements with such functions as [`visit`], [`visit_mut`], [`visit_span`], or
/// [`visit_span_mut`]. These functions let you run visitors. However, as defining a visitor is
/// relatively complex, a set of traversal functions are provided, such as [`map`], [`map_mut`],
/// [`map_span`], or [`map_span_mut`].
///
/// # Generalization of the implementation
/// The current implementation bases on a few non-generic traits. One might define a way better
/// implementation (causing way less boilerplate), such as:
/// ```text
/// pub trait Visitor<T> {
///     fn visit(&mut self, elem: &T);
/// }
/// ```
/// Such definition could be implemented for every [`Tree`] node (the [`T`] parameter).
/// Unfortunately, due to Rust compiler errors, Rust is not able to compile such a definition. We
/// could move to it as soon as this error gets resolved:
/// https://github.com/rust-lang/rust/issues/96634.
#[allow(missing_docs)]
pub trait Visitor {
    fn before_visiting_children(&mut self) {}
    fn after_visiting_children(&mut self) {}
}

/// The visitor trait allowing for [`Tree`] nodes traversal.
#[allow(missing_docs)]
pub trait TreeVisitor<'s, 'a>: Visitor {
    fn visit(&mut self, ast: &'a Tree<'s>) -> bool;
}

/// The visitor trait allowing for [`Tree`] nodes mutable traversal.
#[allow(missing_docs)]
pub trait TreeVisitorMut<'s>: Visitor {
    fn visit_mut(&mut self, ast: &mut Tree<'s>) -> bool;
}

/// The visitor trait allowing for [`Span`] traversal.
#[allow(missing_docs)]
pub trait SpanVisitor<'s, 'a>: Visitor {
    fn visit(&mut self, ast: span::Ref<'s, 'a>) -> bool;
}

/// The visitor trait allowing for [`Span`] mutable traversal.
#[allow(missing_docs)]
pub trait SpanVisitorMut<'s>: Visitor {
    fn visit_mut(&mut self, ast: span::RefMut<'s, '_>) -> bool;
}

/// The visitor trait allowing for [`Item`] traversal.
#[allow(missing_docs)]
pub trait ItemVisitor<'s, 'a>: Visitor {
    fn visit_item(&mut self, ast: item::Ref<'s, 'a>) -> bool;
}

macro_rules! define_visitor {
    ($name:ident, $visit:ident) => {
        define_visitor_no_mut! {$name, $visit}
        define_visitor_mut! {$name, $visit}
    };
}

macro_rules! define_visitor_no_mut {
    ($name:ident, $visit:ident) => {
        paste! {
            define_visitor_internal! {
                $name,
                $visit,
                [[<$name Visitor>]<'s, 'a>],
                [<$name Visitable>],
            }
        }
    };
}

macro_rules! define_visitor_mut {
    ($name:ident, $visit:ident) => {
        paste! {
            define_visitor_internal! {
                [_mut mut]
                $name,
                [<$visit _mut>],
                [[<$name VisitorMut>]<'s>],
                [<$name VisitableMut>],
            }
        }
    };
}

macro_rules! define_visitor_internal {
    (
        $([$pfx_mod:ident $mod:ident])?
        $name:ident,
        $visit:ident,
        [$($visitor:tt)*],
        $visitable:ident,
    ) => { paste! {
        /// The visitable trait. See documentation of [`define_visitor`] to learn more.
        #[allow(missing_docs)]
        pub trait $visitable<'s, 'a> {
            fn $visit<V: $($visitor)*>(&'a $($mod)? self, _visitor: &mut V) {}
        }

        impl<'s, 'a, T: $visitable<'s, 'a>> $visitable<'s, 'a> for Box<T> {
            fn $visit<V: $($visitor)*>(&'a $($mod)? self, visitor: &mut V) {
                $visitable::$visit(& $($mod)? **self, visitor)
            }
        }

        impl<'s, 'a, T: $visitable<'s, 'a>> $visitable<'s, 'a> for Option<T> {
            fn $visit<V: $($visitor)*>(&'a $($mod)? self, visitor: &mut V) {
                if let Some(elem) = self {
                    $visitable::$visit(elem, visitor)
                }
            }
        }

        impl<'s, 'a, T: $visitable<'s, 'a>, E: $visitable<'s, 'a>> $visitable<'s, 'a>
            for Result<T, E>
        {
            fn $visit<V: $($visitor)*>(&'a $($mod)? self, visitor: &mut V) {
                match self {
                    Ok(elem) => $visitable::$visit(elem, visitor),
                    Err(elem) => $visitable::$visit(elem, visitor),
                }
            }
        }

        impl<'s, 'a, T: $visitable<'s, 'a>> $visitable<'s, 'a> for Vec<T> {
            fn $visit<V: $($visitor)*>(&'a $($mod)? self, visitor: &mut V) {
                self.[<iter $($pfx_mod)?>]().map(|t| $visitable::$visit(t, visitor)).for_each(drop);
            }
        }

        impl<'s, 'a, T: $visitable<'s, 'a>> $visitable<'s, 'a> for NonEmptyVec<T> {
            fn $visit<V: $($visitor)*>(&'a $($mod)? self, visitor: &mut V) {
                self.[<iter $($pfx_mod)?>]().map(|t| $visitable::$visit(t, visitor)).for_each(drop);
            }
        }

        impl<'s, 'a> $visitable<'s, 'a> for &str {}
        impl<'s, 'a> $visitable<'s, 'a> for str {}
    }};
}

macro_rules! define_visitor_for_tokens {
    (
        $(#$kind_meta:tt)*
        pub enum $kind:ident {
            $(
              $(#$variant_meta:tt)*
              $variant:ident $({$($args:tt)*})?
            ),* $(,)?
        }
    ) => {
        impl<'s, 'a> TreeVisitable<'s, 'a> for token::$kind {}
        impl<'s, 'a> TreeVisitableMut<'s, 'a> for token::$kind {}
    };
}

define_visitor!(Tree, visit);
define_visitor!(Span, visit_span);
define_visitor_no_mut!(Item, visit_item);

crate::with_token_definition!(define_visitor_for_tokens());


// === TreeVisitable special cases ===

impl<'s, 'a> TreeVisitable<'s, 'a> for Tree<'s> {
    fn visit<V: TreeVisitor<'s, 'a>>(&'a self, visitor: &mut V) {
        if visitor.visit(self) {
            self.variant.visit(visitor)
        }
    }
}

impl<'s, 'a> TreeVisitableMut<'s, 'a> for Tree<'s> {
    fn visit_mut<V: TreeVisitorMut<'s>>(&'a mut self, visitor: &mut V) {
        if visitor.visit_mut(self) {
            self.variant.visit_mut(visitor)
        }
    }
}

impl<'s, 'a, T> TreeVisitable<'s, 'a> for Token<'s, T> {}
impl<'s, 'a, T> TreeVisitableMut<'s, 'a> for Token<'s, T> {}


// === SpanVisitable special cases ===

impl<'s, 'a> SpanVisitable<'s, 'a> for Tree<'s> {
    fn visit_span<V: SpanVisitor<'s, 'a>>(&'a self, visitor: &mut V) {
        if visitor.visit(span::Ref {
            left_offset: &self.span.left_offset,
            code_length: self.span.code_length,
        }) {
            self.variant.visit_span(visitor)
        }
    }
}

impl<'s, 'a> SpanVisitableMut<'s, 'a> for Tree<'s> {
    fn visit_span_mut<V: SpanVisitorMut<'s>>(&'a mut self, visitor: &mut V) {
        if visitor.visit_mut(span::RefMut {
            left_offset: &mut self.span.left_offset,
            code_length: self.span.code_length,
        }) {
            self.variant.visit_span_mut(visitor)
        }
    }
}

impl<'a, 't, 's, T> SpanVisitable<'s, 'a> for Token<'s, T> {
    fn visit_span<V: SpanVisitor<'s, 'a>>(&'a self, visitor: &mut V) {
        let code_length = self.code.len();
        visitor.visit(span::Ref { left_offset: &self.left_offset, code_length });
    }
}

impl<'a, 't, 's, T> SpanVisitableMut<'s, 'a> for Token<'s, T> {
    fn visit_span_mut<V: SpanVisitorMut<'s>>(&'a mut self, visitor: &mut V) {
        let code_length = self.code.len();
        visitor.visit_mut(span::RefMut { left_offset: &mut self.left_offset, code_length });
    }
}


// === ItemVisitable special cases ===

impl<'s, 'a> ItemVisitable<'s, 'a> for Tree<'s> {
    fn visit_item<V: ItemVisitor<'s, 'a>>(&'a self, visitor: &mut V) {
        if visitor.visit_item(item::Ref::Tree(self)) {
            self.variant.visit_item(visitor)
        }
    }
}

impl<'s: 'a, 'a, T: 'a> ItemVisitable<'s, 'a> for Token<'s, T>
where &'a Token<'s, T>: Into<token::Ref<'s, 'a>>
{
    fn visit_item<V: ItemVisitor<'s, 'a>>(&'a self, visitor: &mut V) {
        visitor.visit_item(item::Ref::Token(self.into()));
    }
}


// === String ===

impl<'s, 'a> TreeVisitable<'s, 'a> for String {}
impl<'s, 'a> TreeVisitableMut<'s, 'a> for String {}
impl<'a, 't, 's> SpanVisitable<'s, 'a> for String {}
impl<'a, 't, 's> SpanVisitableMut<'s, 'a> for String {}
impl<'a, 't, 's> ItemVisitable<'s, 'a> for String {}
impl<'s> span::Builder<'s> for String {
    fn add_to_span(&mut self, span: Span<'s>) -> Span<'s> {
        span
    }
}

impl<'s, 'a> TreeVisitable<'s, 'a> for Cow<'static, str> {}
impl<'s, 'a> TreeVisitableMut<'s, 'a> for Cow<'static, str> {}
impl<'a, 't, 's> SpanVisitable<'s, 'a> for Cow<'static, str> {}
impl<'a, 't, 's> SpanVisitableMut<'s, 'a> for Cow<'static, str> {}
impl<'a, 't, 's> ItemVisitable<'s, 'a> for Cow<'static, str> {}
impl<'s> span::Builder<'s> for Cow<'static, str> {
    fn add_to_span(&mut self, span: Span<'s>) -> Span<'s> {
        span
    }
}



// ==========================
// === CodePrinterVisitor ===
// ==========================

/// A visitor collecting code representation of AST nodes.
#[derive(Debug, Default)]
#[allow(missing_docs)]
struct CodePrinterVisitor {
    pub code: String,
}

impl Visitor for CodePrinterVisitor {}
impl<'s, 'a> ItemVisitor<'s, 'a> for CodePrinterVisitor {
    fn visit_item(&mut self, item: item::Ref<'s, 'a>) -> bool {
        match item {
            item::Ref::Tree(tree) => self.code.push_str(&tree.span.left_offset.code),
            item::Ref::Token(token) => {
                self.code.push_str(&token.left_offset.code);
                self.code.push_str(token.code);
            }
        }
        true
    }
}

impl<'s> Tree<'s> {
    /// Code generator of this AST.
    pub fn code(&self) -> String {
        let mut visitor = CodePrinterVisitor::default();
        self.visit_item(&mut visitor);
        visitor.code
    }
}



// ===========================
// === RefCollectorVisitor ===
// ===========================

/// A visitor collecting references to all [`Tree`] nodes.
#[derive(Debug, Default)]
#[allow(missing_docs)]
struct RefCollectorVisitor<'s, 'a> {
    pub vec: Vec<&'a Tree<'s>>,
}

impl<'s, 'a> Visitor for RefCollectorVisitor<'s, 'a> {}
impl<'s, 'a> TreeVisitor<'s, 'a> for RefCollectorVisitor<'s, 'a> {
    fn visit(&mut self, ast: &'a Tree<'s>) -> bool {
        self.vec.push(ast);
        true
    }
}

impl<'s> Tree<'s> {
    /// Collect references to all [`Tree`] nodes and return them in a vector.
    pub fn collect_vec_ref(&self) -> Vec<&Tree<'s>> {
        let mut visitor = RefCollectorVisitor::default();
        self.visit(&mut visitor);
        visitor.vec
    }
}



// =================
// === FnVisitor ===
// =================

/// A visitor allowing running a function on every [`Tree`] node.
#[derive(Debug, Default)]
#[allow(missing_docs)]
pub struct FnVisitor<F>(pub F);

impl<F> Visitor for FnVisitor<F> {}
impl<'s: 'a, 'a, T, F: Fn(&'a Tree<'s>) -> T> TreeVisitor<'s, 'a> for FnVisitor<F> {
    fn visit(&mut self, ast: &'a Tree<'s>) -> bool {
        (self.0)(ast);
        true
    }
}

impl<'s, T, F: Fn(&mut Tree<'s>) -> T> TreeVisitorMut<'s> for FnVisitor<F> {
    fn visit_mut(&mut self, ast: &mut Tree<'s>) -> bool {
        (self.0)(ast);
        true
    }
}

impl<'s> Tree<'s> {
    /// Map the provided function over each [`Tree`] node. The function results will be discarded.
    pub fn map<T>(&self, f: impl Fn(&Tree<'s>) -> T) {
        let mut visitor = FnVisitor(f);
        self.visit(&mut visitor);
    }

    /// Map the provided function over each [`Tree`] node. The function results will be discarded.
    pub fn map_mut<T>(&mut self, f: impl Fn(&mut Tree<'s>) -> T) {
        let mut visitor = FnVisitor(f);
        self.visit_mut(&mut visitor);
    }
}<|MERGE_RESOLUTION|>--- conflicted
+++ resolved
@@ -121,11 +121,6 @@
         Number {
             pub token: token::Number<'s>,
         },
-<<<<<<< HEAD
-        /// A text section.
-        TextSection {
-            pub token: token::TextSection<'s>,
-=======
         TextLiteral {
             pub open_quote: Option<token::TextStart<'s>>,
             pub elements: Vec<TextElement<'s>>,
@@ -134,7 +129,6 @@
             /// - Inline literal: On error: EOL or EOF occurred without the string being closed.
             pub close_quote: Option<token::TextEnd<'s>>,
             pub trim: VisibleOffset,
->>>>>>> eafba079
         },
         /// A simple application, like `print "hello"`.
         App {
