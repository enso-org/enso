//! Macro resolver implementation. Refer to the docs of the main parser module to learn more.
//!
//! # Blocks
//!
//! Macro resolution is informed by block structure.
//!
//! Macros can explicitly manipulate blocks: A macro can use [`pattern`]s to match depending on the
//! contents of a child block, and a macro can create any arbitrary block structure in its output.
//!
//! However, there is one rule that makes block structure more primitive than macros: Each of a
//! macro's segments must begin in the top level of the same block.
//!
//! For some invalid inputs, this rule affects how errors are reported. For example:
//! ```Enso
//! if foo
//!     then bar
//! ```
//! This will be parsed as an `if` macro whose condition is an argument block application applying
//! `foo` to `then bar`; the reported error will be an incomplete application of the `if` macro.
//!
//! This is implemented by starting a new macro resolution [`Scope`] at the beginning of every
//! block; the new scope is initialized with only the root macro. Within a scope the state of all
//! macros defined in parent scopes will never be advanced.

use crate::prelude::*;

use crate::macros;
use crate::macros::pattern;
use crate::syntax;
use crate::syntax::token;
use crate::syntax::token::Token;

use enso_data_structures::im_list;
use enso_data_structures::im_list::List;
use std::collections::VecDeque;



// ==================
// === SegmentMap ===
// ==================

/// A tree-like structure encoding potential macro matches. The keys are code representations of
/// [`macros::SegmentDefinition`] headers (first tokens of sections). Each key is associated with
/// one or more [`SegmentEntry`], which stories a list of required subsequent segments
/// and a macro definition that should be used when all the segments will be matched. For example,
/// after matching the "if" keyword, this struct will contain one entry "then" with two values, one
/// for the required "else" section, and one without a required section (for the "if ... then ..."
/// case).
#[derive(Default, Debug, Deref, DerefMut)]
pub struct SegmentMap<'s> {
    map: HashMap<&'s str, NonEmptyVec<SegmentEntry<'s>>>,
}

/// Partially matched macro info. See docs of [`SegmentMap`] to learn more.
#[derive(Clone, Debug)]
#[allow(missing_docs)]
pub struct SegmentEntry<'s> {
    /// All the segment headers that are required for the macro definition to be used.
    pub required_segments: List<macros::SegmentDefinition<'s>>,
    /// Definition of the macro that should be used when all the required segments will be matched.
    /// It contains [`Pattern`] definition for every segment that will be used after all the
    /// segment tokens are discovered.
    pub definition:        Rc<macros::Definition<'s>>,
}


impl<'a> SegmentMap<'a> {
    /// Register a new macro definition in this macro tree.
    pub fn register(&mut self, definition: macros::Definition<'a>) {
        let header = definition.segments.head.header;
        let entry = SegmentEntry {
            required_segments: definition.segments.tail.clone(),
            definition:        Rc::new(definition),
        };
        if let Some(node) = self.get_mut(header) {
            node.push(entry);
        } else {
            self.insert(header, NonEmptyVec::singleton(entry));
        }
    }
}



// =============================
// === PartiallyMatchedMacro ===
// =============================

/// Partially matched macro. It contains the current section being matched, all the sections matched
/// so far, and the macro definition in case the macro was fully matched. Please note that the
/// definition can change during macro resolution. For example, after finding both "if" and "then"
/// sections, the definition of the "if ... then ..." macro will be used. However, after finding the
/// "else" token, the definition will be replaced with the "if ... then ... else ..." macro one.
#[derive(Debug)]
#[allow(missing_docs)]
pub struct PartiallyMatchedMacro<'s> {
    pub current_segment:        MatchedSegment<'s>,
    pub resolved_segments:      Vec<MatchedSegment<'s>>,
    pub possible_next_segments: SegmentMap<'s>,
    pub matched_macro_def:      Option<Rc<macros::Definition<'s>>>,
}

impl<'a> PartiallyMatchedMacro<'a> {
    /// A new macro resolver with a special "root" segment definition. The "root" segment does not
    /// exist in the source code, it is simply the whole expression being parsed. It is treated
    /// as a macro in order to unify the algorithms.
    pub fn new_root() -> Self {
        let current_segment = MatchedSegment::new(Token("", "", token::Variant::newline()));
        let resolved_segments = default();
        let possible_next_segments = default();
        let matched_macro_def = Some(Rc::new(macros::Definition {
            segments: im_list::NonEmpty::singleton(macros::SegmentDefinition {
                header:  "__ROOT__",
                pattern: pattern::everything(),
            }),
            body:     Rc::new(|v| {
                // Taking the first segment, hardcoded above.
                let body = v.pop().0.result;
                syntax::operator::resolve_operator_precedence_if_non_empty(body.tokens()).unwrap()
            }),
        }));
        Self { current_segment, resolved_segments, possible_next_segments, matched_macro_def }
    }

    /// Append an item or partially-matched macro to the current segment.
    fn push(&mut self, item: impl Into<ItemOrPartiallyMatchedMacro<'a>>) {
        self.current_segment.body.push(item.into());
    }
}



// ======================
// === MatchedSegment ===
// ======================

/// A macro segment which header was matched. Its body contains a list of tokens and nested macros
/// that were found. Please note that the body tokens are not matched against the pattern yet.
/// Because of that, the macro nesting is incorrect for patterns that do not consume all tokens till
/// the end of the stream. For example, the expression `(a) (b)` will be matched in such a way, that
/// the macro `(b)` will be part of the body of the `)` segment of the `(a)` macro. This will be
/// restructured in the patter matching phase. See the parser module docs to learn more about this
/// process.
#[derive(Debug)]
pub struct MatchedSegment<'s> {
    header: Token<'s>,
    body:   Vec<ItemOrPartiallyMatchedMacro<'s>>,
}

impl<'s> MatchedSegment<'s> {
    /// Constructor.
    pub fn new(header: Token<'s>) -> Self {
        let body = default();
        Self { header, body }
    }
}



// ===================================
// === ItemOrPartiallyMatchedMacro ===
// ===================================

/// One of [`syntax::Item`] or [`PartiallyMatchedMacro`]. Used during macro resolution when some
/// items are already resolved as macros, and some are not yet. For example, after matching the
/// expression `(a) x (b)`, the `x` token and the `(b)` macro will be items of the body of the last
/// segment of the `(a)` macro.
#[derive(Debug, From)]
#[allow(missing_docs)]
enum ItemOrPartiallyMatchedMacro<'s> {
    SyntaxItem(syntax::Item<'s>),
    PartiallyMatchedMacro(PartiallyMatchedMacro<'s>),
}

impl<'s> TryAsRef<syntax::Item<'s>> for ItemOrPartiallyMatchedMacro<'s> {
    fn try_as_ref(&self) -> Option<&syntax::Item<'s>> {
        match self {
            Self::SyntaxItem(t) => Some(t),
            _ => None,
        }
    }
}

impl<'s> TryAsRef<PartiallyMatchedMacro<'s>> for ItemOrPartiallyMatchedMacro<'s> {
    fn try_as_ref(&self) -> Option<&PartiallyMatchedMacro<'s>> {
        match self {
            Self::PartiallyMatchedMacro(t) => Some(t),
            _ => None,
        }
    }
}



// ================
// === Resolver ===
// ================

/// Macro resolver capable of resolving nested macro usages. See the docs of the main parser module
/// to learn more about the macro resolution steps.
#[derive(Debug)]
pub struct Resolver<'s> {
    current_macro:       PartiallyMatchedMacro<'s>,
    macro_stack:         Vec<PartiallyMatchedMacro<'s>>,
    scopes:              Vec<Scope<'s>>,
    lines:               Vec<syntax::tree::block::Line<'s>>,
    newline:             Option<token::Newline<'s>>,
    line_contains_items: bool,
}

/// Result of the macro resolution step.
#[derive(Clone, Debug)]
enum Step<'s> {
    NewSegmentStarted,
    NormalToken(syntax::Item<'s>),
    MacroStackPop(syntax::Item<'s>),
}

/// Information about macro resolution state that is stored while processing a deeper indentation
/// level.
///
/// See the module docs ([`self`]) for about the interaction between blocks and macros.
#[derive(Debug)]
struct Scope<'s> {
    parent_tokens: std::vec::IntoIter<syntax::Item<'s>>,
    macros_start:  usize,
    outputs_start: usize,
    prev_newline:  Option<token::Newline<'s>>,
    prev_macro:    PartiallyMatchedMacro<'s>,
}

impl<'s> Resolver<'s> {
    /// New resolver with a special "root" segment definition allowing parsing arbitrary
    /// expressions.
    pub fn new_root() -> Self {
        let current_macro = PartiallyMatchedMacro::new_root();
        let macro_stack = default();
        let scopes = default();
        let lines = default();
        let newline = Some(token::newline("", ""));
        let line_contains_items = default();
        Self { current_macro, macro_stack, scopes, lines, newline, line_contains_items }
    }

    fn replace_current_with_parent_macro(&mut self, parent_macro: PartiallyMatchedMacro<'s>) {
        let child_macro = mem::replace(&mut self.current_macro, parent_macro);
        self.current_macro.push(child_macro);
    }

    /// Returns the index of the first element in `self.macro_stack` that is active in the current
    /// scope. Any macros before that index are active in some block that contains the current
    /// block, so they will not match tokens within this block.
    fn macro_scope_start(&self) -> usize {
        self.scopes.last().map(|scope| scope.macros_start).unwrap_or_default()
    }

    /// Pop the macro stack if the current token is reserved. For example, when matching the
    /// `if a if b then c then d` expression, the token `then` after the token `c` will be
    /// considered reserved and the macro resolution of `if b then c` will be popped from the stack.
    fn pop_macro_stack_if_reserved(&mut self, repr: &str) -> Option<PartiallyMatchedMacro<'s>> {
        let macros = &self.macro_stack[self.macro_scope_start()..];
        let reserved = macros.iter().any(|p| p.possible_next_segments.contains_key(repr));
        reserved.and_option_from(|| self.macro_stack.pop())
    }

    /// Run the resolver. Returns the resolved AST.
    pub fn run(
        mut self,
        root_macro_map: &SegmentMap<'s>,
        tokens: Vec<syntax::Item<'s>>,
    ) -> syntax::Tree<'s> {
        let mut tokens = tokens.into_iter();
        trace!("Running macro resolver. Registered macros:\n{:#?}", root_macro_map);
        let mut opt_item: Option<syntax::Item<'s>>;
        macro_rules! next_token {
            () => {{
                opt_item = tokens.next();
                trace!("Next token {:#?}", &opt_item);
            }};
        }
        macro_rules! trace_state {
            () => {
                trace!("Current macro:\n{:#?}", self.current_macro);
                trace!("Parent macros:\n{:#?}", self.macro_stack);
            };
        }
        next_token!();
        loop {
            while opt_item.is_none() {
                if let Some(newline) = self.newline.take() {
                    let expression = self.line_contains_items.as_some_from(|| self.unwind_stack());
                    self.lines.push(syntax::tree::block::Line { newline, expression });
                }
                if let Some(parent_tokens) = self.exit_current_scope() {
                    tokens = parent_tokens;
                    next_token!();
                    continue;
                }
                break;
            }
            let token = match opt_item {
                Some(token) => token,
                None => break,
            };
            if let syntax::Item::Token(Token {
                variant: token::Variant::Newline(_),
                left_offset,
                code,
            }) = token
            {
                let new_newline = token::newline(left_offset, code);
                let newline = mem::replace(&mut self.newline, Some(new_newline));
                if let Some(newline) = newline {
                    let expression = self.line_contains_items.as_some_from(|| self.unwind_stack());
                    self.lines.push(syntax::tree::block::Line { newline, expression });
                }
                next_token!();
                self.line_contains_items = false;
                continue;
            }
            self.line_contains_items = true;
            let step_result = match token {
                syntax::Item::Token(token) => self.process_token(root_macro_map, token),
                syntax::Item::Block(tokens_) => {
                    let parent_tokens = mem::replace(&mut tokens, tokens_.into_iter());
                    let new_root = PartiallyMatchedMacro::new_root();
                    let prev_macro = mem::replace(&mut self.current_macro, new_root);
                    let macros_start = self.macro_stack.len();
                    let outputs_start = self.lines.len();
                    let prev_newline = self.newline.take();
                    let scope = Scope {
                        parent_tokens,
                        macros_start,
                        outputs_start,
                        prev_newline,
                        prev_macro,
                    };
                    self.scopes.push(scope);
                    next_token!();
                    self.line_contains_items = false;
                    continue;
                }
                _ => Step::NormalToken(token),
            };
            match step_result {
                Step::MacroStackPop(item) => {
                    trace_state!();
                    opt_item = Some(item)
                }
                Step::NewSegmentStarted => {
                    trace_state!();
                    next_token!()
                }
                Step::NormalToken(item) => {
                    self.current_macro.push(item);
                    trace_state!();
                    next_token!();
                }
            }
        }
        syntax::tree::block::body_from_lines(self.lines)
    }

    /// Finish processing the current block and close its macro scope, unless this is the top-level
    /// block, which is indicated by returning `None`.
    ///
    /// This builds a [`syntax::Item::Block`] from the outputs of the current scope, restores the
    /// state to resume processing the parent scope, and submits the built block as a token to the
    /// newly-current macro (which would have been the macro active when the block began).
    ///
    /// Returns the remaining tokens of the parent block.
    fn exit_current_scope(&mut self) -> Option<std::vec::IntoIter<syntax::Item<'s>>> {
        let scope = self.scopes.pop()?;
        let Scope { parent_tokens, macros_start, outputs_start, prev_newline, prev_macro } = scope;
        debug_assert_eq!(macros_start, self.macro_stack.len());
        self.current_macro = prev_macro;
        let lines = self.lines.drain(outputs_start..);
        let mut out = Vec::with_capacity(lines.len() * 2);
        for line in lines {
            let syntax::tree::block::Line { newline, expression } = line;
            let newline = syntax::Token::from(newline);
            let newline = syntax::Item::from(newline);
            out.push(newline);
            if let Some(expression) = expression {
                let expression = syntax::Item::from(expression);
                out.push(expression);
            }
        }
        let block = syntax::Item::Block(out);
        self.current_macro.push(block);
        self.line_contains_items = true;
        self.newline = prev_newline;
        Some(parent_tokens)
    }

    fn unwind_stack(&mut self) -> syntax::Tree<'s> {
        macro_rules! trace_state {
            () => {
                trace!("Current macro:\n{:#?}", self.current_macro);
                trace!("Parent macros:\n{:#?}", self.macro_stack);
            };
        }
        trace!("Finishing resolution. Popping the macro stack.");
        let macros = self.macro_stack.drain(self.macro_scope_start()..).rev();
        for parent_macro in macros {
            let child_macro = mem::replace(&mut self.current_macro, parent_macro);
            self.current_macro.push(child_macro);
        }
        trace_state!();
        let macro_ = mem::replace(&mut self.current_macro, PartiallyMatchedMacro::new_root());
        let (tree, rest) = Self::resolve(macro_);
        if !rest.is_empty() {
            panic!(
                "Internal error. Not all tokens were consumed by the macro resolver:\n{:#?}",
                rest
            );
        }
        tree
    }

    fn process_token(&mut self, root_macro_map: &SegmentMap<'s>, token: Token<'s>) -> Step<'s> {
        let repr = &**token.code;
        if !token.variant.can_start_macro_segment() {
            return Step::NormalToken(token.into());
        }
        if let Some(subsegments) = self.current_macro.possible_next_segments.get(repr) {
            trace!("Entering next segment of the current macro.");
            let mut new_match_tree =
                Self::move_to_next_segment(&mut self.current_macro.matched_macro_def, subsegments);
            let mut current_segment = MatchedSegment::new(token);
            mem::swap(&mut new_match_tree, &mut self.current_macro.possible_next_segments);
            mem::swap(&mut self.current_macro.current_segment, &mut current_segment);
            self.current_macro.resolved_segments.push(current_segment);
            Step::NewSegmentStarted
        } else if let Some(parent_macro) = self.pop_macro_stack_if_reserved(repr) {
            trace!("Next token reserved by parent macro. Resolving current macro.");
            self.replace_current_with_parent_macro(parent_macro);
            Step::MacroStackPop(token.into())
<<<<<<< HEAD
        } else if let Some(segments) = root_macro_map.get(repr) && token.variant.can_start_macro() {
=======
        } else if let Some(segments) = root_macro_map.get(repr) {
>>>>>>> 55f9e96a
            trace!("Starting a new nested macro resolution.");
            let mut matched_macro_def = default();
            let mut current_macro = PartiallyMatchedMacro {
                current_segment: MatchedSegment { header: token, body: default() },
                resolved_segments: default(),
                possible_next_segments: Self::move_to_next_segment(
                    &mut matched_macro_def,
                    segments,
                ),
                matched_macro_def,
            };
            mem::swap(&mut self.current_macro, &mut current_macro);
            self.macro_stack.push(current_macro);
            Step::NewSegmentStarted
        } else {
            trace!("Consuming token as current segment body.");
            Step::NormalToken(token.into())
        }
    }

    /// Resolve the [`PartiallyMatchedMacro`]. Returns the AST and the non-used tokens. For example,
    /// the resolution of the `(a)` macro in the `(a) x (b)` expression will return the `(a)` AST
    /// and the `x` and `(b)` items (already resolved).
    fn resolve(m: PartiallyMatchedMacro<'s>) -> (syntax::Tree<'s>, VecDeque<syntax::Item<'s>>) {
        let segments = NonEmptyVec::<MatchedSegment, usize>::new_with_last(
            m.resolved_segments,
            m.current_segment,
        );
        let resolved_segments = segments.mapped(|segment| {
            let mut items: VecDeque<syntax::Item<'s>> = default();
            for item in segment.body {
                match item {
                    ItemOrPartiallyMatchedMacro::SyntaxItem(t) => items.push_back(t),
                    ItemOrPartiallyMatchedMacro::PartiallyMatchedMacro(unresolved_macro) => {
                        let (resolved_macro, unused_items) = Self::resolve(unresolved_macro);
                        items.push_back(resolved_macro.into());
                        items.extend(unused_items);
                    }
                }
            }
            (segment.header, items)
        });

        if let Some(macro_def) = m.matched_macro_def {
            let mut def_segments = macro_def.segments.to_vec().into_iter();
            let mut pattern_matched_segments = resolved_segments.mapped(|(header, items)| {
                let err = "Internal error. Macro definition and match segments count mismatch.";
                let def = def_segments.next().unwrap_or_else(|| panic!("{}", err));
                (header, def.pattern.resolve(items))
            });

            // Moving not pattern-matched tokens of the last segment to parent.
            let mut not_used_items_of_last_segment = VecDeque::new();
            match &mut pattern_matched_segments.last_mut().1 {
                Err(rest) => mem::swap(&mut not_used_items_of_last_segment, rest),
                Ok(segment) => mem::swap(&mut not_used_items_of_last_segment, &mut segment.rest),
            }

            let pattern_matched_segments =
                pattern_matched_segments.mapped(|(header, match_result)| match match_result {
                    Ok(result) => {
                        if !result.rest.is_empty() {
                            todo!("Mark unmatched tokens as unexpected.");
                        }
                        pattern::MatchedSegment::new(header, result.matched)
                    }
                    Err(_unmatched_items) => todo!("Mark unmatched tokens as unexpected."),
                });

            let out = (macro_def.body)(pattern_matched_segments);
            (out, not_used_items_of_last_segment)
        } else {
            let mut segments = resolved_segments.into_iter();
            let (header0, mut segment) = segments.next().unwrap();
            let mut items = VecDeque::new();
            items.append(&mut segment);
            for (header, mut segment) in segments {
                items.push_back(syntax::Item::Token(header));
                items.append(&mut segment);
            }
            let mut body = String::new();
            for item in &items {
                match item {
                    syntax::Item::Token(token) => body.push_str(&token.code.repr),
                    syntax::Item::Block(_block) => body.push_str("<block>"),
                    syntax::Item::Tree(tree) => body.push_str(&tree.code()),
                }
            }
            let header0 = syntax::Tree::from(header0).with_error("Invalid macro invocation.");
            (header0, items)
        }
    }

    /// Move the resolution to the next segment. Takes possible next segments and merges them in a
    /// new [`SegmentMap`]. If after moving to the next segment there is a macro definition that is
    /// fully matched, its definition will be recorded.
    fn move_to_next_segment(
        matched_macro_def: &mut Option<Rc<macros::Definition<'s>>>,
        possible_segments: &[SegmentEntry<'s>],
    ) -> SegmentMap<'s> {
        *matched_macro_def = None;
        let mut new_section_tree = SegmentMap::default();
        for segment_entry in possible_segments {
            if let Some(first) = segment_entry.required_segments.head() {
                let tail = segment_entry.required_segments.tail().cloned().unwrap_or_default();
                let definition = segment_entry.definition.clone_ref();
                let entry = SegmentEntry { required_segments: tail, definition };
                if let Some(node) = new_section_tree.get_mut(&first.header) {
                    node.push(entry);
                } else {
                    new_section_tree.insert(first.header, NonEmptyVec::singleton(entry));
                }
            } else {
                *matched_macro_def = Some(segment_entry.definition.clone_ref());
            }
        }
        new_section_tree
    }
}<|MERGE_RESOLUTION|>--- conflicted
+++ resolved
@@ -437,11 +437,7 @@
             trace!("Next token reserved by parent macro. Resolving current macro.");
             self.replace_current_with_parent_macro(parent_macro);
             Step::MacroStackPop(token.into())
-<<<<<<< HEAD
-        } else if let Some(segments) = root_macro_map.get(repr) && token.variant.can_start_macro() {
-=======
         } else if let Some(segments) = root_macro_map.get(repr) {
->>>>>>> 55f9e96a
             trace!("Starting a new nested macro resolution.");
             let mut matched_macro_def = default();
             let mut current_macro = PartiallyMatchedMacro {
