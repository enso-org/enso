//! Macro resolver implementation. Refer to the docs of the main parser module to learn more.
//!
//! # Blocks
//!
//! Macro resolution is informed by block structure.
//!
//! Macros can explicitly manipulate blocks: A macro can use [`pattern`]s to match depending on the
//! contents of a child block, and a macro can create any arbitrary block structure in its output.
//!
//! However, there is one rule that makes block structure more primitive than macros: Each of a
//! macro's segments must begin in the top level of the same block.
//!
//! For some invalid inputs, this rule affects how errors are reported. For example:
//! ```Enso
//! if foo
//!     then bar
//! ```
//! This will be parsed as an `if` macro whose condition is an argument block application applying
//! `foo` to `then bar`; the reported error will be an incomplete application of the `if` macro.
//!
//! This is implemented by starting a new macro resolution [`Scope`] at the beginning of every
//! block; the new scope is initialized with only the root macro. Within a scope the state of all
//! macros defined in parent scopes will never be advanced.

use crate::prelude::*;

use crate::macros;
use crate::macros::pattern;
use crate::syntax;
use crate::syntax::token;
use crate::syntax::token::Token;

use enso_data_structures::im_list;
use enso_data_structures::im_list::List;
use std::collections::VecDeque;



// ==================
// === SegmentMap ===
// ==================

/// A tree-like structure encoding potential macro matches. The keys are code representations of
/// [`macros::SegmentDefinition`] headers (first tokens of sections). Each key is associated with
/// one or more [`SegmentEntry`], which stories a list of required subsequent segments
/// and a macro definition that should be used when all the segments will be matched. For example,
/// after matching the "if" keyword, this struct will contain one entry "then" with two values, one
/// for the required "else" section, and one without a required section (for the "if ... then ..."
/// case).
#[derive(Default, Debug, Deref, DerefMut)]
pub struct SegmentMap<'s> {
    map: HashMap<&'s str, NonEmptyVec<SegmentEntry<'s>>>,
}

/// Partially matched macro info. See docs of [`SegmentMap`] to learn more.
#[derive(Clone, Debug)]
#[allow(missing_docs)]
pub struct SegmentEntry<'s> {
    /// All the segment headers that are required for the macro definition to be used.
    pub required_segments: List<macros::SegmentDefinition<'s>>,
    /// Definition of the macro that should be used when all the required segments will be matched.
    /// It contains [`Pattern`] definition for every segment that will be used after all the
    /// segment tokens are discovered.
    pub definition:        Rc<macros::Definition<'s>>,
}


impl<'a> SegmentMap<'a> {
    /// Register a new macro definition in this macro tree.
    pub fn register(&mut self, definition: macros::Definition<'a>) {
        let header = definition.segments.head.header;
        let entry = SegmentEntry {
            required_segments: definition.segments.tail.clone(),
            definition:        Rc::new(definition),
        };
        if let Some(node) = self.get_mut(header) {
            node.push(entry);
        } else {
            self.insert(header, NonEmptyVec::singleton(entry));
        }
    }
}



// =============================
// === PartiallyMatchedMacro ===
// =============================

/// Partially matched macro. It contains the current section being matched, all the sections matched
/// so far, and the macro definition in case the macro was fully matched. Please note that the
/// definition can change during macro resolution. For example, after finding both "if" and "then"
/// sections, the definition of the "if ... then ..." macro will be used. However, after finding the
/// "else" token, the definition will be replaced with the "if ... then ... else ..." macro one.
#[derive(Debug)]
#[allow(missing_docs)]
pub struct PartiallyMatchedMacro<'s> {
    pub current_segment:        MatchedSegment<'s>,
    pub resolved_segments:      Vec<MatchedSegment<'s>>,
    pub possible_next_segments: SegmentMap<'s>,
    pub matched_macro_def:      Option<Rc<macros::Definition<'s>>>,
}

impl<'a> PartiallyMatchedMacro<'a> {
    /// A new macro resolver with a special "root" segment definition. The "root" segment does not
    /// exist in the source code, it is simply the whole expression being parsed. It is treated
    /// as a macro in order to unify the algorithms.
    pub fn new_root() -> Self {
        let current_segment = MatchedSegment::new(Token("", "", token::Variant::newline()));
        let resolved_segments = default();
        let possible_next_segments = default();
        let matched_macro_def = Some(Rc::new(macros::Definition {
            segments: im_list::NonEmpty::singleton(macros::SegmentDefinition {
                header:  "__ROOT__",
                pattern: pattern::everything(),
            }),
            body:     Rc::new(|v| {
                // Taking the first segment, hardcoded above.
                let body = v.pop().0.result;
                syntax::operator::resolve_operator_precedence_if_non_empty(body.tokens()).unwrap()
            }),
        }));
        Self { current_segment, resolved_segments, possible_next_segments, matched_macro_def }
    }

    /// Append an item or partially-matched macro to the current segment.
    fn push(&mut self, item: impl Into<ItemOrPartiallyMatchedMacro<'a>>) {
        self.current_segment.body.push(item.into());
    }
}



// ======================
// === MatchedSegment ===
// ======================

/// A macro segment which header was matched. Its body contains a list of tokens and nested macros
/// that were found. Please note that the body tokens are not matched against the pattern yet.
/// Because of that, the macro nesting is incorrect for patterns that do not consume all tokens till
/// the end of the stream. For example, the expression `(a) (b)` will be matched in such a way, that
/// the macro `(b)` will be part of the body of the `)` segment of the `(a)` macro. This will be
/// restructured in the patter matching phase. See the parser module docs to learn more about this
/// process.
#[derive(Debug)]
pub struct MatchedSegment<'s> {
    header: Token<'s>,
    body:   Vec<ItemOrPartiallyMatchedMacro<'s>>,
}

impl<'s> MatchedSegment<'s> {
    /// Constructor.
    pub fn new(header: Token<'s>) -> Self {
        let body = default();
        Self { header, body }
    }
}



// ===================================
// === ItemOrPartiallyMatchedMacro ===
// ===================================

/// One of [`syntax::Item`] or [`PartiallyMatchedMacro`]. Used during macro resolution when some
/// items are already resolved as macros, and some are not yet. For example, after matching the
/// expression `(a) x (b)`, the `x` token and the `(b)` macro will be items of the body of the last
/// segment of the `(a)` macro.
#[derive(Debug, From)]
#[allow(missing_docs)]
enum ItemOrPartiallyMatchedMacro<'s> {
    SyntaxItem(syntax::Item<'s>),
    PartiallyMatchedMacro(PartiallyMatchedMacro<'s>),
}

impl<'s> TryAsRef<syntax::Item<'s>> for ItemOrPartiallyMatchedMacro<'s> {
    fn try_as_ref(&self) -> Option<&syntax::Item<'s>> {
        match self {
            Self::SyntaxItem(t) => Some(t),
            _ => None,
        }
    }
}

impl<'s> TryAsRef<PartiallyMatchedMacro<'s>> for ItemOrPartiallyMatchedMacro<'s> {
    fn try_as_ref(&self) -> Option<&PartiallyMatchedMacro<'s>> {
        match self {
            Self::PartiallyMatchedMacro(t) => Some(t),
            _ => None,
        }
    }
}



// ================
// === Resolver ===
// ================

/// Macro resolver capable of resolving nested macro usages. See the docs of the main parser module
/// to learn more about the macro resolution steps.
#[derive(Debug)]
pub struct Resolver<'s> {
    current_macro:       PartiallyMatchedMacro<'s>,
    macro_stack:         Vec<PartiallyMatchedMacro<'s>>,
    scopes:              Vec<Scope<'s>>,
    lines:               Vec<syntax::tree::block::Line<'s>>,
    newline:             Option<token::Newline<'s>>,
    line_contains_items: bool,
}

/// Result of the macro resolution step.
#[derive(Clone, Debug)]
enum Step<'s> {
    NewSegmentStarted,
    NormalToken(syntax::Item<'s>),
    MacroStackPop(syntax::Item<'s>),
}

/// Information about macro resolution state that is stored while processing a deeper indentation
/// level.
///
/// See the module docs ([`self`]) for about the interaction between blocks and macros.
#[derive(Debug)]
struct Scope<'s> {
    parent_tokens: std::vec::IntoIter<syntax::Item<'s>>,
    macros_start:  usize,
    outputs_start: usize,
    prev_newline:  Option<token::Newline<'s>>,
    prev_macro:    PartiallyMatchedMacro<'s>,
}

impl<'s> Resolver<'s> {
    /// New resolver with a special "root" segment definition allowing parsing arbitrary
    /// expressions.
    pub fn new_root() -> Self {
        let current_macro = PartiallyMatchedMacro::new_root();
        let macro_stack = default();
        let scopes = default();
        let lines = default();
        let newline = Some(token::newline("", ""));
        let line_contains_items = default();
        Self { current_macro, macro_stack, scopes, lines, newline, line_contains_items }
    }

    fn replace_current_with_parent_macro(&mut self, parent_macro: PartiallyMatchedMacro<'s>) {
        let child_macro = mem::replace(&mut self.current_macro, parent_macro);
        self.current_macro.push(child_macro);
    }

    /// Returns the index of the first element in `self.macro_stack` that is active in the current
    /// scope. Any macros before that index are active in some block that contains the current
    /// block, so they will not match tokens within this block.
    fn macro_scope_start(&self) -> usize {
        self.scopes.last().map(|scope| scope.macros_start).unwrap_or_default()
    }

    /// Pop the macro stack if the current token is reserved. For example, when matching the
    /// `if a if b then c then d` expression, the token `then` after the token `c` will be
    /// considered reserved and the macro resolution of `if b then c` will be popped from the stack.
    fn pop_macro_stack_if_reserved(&mut self, repr: &str) -> Option<PartiallyMatchedMacro<'s>> {
        let macros = &self.macro_stack[self.macro_scope_start()..];
        let reserved = macros.iter().any(|p| p.possible_next_segments.contains_key(repr));
        reserved.and_option_from(|| self.macro_stack.pop())
    }

    /// Run the resolver. Returns the resolved AST.
    pub fn run(
        mut self,
        root_macro_map: &SegmentMap<'s>,
        tokens: Vec<syntax::Item<'s>>,
    ) -> syntax::Tree<'s> {
        let mut tokens = tokens.into_iter();
        trace!("Running macro resolver. Registered macros:\n{:#?}", root_macro_map);
        let mut opt_item: Option<syntax::Item<'s>>;
        macro_rules! next_token {
            () => {{
                opt_item = tokens.next();
                trace!("Next token {:#?}", &opt_item);
            }};
        }
        macro_rules! trace_state {
            () => {
                trace!("Current macro:\n{:#?}", self.current_macro);
                trace!("Parent macros:\n{:#?}", self.macro_stack);
            };
        }
        next_token!();
        loop {
            while opt_item.is_none() {
                if let Some(newline) = self.newline.take() {
                    let expression = self.line_contains_items.as_some_from(|| self.unwind_stack());
                    self.lines.push(syntax::tree::block::Line { newline, expression });
                }
                if let Some(parent_tokens) = self.exit_current_scope() {
                    tokens = parent_tokens;
                    next_token!();
                    continue;
                }
                break;
            }
            let token = match opt_item {
                Some(token) => token,
                None => break,
            };
            if let syntax::Item::Token(Token {
                variant: token::Variant::Newline(_),
                left_offset,
                code,
            }) = token
            {
                let new_newline = token::newline(left_offset, code);
                let newline = mem::replace(&mut self.newline, Some(new_newline));
                if let Some(newline) = newline {
                    let expression = self.line_contains_items.as_some_from(|| self.unwind_stack());
                    self.lines.push(syntax::tree::block::Line { newline, expression });
                }
                next_token!();
                self.line_contains_items = false;
                continue;
            }
            self.line_contains_items = true;
            let step_result = match token {
                syntax::Item::Token(token) => self.process_token(root_macro_map, token),
                syntax::Item::Block(tokens_) => {
                    let parent_tokens = mem::replace(&mut tokens, tokens_.into_iter());
                    let new_root = PartiallyMatchedMacro::new_root();
                    let prev_macro = mem::replace(&mut self.current_macro, new_root);
                    let macros_start = self.macro_stack.len();
                    let outputs_start = self.lines.len();
                    let prev_newline = self.newline.take();
                    let scope = Scope {
                        parent_tokens,
                        macros_start,
                        outputs_start,
                        prev_newline,
                        prev_macro,
                    };
                    self.scopes.push(scope);
                    next_token!();
                    self.line_contains_items = false;
                    continue;
                }
                _ => Step::NormalToken(token),
            };
            match step_result {
                Step::MacroStackPop(item) => {
                    trace_state!();
                    opt_item = Some(item)
                }
                Step::NewSegmentStarted => {
                    trace_state!();
                    next_token!()
                }
                Step::NormalToken(item) => {
                    self.current_macro.push(item);
                    trace_state!();
                    next_token!();
                }
            }
        }
        syntax::tree::block::body_from_lines(self.lines)
    }

    /// Finish processing the current block and close its macro scope, unless this is the top-level
    /// block, which is indicated by returning `None`.
    ///
    /// This builds a [`syntax::Item::Block`] from the outputs of the current scope, restores the
    /// state to resume processing the parent scope, and submits the built block as a token to the
    /// newly-current macro (which would have been the macro active when the block began).
    ///
    /// Returns the remaining tokens of the parent block.
    fn exit_current_scope(&mut self) -> Option<std::vec::IntoIter<syntax::Item<'s>>> {
        let scope = self.scopes.pop()?;
        let Scope { parent_tokens, macros_start, outputs_start, prev_newline, prev_macro } = scope;
        debug_assert_eq!(macros_start, self.macro_stack.len());
        self.current_macro = prev_macro;
        let lines = self.lines.drain(outputs_start..);
        let mut out = Vec::with_capacity(lines.len() * 2);
        for line in lines {
            let syntax::tree::block::Line { newline, expression } = line;
            let newline = syntax::Token::from(newline);
            let newline = syntax::Item::from(newline);
            out.push(newline);
            if let Some(expression) = expression {
                let expression = syntax::Item::from(expression);
                out.push(expression);
            }
        }
        let block = syntax::Item::Block(out);
        self.current_macro.push(block);
        self.line_contains_items = true;
        self.newline = prev_newline;
        Some(parent_tokens)
    }

    fn unwind_stack(&mut self) -> syntax::Tree<'s> {
        macro_rules! trace_state {
            () => {
                trace!("Current macro:\n{:#?}", self.current_macro);
                trace!("Parent macros:\n{:#?}", self.macro_stack);
            };
        }
        trace!("Finishing resolution. Popping the macro stack.");
        let macros = self.macro_stack.drain(self.macro_scope_start()..).rev();
        for parent_macro in macros {
            let child_macro = mem::replace(&mut self.current_macro, parent_macro);
            self.current_macro.push(child_macro);
        }
        trace_state!();
        let macro_ = mem::replace(&mut self.current_macro, PartiallyMatchedMacro::new_root());
        let (tree, rest) = Self::resolve(macro_);
        if !rest.is_empty() {
            panic!(
                "Internal error. Not all tokens were consumed by the macro resolver:\n{:#?}",
                rest
            );
        }
        tree
    }

    fn process_token(&mut self, root_macro_map: &SegmentMap<'s>, token: Token<'s>) -> Step<'s> {
        let repr = &**token.code;
        if !token.variant.can_start_macro_segment() {
            return Step::NormalToken(token.into());
        }
        if let Some(subsegments) = self.current_macro.possible_next_segments.get(repr) {
            trace!("Entering next segment of the current macro.");
            let mut new_match_tree =
                Self::move_to_next_segment(&mut self.current_macro.matched_macro_def, subsegments);
            let mut current_segment = MatchedSegment::new(token);
            mem::swap(&mut new_match_tree, &mut self.current_macro.possible_next_segments);
            mem::swap(&mut self.current_macro.current_segment, &mut current_segment);
            self.current_macro.resolved_segments.push(current_segment);
            Step::NewSegmentStarted
        } else if let Some(parent_macro) = self.pop_macro_stack_if_reserved(repr) {
            trace!("Next token reserved by parent macro. Resolving current macro.");
            self.replace_current_with_parent_macro(parent_macro);
            Step::MacroStackPop(token.into())
<<<<<<< HEAD
        } else if let Some(segments) = root_macro_map.get(repr) {
            event!(TRACE, "Starting a new nested macro resolution.");
=======
        } else if let Some(segments) = root_macro_map.get(repr) && token.variant.can_start_macro() {
            trace!("Starting a new nested macro resolution.");
>>>>>>> eeec3bdf
            let mut matched_macro_def = default();
            let mut current_macro = PartiallyMatchedMacro {
                current_segment: MatchedSegment { header: token, body: default() },
                resolved_segments: default(),
                possible_next_segments: Self::move_to_next_segment(
                    &mut matched_macro_def,
                    segments,
                ),
                matched_macro_def,
            };
            mem::swap(&mut self.current_macro, &mut current_macro);
            self.macro_stack.push(current_macro);
            Step::NewSegmentStarted
        } else {
            trace!("Consuming token as current segment body.");
            Step::NormalToken(token.into())
        }
    }

    /// Resolve the [`PartiallyMatchedMacro`]. Returns the AST and the non-used tokens. For example,
    /// the resolution of the `(a)` macro in the `(a) x (b)` expression will return the `(a)` AST
    /// and the `x` and `(b)` items (already resolved).
    fn resolve(m: PartiallyMatchedMacro<'s>) -> (syntax::Tree<'s>, VecDeque<syntax::Item<'s>>) {
        let segments = NonEmptyVec::<MatchedSegment, usize>::new_with_last(
            m.resolved_segments,
            m.current_segment,
        );
        let resolved_segments = segments.mapped(|segment| {
            let mut items: VecDeque<syntax::Item<'s>> = default();
            for item in segment.body {
                match item {
                    ItemOrPartiallyMatchedMacro::SyntaxItem(t) => items.push_back(t),
                    ItemOrPartiallyMatchedMacro::PartiallyMatchedMacro(unresolved_macro) => {
                        let (resolved_macro, unused_items) = Self::resolve(unresolved_macro);
                        items.push_back(resolved_macro.into());
                        items.extend(unused_items);
                    }
                }
            }
            (segment.header, items)
        });

        if let Some(macro_def) = m.matched_macro_def {
            let mut def_segments = macro_def.segments.to_vec().into_iter();
            let mut pattern_matched_segments = resolved_segments.mapped(|(header, items)| {
                let err = "Internal error. Macro definition and match segments count mismatch.";
                let def = def_segments.next().unwrap_or_else(|| panic!("{}", err));
                (header, def.pattern.resolve(items))
            });

            // Moving not pattern-matched tokens of the last segment to parent.
            let mut not_used_items_of_last_segment = VecDeque::new();
            match &mut pattern_matched_segments.last_mut().1 {
                Err(rest) => mem::swap(&mut not_used_items_of_last_segment, rest),
                Ok(segment) => mem::swap(&mut not_used_items_of_last_segment, &mut segment.rest),
            }

            let pattern_matched_segments =
                pattern_matched_segments.mapped(|(header, match_result)| match match_result {
                    Ok(result) => {
                        if !result.rest.is_empty() {
                            todo!("Mark unmatched tokens as unexpected.");
                        }
                        pattern::MatchedSegment::new(header, result.matched)
                    }
                    Err(_unmatched_items) => todo!("Mark unmatched tokens as unexpected."),
                });

            let out = (macro_def.body)(pattern_matched_segments);
            (out, not_used_items_of_last_segment)
        } else {
            let mut segments = resolved_segments.into_iter();
            let (header0, mut segment) = segments.next().unwrap();
            let mut items = VecDeque::new();
            items.append(&mut segment);
            for (header, mut segment) in segments {
                items.push_back(syntax::Item::Token(header));
                items.append(&mut segment);
            }
            let mut body = String::new();
            for item in &items {
                match item {
                    syntax::Item::Token(token) => body.push_str(&token.code.repr),
                    syntax::Item::Block(_block) => body.push_str("<block>"),
                    syntax::Item::Tree(tree) => body.push_str(&tree.code()),
                }
            }
            let header0 = syntax::Tree::from(header0).with_error("Invalid macro invocation.");
            (header0, items)
        }
    }

    /// Move the resolution to the next segment. Takes possible next segments and merges them in a
    /// new [`SegmentMap`]. If after moving to the next segment there is a macro definition that is
    /// fully matched, its definition will be recorded.
    fn move_to_next_segment(
        matched_macro_def: &mut Option<Rc<macros::Definition<'s>>>,
        possible_segments: &[SegmentEntry<'s>],
    ) -> SegmentMap<'s> {
        *matched_macro_def = None;
        let mut new_section_tree = SegmentMap::default();
        for segment_entry in possible_segments {
            if let Some(first) = segment_entry.required_segments.head() {
                let tail = segment_entry.required_segments.tail().cloned().unwrap_or_default();
                let definition = segment_entry.definition.clone_ref();
                let entry = SegmentEntry { required_segments: tail, definition };
                if let Some(node) = new_section_tree.get_mut(&first.header) {
                    node.push(entry);
                } else {
                    new_section_tree.insert(first.header, NonEmptyVec::singleton(entry));
                }
            } else {
                *matched_macro_def = Some(segment_entry.definition.clone_ref());
            }
        }
        new_section_tree
    }
}<|MERGE_RESOLUTION|>--- conflicted
+++ resolved
@@ -437,13 +437,9 @@
             trace!("Next token reserved by parent macro. Resolving current macro.");
             self.replace_current_with_parent_macro(parent_macro);
             Step::MacroStackPop(token.into())
-<<<<<<< HEAD
         } else if let Some(segments) = root_macro_map.get(repr) {
-            event!(TRACE, "Starting a new nested macro resolution.");
-=======
-        } else if let Some(segments) = root_macro_map.get(repr) && token.variant.can_start_macro() {
+//        } else if let Some(segments) = root_macro_map.get(repr) && token.variant.can_start_macro() {
             trace!("Starting a new nested macro resolution.");
->>>>>>> eeec3bdf
             let mut matched_macro_def = default();
             let mut current_macro = PartiallyMatchedMacro {
                 current_segment: MatchedSegment { header: token, body: default() },
