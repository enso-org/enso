--- conflicted
+++ resolved
@@ -363,13 +363,8 @@
 impl Drop for IntervalHandle {
     fn drop(&mut self) {
         if !self.released {
-<<<<<<< HEAD
             warn_on_error(mark_end_interval(self.metadata.clone(), self.stat_index));
-            WARNING!(format!("{} was dropped without a call to `measure`.", self.metadata.label));
-=======
-            warn_on_error(mark_end_interval(self.metadata.clone()));
             WARNING!(format!("{} was dropped without explicitly being ended.", self.metadata.label));
->>>>>>> 1fdc8bb5
         }
     }
 }
