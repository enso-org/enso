//! Utilities for easy profiling usage and definition.

/// Check whether the given tokens end with a semicolon. If so, call the first argument with
/// true/false and the second argument.
#[doc(hidden)]
#[macro_export]
macro_rules! ends_with_colon {
    ($f:ident $args:tt [;]) => {
        $crate::$f! {true, $args}
    };
    ($f:ident $args:tt []) => {
        $crate::$f! {false, $args}
    };
    ($f:ident $args:tt [$t:tt $($ts:tt)*]) => {
        $crate::ends_with_colon! {$f $args [$($ts)*]}
    };
}

/// Turn the given identifier in a function call in this crate namespace.
#[doc(hidden)]
#[macro_export]
macro_rules! make_call {
    ($name:ident) => {
        $name();
    };
}

/// Put the given code block between the two passed functions. The result will either be of the
/// form
/// ```no_compile
/// f1();
/// foo;
/// bar;
/// f2();
/// ```
/// or
/// ```no_compile
/// f1();
/// foo;
/// out = bar;
/// f2()
/// out
/// ```
/// to allow for return values.
#[doc(hidden)]
#[macro_export]
macro_rules! wrap_block {
    ($fn_start:ident $fn_end:ident $($t:tt)*) => {
        $crate::ends_with_colon!{apply_block_wrapper [$fn_start, $fn_end $($t)*] [$($t)*]}
    };
}

#[doc(hidden)]
#[allow(missing_docs)]
#[macro_export]
macro_rules! apply_block_wrapper {
    ($ending:tt, [$fn_start:ident, $fn_end:ident $($expr:stmt)*]) => {
        $crate::block_wrapper_start!{$ending, $fn_start,  $fn_end, [$($expr;)*]}
    };
}

#[doc(hidden)]
#[allow(missing_docs)]
#[macro_export]
macro_rules! block_wrapper_start {
    (false, $fn_start:ident, $fn_end:ident, [$($expr:stmt;)*]) => {
        $crate::make_call!{$fn_start}
        $crate::block_wrapper_continue!{$fn_end, $($expr;)*}
    };
    (true, $fn_start:ident, $fn_end:ident, [$($expr:stmt;)*]) => {
        $crate::make_call!{$fn_start}
        $($expr;)*
        $crate::make_call!{$fn_end}
    };
}
#[allow(missing_docs)]
#[macro_export]
macro_rules! block_wrapper_continue {
    ($fn_end:ident, $expr:stmt;) => {
        let out = { $expr };
        $crate::make_call!{$fn_end}
        out
    };
    ($fn_end:ident, $expr:stmt; $($exprs:stmt;)*) => {
        $expr;
        $crate::block_wrapper_continue!{$fn_end:ident, $($exprs;)*}
    };
}

/// Create a Metadata struct that has the source location prepopulated via the `file!` and
/// `line!` macros.
#[doc(hidden)]
#[macro_export]
macro_rules! make_metadata {
    ($profiling_level:expr, $interval_name:expr) => {
        $crate::Metadata {
            source:          $crate::SourceLocation { file: file!().to_string(), line: line!() },
            profiling_level: $profiling_level.to_string(),
            label:           $interval_name.to_string(),

            rendering: None,
        }
    };
}

/// Start measuring the interval of the given profiling level and name.
#[doc(hidden)]
#[macro_export]
macro_rules! start_interval {
    ($profiling_level:expr, $interval_name:expr) => {
        $crate::mark_start_interval($crate::make_metadata!($profiling_level, $interval_name))
    };
}

/// End measuring the interval of the given profiling level and name.
#[doc(hidden)]
#[macro_export]
macro_rules! end_interval {
<<<<<<< HEAD
    ($profiling_level:expr, $interval_name:expr, $stat_index:expr) => {
        let _ = $crate::mark_end_interval($crate::make_metadata!($profiling_level, $interval_name), $stat_index);
=======
    ($profiling_level:expr, $interval_name:expr) => {
        $crate::warn_on_error($crate::mark_end_interval($crate::make_metadata!($profiling_level, $interval_name)))
>>>>>>> 1fdc8bb5
    };
}

/// Measure an interval with the given profiling level and name that starts before the given
/// expressions and ends after the given expressions.
#[doc(hidden)]
#[macro_export]
macro_rules! measure_interval {
        ($d:tt, $profiling_level:expr, $interval_name:expr, $($body:tt)*) => {
             {
<<<<<<< HEAD
                 let stat_index = $crate::start_interval!($profiling_level, $interval_name).release();
                 let out = { $($body)* };
                 $crate::end_interval!($profiling_level, $interval_name, stat_index);
                out
=======

                 fn start() {
                     $crate::start_interval!($profiling_level,$interval_name).release();
                 }

                 fn end() {
                     $crate::end_interval!($profiling_level,$interval_name);
                 }

                 $crate::wrap_block! { start end $($body)* }
>>>>>>> 1fdc8bb5
             }
        }
    }



/// Define a new boolean variable whose value is determined by a feature flag in the crate.
/// The name of the variable is `ENABLED` and it will be true if a feature flag
/// `enable-<profiling_level_name>-profiling` is set, otherwise it will be false.
#[doc(hidden)]
#[macro_export]
macro_rules! define_profiling_toggle {
    ($profiling_level_name:ident) => {
        paste::item! {
            #[doc = "Defines whether the log level `" $profiling_level_name "` should be used."]
            #[cfg(feature = "enable-" $profiling_level_name "-profiling")]
            pub const ENABLED: bool = true;
            #[doc = "Defines whether the log level `" $profiling_level_name "` should be used."]
            #[cfg(not(feature = "enable-" $profiling_level_name  "-profiling"))]
            pub const ENABLED: bool = false;
        }
    };
}


/// Define a new profiling module that exposes `start`, `end` and `measure` methods. The profiling
/// can be activated and de-activated via a crate feature flag named
/// `enable-<profiling_module_name>-profiling`, which will turn the profiling methods into no-ops.
#[doc(hidden)]
#[macro_export]
macro_rules! define_profiler {
    ($($d:tt, $profiling_level:expr, $profiling_level_name_upper:ident, $profiling_level_name:ident,
    $start:ident, $end:ident, $measure:ident ;)*) => {$(
        /// Profiler module that exposes methods to measure named intervals.
        pub mod $profiling_level_name {

            $crate::define_profiling_toggle!($profiling_level_name);

            /// Start measuring a named time interval. Return an `IntervalHandle` that can be used
            /// to end the profiling.
            #[macro_export]
            macro_rules! $start {
                ($interval_name:expr) => {
                    $crate::start_interval!($profiling_level, $interval_name)
                };
            }

            /// Manually end measuring a named time interval.
            #[macro_export]
            macro_rules! $end {
                ($interval_name:expr) => {
                    $crate::end_interval!($profiling_level, $interval_name)
                };
            }

            /// Profile the execution of the given closure.
            #[macro_export]
            macro_rules! $measure {
                ($interval_name:expr, || $d($d body:tt)*) => {
                    $crate::measure_interval!(
                        A, $profiling_level, $interval_name, $d($d body)*)
                };
            }
        })*
    }
}<|MERGE_RESOLUTION|>--- conflicted
+++ resolved
@@ -116,13 +116,8 @@
 #[doc(hidden)]
 #[macro_export]
 macro_rules! end_interval {
-<<<<<<< HEAD
     ($profiling_level:expr, $interval_name:expr, $stat_index:expr) => {
-        let _ = $crate::mark_end_interval($crate::make_metadata!($profiling_level, $interval_name), $stat_index);
-=======
-    ($profiling_level:expr, $interval_name:expr) => {
-        $crate::warn_on_error($crate::mark_end_interval($crate::make_metadata!($profiling_level, $interval_name)))
->>>>>>> 1fdc8bb5
+        $crate::warn_on_error($crate::mark_end_interval($crate::make_metadata!($profiling_level, $interval_name), $stat_index))
     };
 }
 
@@ -133,12 +128,6 @@
 macro_rules! measure_interval {
         ($d:tt, $profiling_level:expr, $interval_name:expr, $($body:tt)*) => {
              {
-<<<<<<< HEAD
-                 let stat_index = $crate::start_interval!($profiling_level, $interval_name).release();
-                 let out = { $($body)* };
-                 $crate::end_interval!($profiling_level, $interval_name, stat_index);
-                out
-=======
 
                  fn start() {
                      $crate::start_interval!($profiling_level,$interval_name).release();
@@ -149,7 +138,6 @@
                  }
 
                  $crate::wrap_block! { start end $($body)* }
->>>>>>> 1fdc8bb5
              }
         }
     }
