[package]
name = "enso-data-structures"
version = "0.2.0"
authors = ["Enso Team <contact@luna-lang.org>"]
edition = "2021"
<<<<<<< HEAD
description = "A collection of useful data structures."
readme = "README.md"
homepage = "https://github.com/enso-org/rust-lib/src/data"
repository = "https://github.com/enso-org/rust-lib"
=======

description  = "A collection of useful data structures."
readme       = "README.md"
homepage     = "https://github.com/enso-org/enso/lib/rust/data"
repository   = "https://github.com/enso-org/enso"
>>>>>>> 9e219d69
license-file = "../../LICENSE"
keywords = []
categories = ["data-structures"]
publish = true

[lib]
crate-type = ["rlib", "cdylib"]

[dependencies]
enso-prelude = { version = "^0.2.1", path = "../prelude" }
<<<<<<< HEAD
serde = { version = "1.0", features = ["derive"] }
typenum = { version = "1.11.2" }
rustversion = { version = "1.0" }
=======
serde        = { version = "1.0"  , features = ["derive"] }
typenum      = { version = "1.11.2" }
rustversion  = { version = "1.0"                        }
failure = { version = "0.1.6" }
>>>>>>> 9e219d69

[dev-dependencies]
itertools = "0.9.0"
criterion = "0.3"

[[bench]]
name = "bench_tree_query"
harness = false<|MERGE_RESOLUTION|>--- conflicted
+++ resolved
@@ -3,18 +3,10 @@
 version = "0.2.0"
 authors = ["Enso Team <contact@luna-lang.org>"]
 edition = "2021"
-<<<<<<< HEAD
 description = "A collection of useful data structures."
 readme = "README.md"
-homepage = "https://github.com/enso-org/rust-lib/src/data"
-repository = "https://github.com/enso-org/rust-lib"
-=======
-
-description  = "A collection of useful data structures."
-readme       = "README.md"
-homepage     = "https://github.com/enso-org/enso/lib/rust/data"
-repository   = "https://github.com/enso-org/enso"
->>>>>>> 9e219d69
+homepage = "https://github.com/enso-org/enso/lib/rust/data"
+repository = "https://github.com/enso-org/enso"
 license-file = "../../LICENSE"
 keywords = []
 categories = ["data-structures"]
@@ -25,16 +17,10 @@
 
 [dependencies]
 enso-prelude = { version = "^0.2.1", path = "../prelude" }
-<<<<<<< HEAD
 serde = { version = "1.0", features = ["derive"] }
 typenum = { version = "1.11.2" }
 rustversion = { version = "1.0" }
-=======
-serde        = { version = "1.0"  , features = ["derive"] }
-typenum      = { version = "1.11.2" }
-rustversion  = { version = "1.0"                        }
 failure = { version = "0.1.6" }
->>>>>>> 9e219d69
 
 [dev-dependencies]
 itertools = "0.9.0"
