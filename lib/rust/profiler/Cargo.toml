--- conflicted
+++ resolved
@@ -5,13 +5,9 @@
 authors = ["Enso Team <contact@enso.org>"]
 
 [dependencies]
-<<<<<<< HEAD
-wasm-bindgen = { version = "0.2.78", features = ["nightly"] }
-=======
 serde = { version = "1.0", features = ["derive"] }
 serde_json = { version = "1.0.59", features = ["raw_value"] }
-wasm-bindgen = { version = "0.2.58", features = ["nightly"] }
->>>>>>> d3cc2c10
+wasm-bindgen = { version = "0.2.78", features = ["nightly"] }
 enso-profiler-macros = { path = "macros" }
 enso-web = { path = "../web" }
 
