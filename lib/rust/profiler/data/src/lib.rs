--- conflicted
+++ resolved
@@ -249,7 +249,6 @@
         self.intervals.last().unwrap()
     }
 
-<<<<<<< HEAD
     /// Id of a virtual measurement containing the top-level measurements as children.
     pub fn root_measurement_id(&self) -> MeasurementId {
         MeasurementId(self.measurements.len() - 1)
@@ -258,11 +257,11 @@
     /// Id of a virtual interval containing the top-level intervals as children.
     pub fn root_interval_id(&self) -> IntervalId {
         IntervalId(self.intervals.len() - 1)
-=======
+    }
+
     /// Iterate over only the metadata stored in the profile.
     pub fn iter_metadata(&self) -> impl Iterator<Item = &Metadata<M>> {
         self.intervals.iter().flat_map(|interval| interval.metadata.iter())
->>>>>>> fe77bb0f
     }
 }
 
