--- conflicted
+++ resolved
@@ -188,7 +188,6 @@
         if measurement.intervals.len() >= 2 {
             let row = self.next_row;
             self.next_row += 1;
-<<<<<<< HEAD
             for window in measurement.intervals.windows(2) {
                 if let [current, next] = window {
                     let current = &self.profile[*current];
@@ -221,23 +220,6 @@
                         row,
                         state: Paused,
                     });
-=======
-            for active in &measurement.intervals {
-                let active = &self.profile[*active];
-                let start = active.interval.start.into_ms();
-                let mut end = active.interval.end.map(|mark| mark.into_ms()).unwrap_or(f64::MAX);
-                // The rungraph view should illustrate every time an async task wakes up, because
-                // wakeups reveal the dependencies between tasks: A task is always awake before
-                // and after awaiting another task.
-                //
-                // These wakeups are often momentary, when there is no (or trivial) work between
-                // .await points. The real intervals would often be difficult or impossible to see,
-                // so here we enlarge short intervals to a value that will make them visible at a
-                // moderate zoom level.
-                const DURATION_FLOOR_MS: f64 = 3.0;
-                if end < start + DURATION_FLOOR_MS {
-                    end = start + DURATION_FLOOR_MS;
->>>>>>> b32fedac
                 }
             }
         }
@@ -294,35 +276,9 @@
         for (label, frame) in &root.children {
             grapher.visit_frame(frame, label.to_string(), 0);
         }
-<<<<<<< HEAD
+        let FlamegraphGrapher { blocks, .. } = grapher;
         let marks = Vec::default();
         Self { blocks, marks }
-    }
-}
-
-
-// === FlamegraphBuilder implementation ===
-
-#[derive(Default, Debug)]
-struct AggregateFrame {
-    duration: f64,
-    children: std::collections::HashMap<std::rc::Rc<String>, AggregateFrame>,
-}
-
-impl AggregateFrame {
-    /// Build a Block from self; recurse into children.
-    fn visit(&self, blocks: &mut Vec<Block>, time: &mut f64, row: u32, label: String) {
-        let start = *time;
-        let end = *time + self.duration;
-        blocks.push(Block { start, end, label, row, state: Active });
-        for (label, frame) in &self.children {
-            frame.visit(blocks, time, row + 1, label.to_string());
-        }
-        *time = end;
-    }
-=======
-        let FlamegraphGrapher { blocks, .. } = grapher;
-        Self { blocks }
     }
 }
 
@@ -331,7 +287,6 @@
 struct FlamegraphGrapher {
     blocks: Vec<Block>,
     time:   f64,
->>>>>>> b32fedac
 }
 
 impl FlamegraphGrapher {
