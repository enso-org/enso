--- conflicted
+++ resolved
@@ -144,12 +144,10 @@
 #![warn(unsafe_code)]
 #![warn(unused_import_braces)]
 
-<<<<<<< HEAD
-pub mod flame_graph;
-=======
 pub mod internal;
 pub mod log;
->>>>>>> a3914f33
+
+pub mod flame_graph;
 
 extern crate test;
 
@@ -158,7 +156,6 @@
 
 use internal::*;
 
-<<<<<<< HEAD
 // =============
 // === Label ===
 // =============
@@ -184,138 +181,6 @@
 // === Timestamp ===
 // =================
 
-/// Time elapsed since the [time origin](https://www.w3.org/TR/hr-time-2/#sec-time-origin).
-///
-/// Stored in units of 100us, because that is maximum resolution of performance.now():
-/// - [in the specification](https://www.w3.org/TR/hr-time-3), 100us is the limit
-/// - in practice, as observed in debug consoles: Chromium 97 (100us) and Firefox 95 (1ms)
-#[derive(Copy, Clone, PartialEq, Eq, PartialOrd, Ord, Debug)]
-pub struct Timestamp(num::NonZeroU64);
-
-/// Offset used to encode a timestamp, which may be 0, in a [`NonZeroU64`].
-/// To maximize the supported range, this is the smallest positive integer.
-const TS_OFFSET: u64 = 1;
-
-impl Timestamp {
-    /// Return the current time, relative to the time origin.
-    pub fn now() -> Self {
-        Self::from_ms(now())
-    }
-
-    /// Return the timestamp corresponding to an offset from the time origin, in ms.
-    #[allow(unsafe_code)]
-    pub fn from_ms(ms: f64) -> Self {
-        let ticks = (ms * 10.0).round() as u64;
-        // Safety: ticks + 1 will not be 0 unless a Timestamp wraps.
-        // It takes (2 ** 64) * 100us = 58_455_453 years for a Timestamp to wrap.
-        unsafe { Self(num::NonZeroU64::new_unchecked(ticks + TS_OFFSET)) }
-    }
-
-    /// Convert to an offset from the time origin, in ms.
-    pub fn into_ms(self) -> f64 {
-        (self.0.get() - TS_OFFSET) as f64 / 10.0
-    }
-}
-
-
-
-// ==================
-// === ProfilerId ===
-// ==================
-
-/// Uniquely identifies a runtime measurement.
-#[derive(Copy, Clone, Debug, PartialEq, Eq, Hash)]
-pub struct ProfilerId(u32);
-
-impl ProfilerId {
-    fn new() -> Self {
-        thread_local! {
-            pub static NEXT_ID: cell::Cell<u32> = cell::Cell::new(1);
-        }
-        ProfilerId(NEXT_ID.with(|next_id| {
-            let id = next_id.get();
-            next_id.set(id + 1);
-            id
-        }))
-    }
-
-    /// Return the root profiler.
-    pub const fn root() -> Self {
-        ProfilerId(0)
-    }
-}
-
-/// Pseudo-profiler serving as the root of the measurement hierarchy.
-pub const APP_LIFETIME: Objective = Objective(ProfilerId::root());
-
-
-
-// =======================
-// === StartedProfiler ===
-// =======================
-
-/// The interface supported by profiler-data objects.
-pub trait StartedProfiler {
-    /// Log a measurement, identified by `profiler`, with end-time set to now.
-    fn finish(&self, profiler: ProfilerId);
-}
-
-// === Implementation for disabled profilers ===
-
-impl StartedProfiler for () {
-    fn finish(&self, _: ProfilerId) {}
-}
-
-
-
-// ====================
-// === ProfilerData ===
-// ====================
-
-/// Data used by a started [`Measurement`] for an enabled profile level.
-#[derive(Debug, Copy, Clone)]
-pub struct ProfilerData {
-    /// Identifier of the parent [`Measurement`].
-    pub parent: ProfilerId,
-    /// Start time for this [`Measurement`], or None to indicate it is the same as `parent`.
-    pub start:  Option<Timestamp>,
-    /// Identifies where in the code this [`Measurement`] originates.
-    pub label:  Label,
-}
-
-// === Trait Implementations ===
-
-impl StartedProfiler for ProfilerData {
-    fn finish(&self, profiler: ProfilerId) {
-        let parent = self.parent;
-        let start = self.start;
-        let label = self.label;
-        let end = Timestamp::now();
-        let measurement = Measurement { parent, profiler, start, end, label };
-        crate::MEASUREMENTS.with(move |log| log.push(measurement));
-    }
-}
-
-
-
-// ===================
-// === Measurement ===
-// ===================
-
-/// Record of a profiled section, the parent it was reached by, and its entry and exit times.
-#[derive(Debug, Copy, Clone)]
-pub struct Measurement {
-    /// A unique identifier.
-    pub profiler: ProfilerId,
-    /// Identifies parent [`Measurement`] by its `profiler` field.
-    pub parent:   ProfilerId,
-    /// Start time, or None to indicate it is the same as `parent`.
-    pub start:    Option<Timestamp>,
-    /// The end time.
-    pub end:      Timestamp,
-    /// Identifies where in the code this [`Measurement`] originates.
-    pub label:    Label,
-=======
 
 
 // ======================
@@ -327,7 +192,6 @@
 pub struct MetadataLogger<T> {
     id:      u32,
     entries: rc::Rc<log::Log<T>>,
->>>>>>> a3914f33
 }
 
 impl<T: 'static + serde::Serialize> MetadataLogger<T> {
