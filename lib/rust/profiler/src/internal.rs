//! Implementation details not used directly in normal usage of the Profiling API.
//!
//! `pub` items in this module support two uses:
//! - They support profiling crates in interpreting raw profiling data.
//! - They are used by [the macros](../index.html#macros) that provide the public interface to
//!   `profiler`.

use crate::log;

use std::fmt;
use std::num;
use std::rc;



// ======================================================
// === The global logs (EVENTS and the METADATA_LOGS) ===
// ======================================================

thread_local! {
    static EVENT_LOG: log::Log<Event<ExternalMetadata, &'static str>> = log::Log::new();
}
/// Global log of [`Events`]s.
pub(crate) static EVENTS: log::ThreadLocalLog<Event<ExternalMetadata, &'static str>> =
    log::ThreadLocalLog::new(EVENT_LOG);

thread_local! {
    static METADATA_LOG_LOG: log::Log<rc::Rc<dyn MetadataSource>> = log::Log::new();
}
/// Global registry of metadata logs.
pub(crate) static METADATA_LOGS: log::ThreadLocalLog<rc::Rc<dyn MetadataSource>> =
    log::ThreadLocalLog::new(METADATA_LOG_LOG);

/// Produce a JSON-formatted event log from the internal event logs.
///
/// Consumes all events that have happened up to this point; except in testing, this should only be
/// done once.
pub fn take_log() -> String {
    let events = EVENTS.take_all();
    let metadatas = METADATA_LOGS.clone_all();
    let metadata_names: Vec<_> = metadatas.iter().map(|metadata| metadata.name()).collect();
    let mut metadata_entries: Vec<_> =
        metadatas.into_iter().map(|metadata| metadata.take_all()).collect();
    let events: Vec<_> = events
        .into_iter()
        .map(|event| {
            event.map_metadata(|external| {
                let id = external.type_id as usize;
                let name = metadata_names[id];
                let data = metadata_entries[id].next().unwrap();
                let data = serde_json::value::to_raw_value(&data).unwrap();
                Variant { name, t: data }
            })
        })
        .collect();
    serde_json::to_string(&events).unwrap()
}


// === Variant ===

/// Wrapper for serializing an object as if it were a particular variant of some unspecified enum.
///
/// This allows serializing instances of one variant of an enum without knowledge of the other
/// variants.
struct Variant<T> {
    name: &'static str,
    t:    T,
}

impl<T: serde::Serialize> serde::Serialize for Variant<T> {
    fn serialize<S>(&self, serializer: S) -> Result<S::Ok, S::Error>
    where S: serde::Serializer {
        serializer.serialize_newtype_variant("", 0, self.name, &self.t)
    }
}



// ===================
// === MetadataLog ===
// ===================

pub(crate) struct MetadataLog<T> {
    pub name:    &'static str,
    pub entries: rc::Rc<log::Log<T>>,
}

pub(crate) trait MetadataSource {
    fn name(&self) -> &'static str;
    fn take_all(&self) -> Box<dyn Iterator<Item = Box<serde_json::value::RawValue>>>;
}

impl<T: 'static + serde::Serialize> MetadataSource for MetadataLog<T> {
    fn name(&self) -> &'static str {
        self.name
    }
    fn take_all(&self) -> Box<dyn Iterator<Item = Box<serde_json::value::RawValue>>> {
        let entries = self.entries.take_all();
        let entries =
            entries.into_iter().map(|data| serde_json::value::to_raw_value(&data).unwrap());
        Box::new(entries)
    }
}



// ================
// === EventLog ===
// ================

/// The log of profiling events. Data is actually stored globally.
#[derive(Copy, Clone, Debug)]
pub struct EventLog;

impl EventLog {
    /// Log the beginning of a measurement.
    pub fn start(
        self,
        parent: EventId,
        label: StaticLabel,
        start: Option<Timestamp>,
        state: StartState,
    ) -> EventId {
        let m = Start { parent, label, start };
        let event = match state {
            StartState::Active => Event::Start(m),
            StartState::Paused => Event::StartPaused(m),
        };
        let id = EVENTS.len() as u32;
        EVENTS.append(event);
        EventId(id)
    }

    /// Log the end of a measurement.
    pub fn end(self, id: EventId, timestamp: Timestamp) {
        let event = Event::End { id, timestamp };
        EVENTS.append(event);
    }

    /// Log the beginning of an interval in which the measurement is not active.
    pub fn pause(self, id: EventId, timestamp: Timestamp) {
        let event = Event::Pause { id, timestamp };
        EVENTS.append(event);
    }

    /// Log the end of an interval in which the measurement is not active.
    pub fn resume(self, id: EventId, timestamp: Timestamp) {
        let event = Event::Resume { id, timestamp };
        EVENTS.append(event);
    }

    /// Log metadata.
    pub fn metadata(self, type_id: u32) -> EventId {
        let id = EVENTS.len() as u32;
        let timestamp = Timestamp::now();
        let data = ExternalMetadata { type_id };
        let event = Event::Metadata(Timestamped { timestamp, data });
        EVENTS.append(event);
        EventId(id)
    }
}


// === StartState ===

/// Specifies the initial state of a profiler.
#[derive(Debug, Copy, Clone, PartialEq, Eq)]
pub enum StartState {
    /// The profiler starts in the running state.
    Active,
    /// The profiler starts in the paused state.
    Paused,
}



// =============
// === Event ===
// =============

/// An entry in the profiling log.
#[derive(Debug, Clone, serde::Serialize, serde::Deserialize)]
pub enum Event<Metadata, LabelStorage> {
    /// The beginning of a measurement.
    Start(Start<LabelStorage>),
    /// The beginning of a measurement that starts in the paused state.
    StartPaused(Start<LabelStorage>),
    /// The end of a measurement.
    End {
        /// Identifies the measurement by the ID of its Start event.
        id:        EventId,
        /// When the event occurred.
        timestamp: Timestamp,
    },
    /// The beginning of an interruption to a measurement, e.g. an await point.
    Pause {
        /// Identifies the measurement by the ID of its Start event.
        id:        EventId,
        /// When the event occurred.
        timestamp: Timestamp,
    },
    /// The end of an interruption to an a measurement, e.g. an await point.
    Resume {
        /// Identifies the measurement by the ID of its Start event.
        id:        EventId,
        /// When the event occurred.
        timestamp: Timestamp,
    },
    /// Metadata: wrapper with dependency-injected contents.
    Metadata(Timestamped<Metadata>),
}

impl<Metadata, LabelStorage> Event<Metadata, LabelStorage> {
    /// Produce a new event that may have a different metadata type, with metadata values
    /// converted by the given function.
    fn map_metadata<F, Metadata1>(self, mut f: F) -> Event<Metadata1, LabelStorage>
    where F: FnMut(Metadata) -> Metadata1 {
        match self {
            // metadata => f(metadata)
            Event::Metadata(Timestamped { timestamp, data }) =>
                Event::Metadata(Timestamped { timestamp, data: f(data) }),
            // event => event
            Event::Start(start) => Event::Start(start),
            Event::StartPaused(start) => Event::StartPaused(start),
            Event::End { id, timestamp } => Event::End { id, timestamp },
            Event::Pause { id, timestamp } => Event::Pause { id, timestamp },
            Event::Resume { id, timestamp } => Event::Resume { id, timestamp },
        }
    }
}



// =============
// === Start ===
// =============

/// A measurement-start entry in the profiling log.
#[derive(Debug, Clone, serde::Serialize, serde::Deserialize)]
pub struct Start<LabelStorage> {
    /// Specifies parent measurement by its [`Start`].
    pub parent: EventId,
    /// Start time, or None to indicate it is the same as `parent`.
    pub start:  Option<Timestamp>,
    /// Identifies where in the code this measurement originates.
    pub label:  Label<LabelStorage>,
}


// === Label ===

/// The label of a profiler; this includes the name given at its creation, along with file and
/// line-number information.
#[derive(Debug, Clone, serde::Serialize, serde::Deserialize)]
pub struct Label<Storage>(pub Storage);

impl<Storage: fmt::Display> fmt::Display for Label<Storage> {
    fn fmt(&self, f: &mut fmt::Formatter<'_>) -> fmt::Result {
        self.0.fmt(f)
    }
}

/// Static-str label, suitable for writing.
pub(crate) type StaticLabel = Label<&'static str>;



// =================
// === Timestamp ===
// =================

/// Time elapsed since the [time origin](https://www.w3.org/TR/hr-time-2/#sec-time-origin).
///
/// Stored in units of 100us, because that is maximum resolution of performance.now():
/// - [in the specification](https://www.w3.org/TR/hr-time-3), 100us is the limit
/// - in practice, as observed in debug consoles: Chromium 97 (100us) and Firefox 95 (1ms)
#[derive(Copy, Clone, PartialEq, Eq, PartialOrd, Ord, Debug, serde::Serialize, serde::Deserialize)]
pub struct Timestamp(num::NonZeroU64);

/// Offset used to encode a timestamp, which may be 0, in a [`NonZeroU64`].
/// To maximize the supported range, this is the smallest positive integer.
const TS_OFFSET: u64 = 1;

impl Timestamp {
    /// Return the current time, relative to the time origin.
    pub fn now() -> Self {
        Self::from_ms(now())
    }

    /// Return the timestamp corresponding to an offset from the time origin, in ms.
    #[allow(unsafe_code)]
    pub fn from_ms(ms: f64) -> Self {
        let ticks = (ms * 10.0).round() as u64;
        // Safety: ticks + 1 will not be 0 unless a Timestamp wraps.
        // It takes (2 ** 64) * 100us = 58_455_453 years for a Timestamp to wrap.
        unsafe { Self(num::NonZeroU64::new_unchecked(ticks + TS_OFFSET)) }
    }

    /// Return the timestamp of the time origin.
    pub fn time_origin() -> Self {
        Self::from_ms(0.0)
    }

    /// Convert to an offset from the time origin, in ms.
    pub fn into_ms(self) -> f64 {
        (self.0.get() - TS_OFFSET) as f64 / 10.0
    }
}

impl Default for Timestamp {
    fn default() -> Self {
        Self::time_origin()
    }
}

// === FFI ===

#[cfg(target_arch = "wasm32")]
<<<<<<< HEAD
/// Web APIs.
mod js {
    /// [The `Performance` API](https://developer.mozilla.org/en-US/docs/Web/API/Performance)
    pub mod performance {
        pub fn now() -> f64 {
            enso_web::performance().now()
        }
    }
=======
fn now() -> f64 {
    use enso_web as web;
    web::performance().now()
>>>>>>> d3cc2c10
}
#[cfg(not(target_arch = "wasm32"))]
fn now() -> f64 {
    0.0
}



// === Timestamped ===

/// Wrapper adding a timestamp to an object.
#[derive(Debug, Clone, serde::Serialize, serde::Deserialize)]
pub struct Timestamped<T> {
    /// When the event occurred.
    pub timestamp: Timestamp,
    /// The data.
    pub data:      T,
}



// ===============
// === EventId ===
// ===============

/// Identifies an event in the profiling log.
#[derive(Copy, Clone, Debug, PartialEq, Eq, Hash, serde::Serialize, serde::Deserialize)]
pub struct EventId(pub u32);

impl EventId {
    /// Special value indicating that an EventId is to be inferred from context.
    pub const IMPLICIT: EventId = EventId(u32::MAX);

    /// Special value indicating the root pseudo-profiler (the parent of runtime root profilers).
    pub const APP_LIFETIME: EventId = EventId(u32::MAX - 1);

    /// Special value indicating that no explicit prior event is associated.
    ///
    /// When used to identify a parent, this indicates that the parent can be inferred to be the
    /// current profiler.
    pub const fn implicit() -> Self {
        Self::IMPLICIT
    }
}



// ========================
// === ExternalMetadata ===
// ========================

/// Indicates where in the event log metadata from a particular external source should be inserted.
#[derive(Debug, Copy, Clone)]
pub(crate) struct ExternalMetadata {
    type_id: u32,
}



// ================
// === Profiler ===
// ================

/// The interface supported by profilers of all profiling levels.
pub trait Profiler {
    /// Log the beginning of a measurement.
    ///
    /// Return an object that can be used to manage the measurement's lifetime.
    fn start(
        parent: EventId,
        label: StaticLabel,
        time: Option<Timestamp>,
        start: StartState,
    ) -> Self;
    /// Log the end of a measurement.
    fn finish(self);
    /// Log the beginning of an interval in which the profiler is not active.
    fn pause(&self);
    /// Log the end of an interval in which the profiler is not active.
    fn resume(&self);
}



// ===============
// === Started ===
// ===============

/// A profiler that has a start time set, and will complete its measurement when dropped.
#[derive(Debug)]
pub struct Started<T: Profiler + Copy>(pub T);


// === Trait Implementations ===

impl<T: Profiler + Copy> Profiler for Started<T> {
    fn start(
        parent: EventId,
        label: StaticLabel,
        time: Option<Timestamp>,
        start: StartState,
    ) -> Self {
        Self(T::start(parent, label, time, start))
    }
    fn finish(self) {
        self.0.finish()
    }
    fn pause(&self) {
        self.0.pause()
    }
    fn resume(&self) {
        self.0.resume()
    }
}

impl<T: Profiler + Copy> Drop for Started<T> {
    fn drop(&mut self) {
        self.0.finish();
    }
}

impl<T, U> crate::Parent<T> for Started<U>
where
    U: crate::Parent<T> + Profiler + Copy,
    T: Profiler + Copy,
{
    fn new_child(&self, label: StaticLabel) -> Started<T> {
        self.0.new_child(label)
    }

    fn new_child_same_start(&self, label: StaticLabel) -> Started<T> {
        self.0.new_child_same_start(label)
    }
}<|MERGE_RESOLUTION|>--- conflicted
+++ resolved
@@ -317,20 +317,9 @@
 // === FFI ===
 
 #[cfg(target_arch = "wasm32")]
-<<<<<<< HEAD
-/// Web APIs.
-mod js {
-    /// [The `Performance` API](https://developer.mozilla.org/en-US/docs/Web/API/Performance)
-    pub mod performance {
-        pub fn now() -> f64 {
-            enso_web::performance().now()
-        }
-    }
-=======
 fn now() -> f64 {
     use enso_web as web;
     web::performance().now()
->>>>>>> d3cc2c10
 }
 #[cfg(not(target_arch = "wasm32"))]
 fn now() -> f64 {
