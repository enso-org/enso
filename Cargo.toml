--- conflicted
+++ resolved
@@ -139,10 +139,7 @@
 thiserror = "1.0.40"
 bytemuck = { version = "1.13.1", features = ["derive"] }
 bitflags = { version = "2.2.1" }
-<<<<<<< HEAD
+superslice = { version = "1.0.0" }
 # We don't use serde-wasm-bindgen in some cases, because it cannot deal properly with flattened fields, see:
 # https://github.com/cloudflare/serde-wasm-bindgen/issues/9
-gloo-utils = { version = "0.1.7" }
-=======
-superslice = { version = "1.0.0" }
->>>>>>> 509f8a5e
+gloo-utils = { version = "0.1.7" }