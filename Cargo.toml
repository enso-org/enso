--- conflicted
+++ resolved
@@ -136,8 +136,5 @@
 quote = { version = "1.0.23" }
 semver = { version = "1.0.0", features = ["serde"] }
 thiserror = "1.0.40"
-<<<<<<< HEAD
 bytemuck = { version = "1.13.1", features = ["derive"] }
-=======
-bitflags = { version = "2.2.1" }
->>>>>>> 760fb717
+bitflags = { version = "2.2.1" }