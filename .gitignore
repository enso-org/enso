--- conflicted
+++ resolved
@@ -13,6 +13,7 @@
 target/
 *.class
 *.log
+.java-version
 
 ##########
 ## Rust ##
@@ -21,7 +22,7 @@
 Cargo.lock
 **/*.rs.bk
 wasm-pack.log
-/lib/rust/lexer/generation/src/lexer-engine.rs
+generated/
 
 #############
 ## Haskell ##
@@ -62,6 +63,7 @@
 *.swp
 .projections.json
 .nvmrc
+*.iml
 
 ############################
 ## Rendered Documentation ##
@@ -81,20 +83,26 @@
 ##############
 
 /enso
-<<<<<<< HEAD
-=======
 /project-manager
 *.exe
 /enso.exp
 /enso.lib
 *.pdb
->>>>>>> 75e31362
 *.jar
 /built-distribution/
+
 
 #########
 ## IDE ##
 #########
 
 .editorconfig
-.bloop/+.bloop/
+.bsp/
+project/metals.sbt
+
+#################
+## Build Cache ##
+#################
+
+build-cache/