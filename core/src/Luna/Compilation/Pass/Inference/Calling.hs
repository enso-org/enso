--- conflicted
+++ resolved
@@ -6,16 +6,11 @@
 
 import Prelude.Luna
 
-<<<<<<< HEAD
 import Control.Monad.Except                         (throwError, ExceptT, runExceptT)
 import Data.Container                               (add)
 import Data.Construction
 import Data.Either                                  (rights)
 import Old.Data.Prop
-=======
-import Control.Monad.Except                         (throwError, ExceptT)
-import Data.Prop
->>>>>>> e8fe9f7b
 import Data.Record.Match
 import Luna.Runtime.Dynamics                      (Static)
 import Old.Luna.Syntax.Term.Class                         hiding (source)
