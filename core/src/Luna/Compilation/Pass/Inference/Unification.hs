{-# LANGUAGE NoMonomorphismRestriction #-}
{-# LANGUAGE CPP                       #-}

{-# LANGUAGE UndecidableInstances #-} -- used for resolution monad, delete after refactoring

module Luna.Compilation.Pass.Inference.Unification where

import Prelude.Luna

import Data.Construction
import Data.Container                               hiding (impossible)
import Data.List                                    (delete, sort)
import Data.Prop
import qualified Data.Record                        as Record
import Data.Record                                  (caseTest, of', ANY (..))
import Luna.Runtime.Dynamics                      (Static, Dynamic)
import Data.Index
import Luna.Syntax.Term.Expr                         hiding (source, target)
import Data.Graph.Builder                           hiding (run)
import Luna.Syntax.Model.Layer
import Luna.Syntax.Model.Network.Builder.Node
import Luna.Syntax.Model.Network.Builder            (HasSuccs, readSuccs, TCData, TCDataPayload, requester, tcErrors, origin)
import Luna.Syntax.Model.Network.Class              ()
import Luna.Syntax.Model.Network.Term
import Luna.Syntax.Name.Ident.Pool                       (MonadIdentPool, newVarIdent')
import Type.Inference
import Data.Graph.Backend.VectorGraph               as Graph hiding (add, remove)

import qualified Data.Graph.Builder                     as Graph
import           Luna.Compilation.Stage.TypeCheck       (ProgressStatus (..), TypeCheckerPass, hasJobs, runTCPass)
import           Luna.Compilation.Stage.TypeCheck.Class (MonadTypeCheck)
import qualified Luna.Compilation.Stage.TypeCheck.Class as TypeCheck
<<<<<<< HEAD
import qualified Luna.Syntax.Term.Lit               as Lit
import           Luna.Syntax.Term.Function.Argument
=======
import           Luna.Compilation.Error
import qualified Luna.Syntax.AST.Term.Lit               as Lit
import           Luna.Syntax.AST.Function.Argument
>>>>>>> 6a21288d


import Control.Monad.Fix
import Control.Monad (liftM, MonadPlus(..))

import Control.Monad.Trans.Either

#define PassCtx(m,ls,term) ( term ~ Draft Static                                     \
                           , ne   ~ Link (ls :<: term)                               \
                           , Covered (ls :<: term)                                   \
                           , nodeRef ~ Ref Node (ls :<: term)                        \
                           , Prop Type   (ls :<: term) ~ Ref Edge ne                 \
                           , Prop TCData (ls :<: term) ~ TCDataPayload (ls :<: term) \
                           , HasSuccs (ls :<: term)                                  \
                           , BiCastable     e ne                                     \
                           , BiCastable     n (ls :<: term)                          \
                           , MonadBuilder (Hetero (VectorGraph n e c)) (m)           \
                           , HasProp Type       (ls :<: term)                        \
                           , HasProp TCData     (ls :<: term)                        \
                           , NodeInferable  (m) (ls :<: term)                        \
                           , TermNode Var   (m) (ls :<: term)                        \
                           , TermNode Lam   (m) (ls :<: term)                        \
                           , TermNode Unify (m) (ls :<: term)                        \
                           , TermNode Acc   (m) (ls :<: term)                        \
                           , TermNode Cons  (m) (ls :<: term)                        \
                           , MonadIdentPool (m)                                      \
                           , Destructor     (m) (Ref Node (ls :<: term))             \
                           , Destructor     (m) (Ref Edge ne)                        \
                           , MonadTypeCheck (ls :<: term) (m)                        \
                           )

-------------------------
-- === ResolutionT === --
-------------------------

class Monad m => MonadResolution r m | m -> r where
    resolve :: r -> m ()

newtype ResolutionT r m u = ResolutionT (EitherT r m u) deriving (Functor, Applicative, Monad, MonadFix, MonadIO, MonadTrans)
makeWrapped ''ResolutionT

-- === Utils === --

runResolutionT :: Monad m => ResolutionT r m u -> m (Resolution r u)
runResolutionT m = runEitherT (unwrap' m) >>= return ∘ \case
    Left  l -> Resolved   l
    Right r -> Unresolved r


---- === Instances === --

---- Show
deriving instance Show (Unwrapped (ResolutionT r m u)) => Show (ResolutionT r m u)

---- MonadResolution

instance Monad m => MonadResolution r (ResolutionT r m) where
    resolve = wrap' ∘ left
    {-# INLINE resolve #-}

data Resolution r u = Resolved   r
                    | Unresolved u
                    deriving (Show)





resolve_ = resolve []

resolveUnify :: forall m ls term nodeRef ne ter n e c. (PassCtx(m,ls,term),
                MonadResolution [nodeRef] m)
             => nodeRef -> m ()
resolveUnify uni = do
    uni' <- read uni
    caseTest (uncover uni') $ do
        of' $ \(Unify lc rc) -> do
            l  <- follow source lc
            r  <- follow source rc

            resolveReflexivity uni l r
            symmetrical (resolveStar uni) l r
            symmetrical (resolveVar  uni) l r
            resolveCons uni l r
            resolveLams uni l r

        of' $ \ANY -> impossible

    where symmetrical f a b = f a b *> f b a

          resolveReflexivity uni a b = do
              if a == b
                  then do
                      replaceNode uni a
                      resolve_
                  else return ()

          resolveCons uni a b = do
              uni' <- read uni
              a'   <- read (a :: nodeRef)
              b'   <- read (b :: nodeRef)
              whenMatched (uncover a') $ \(Cons na argsA) ->
                  whenMatched (uncover b') $ \(Cons nb argsB) ->
                      if na == nb && length argsA == length argsB
                          then do
                              asA <- mapM (follow source . unlayer) argsA
                              asB <- mapM (follow source . unlayer) argsB
                              req <- mapM (follow source) =<< follow (prop TCData . requester) uni
                              newUnis <- zipWithM unify asA asB
                              mapM (flip (reconnect $ prop TCData . requester) req) newUnis
                              unified <- replaceAny a b
                              uniReplacement <- if null argsA
                                  then return unified
                                  else cons na (arg <$> newUnis)
                              replaceNode uni uniReplacement
                              resolve newUnis
                          else do
                              req <- mapM (follow source) =<< follow (prop TCData . requester) uni
                              case req of
                                  Just r  -> withRef r $ prop TCData . tcErrors %~ (UnificationError a b :)
                                  Nothing -> return ()

          resolveStar uni a b = do
              uni' <- read uni
              a'   <- read (a :: nodeRef)
              whenMatched (uncover a') $ \Lit.Star -> do
                  replaceNode uni b
                  resolve_

          resolveVar uni a b = do
              a'   <- read (a :: nodeRef)
              whenMatched (uncover a') $ \(Var v) -> do
                  replaceNode uni b
                  replaceNode a   b
                  resolve_

          resolveLams uni a b = do
              uni' <- read uni
              a'   <- read (a :: nodeRef)
              b'   <- read (b :: nodeRef)
              whenMatched (uncover a') $ \(Lam cargs cout) ->
                  whenMatched (uncover b') $ \(Lam cargs' cout') -> do
                    let cRawArgs  = unlayer <$> cargs
                    let cRawArgs' = unlayer <$> cargs'
                    args  <- mapM (follow source) (cout  : cRawArgs )
                    args' <- mapM (follow source) (cout' : cRawArgs')
                    if length args == length args'
                        then do
                            unis  <- zipWithM unify args args'
                            replaceNode uni a
                            replaceNode b   a
                            resolve unis
                        else return ()


replaceAny :: forall m ls term nodeRef ne ter n e c. PassCtx(m,ls,term) => nodeRef -> nodeRef -> m nodeRef
replaceAny r1 r2 = do
    n1 <- read r1
    n2 <- read r2
    if size (n1 # Succs) > size (n2 # Succs)
        then replaceNode r2 r1 >> return r1
        else replaceNode r1 r2 >> return r2

replaceNode oldRef newRef = do
    oldNode <- read oldRef
    forM (readSuccs oldNode) $ \e -> do
        withRef e      $ source     .~ newRef
        withRef newRef $ prop Succs %~ add (unwrap e)
    destruct oldRef

whenMatched a f = caseTest a $ do
    of' f
    of' $ \ANY -> return ()


data TCStatus = TCStatus { _terms     :: Int
                         , _coercions :: Int
                         } deriving (Show)

makeLenses ''TCStatus

-- FIXME[WD]: we should not return [Graph n e] from pass - we should use ~ IterativePassRunner instead which will handle iterations by itself
run :: forall nodeRef m ls term n e ne c.
       ( PassCtx(ResolutionT [nodeRef] m,ls,term)
       , MonadBuilder (Hetero (VectorGraph n e c)) m
       ) => [nodeRef] -> m [Resolution [nodeRef] nodeRef]
run unis = forM unis $ \u -> fmap (resolveUnifyY u) $ runResolutionT $ resolveUnify u


universe = Ref 0 -- FIXME [WD]: Implement it in safe way. Maybe "star" should always result in the top one?

---- FIXME[WD]: Change the implementation to list builder
--resolveUnifyX :: (PassCtx(ResolutionT [nodeRef] m,ls,term), nodeRef ~ Ref (Node $ (ls :<: term)), MonadIO m, Show (ls :<: term))
--              => nodeRef -> m [nodeRef]
--resolveUnifyX uni = (runResolutionT ∘ resolveUnify) uni >>= return ∘ \case
--    Resolved unis -> unis
--    Unresolved _  -> [uni]

resolveUnifyY uni = \case
    Resolved unis -> Resolved   unis
    Unresolved _  -> Unresolved uni


catUnresolved [] = []
catUnresolved (a : as) = ($ (catUnresolved as)) $ case a of
    Resolved   _ -> id
    Unresolved u -> (u :)

catResolved [] = []
catResolved (a : as) = ($ (catResolved as)) $ case a of
    Unresolved _ -> id
    Resolved   r -> (r :)


--------------------------
-- !!!!!!!!!!!!!!!!!!!! --
--------------------------

-- User - nody i inputy do funkcji bedace varami sa teraz zjadane, moze warto dac im specjalny typ?
-- pogadac z Marcinem o tym

-----------------------------
-- === TypeCheckerPass === --
-----------------------------

data UnificationPass = UnificationPass deriving (Show, Eq)

instance ( PassCtx(ResolutionT [nodeRef] m,ls,term)
         , MonadBuilder (Hetero (VectorGraph n e c)) m
         , MonadTypeCheck (ls :<: term) m
         ) => TypeCheckerPass UnificationPass m where
    hasJobs _ = not . null . view TypeCheck.unresolvedUnis <$> TypeCheck.get

    runTCPass _ = do
        unis    <- view TypeCheck.unresolvedUnis <$> TypeCheck.get
        origins <- mapM (follow $ prop TCData . origin) unis
        let sortedUnis = fmap snd $ sort $ zip origins unis
        results <- run sortedUnis
        let newUnis = catUnresolved results ++ (concat $ catResolved results)
        TypeCheck.modify_ $ TypeCheck.unresolvedUnis .~ newUnis
        case catResolved results of
            [] -> return Stuck
            _  -> return Progressed


<|MERGE_RESOLUTION|>--- conflicted
+++ resolved
@@ -30,14 +30,9 @@
 import           Luna.Compilation.Stage.TypeCheck       (ProgressStatus (..), TypeCheckerPass, hasJobs, runTCPass)
 import           Luna.Compilation.Stage.TypeCheck.Class (MonadTypeCheck)
 import qualified Luna.Compilation.Stage.TypeCheck.Class as TypeCheck
-<<<<<<< HEAD
 import qualified Luna.Syntax.Term.Lit               as Lit
 import           Luna.Syntax.Term.Function.Argument
-=======
 import           Luna.Compilation.Error
-import qualified Luna.Syntax.AST.Term.Lit               as Lit
-import           Luna.Syntax.AST.Function.Argument
->>>>>>> 6a21288d
 
 
 import Control.Monad.Fix
