{-# LANGUAGE NoMonomorphismRestriction #-}
{-# LANGUAGE CPP                       #-}
{-# LANGUAGE UndecidableInstances      #-}

module Luna.Compilation.Pass.Inference.Struct where

import Prelude.Luna

<<<<<<< HEAD
import Data.Construction
import Old.Data.Prop
=======
import Data.Prop
>>>>>>> e8fe9f7b
import Data.Record
import Data.Graph.Builder
import Luna.Runtime.Dynamics                      (Static)
import Old.Luna.Syntax.Term.Class                         hiding (source)
import Luna.Syntax.Model.Layer
import Luna.Syntax.Model.Network.Builder.Node
import Luna.Syntax.Model.Network.Builder            (requester)
import Luna.Syntax.Model.Network.Builder.Layer      (TCDataPayload, originSign, Sign (..))
import Luna.Syntax.Model.Network.Class              ()
import Luna.Syntax.Model.Network.Term
import Luna.Syntax.Name.Ident.Pool                       (MonadIdentPool, newVarIdent')
import Luna.Compilation.Stage.TypeCheck             (ProgressStatus (..), TypeCheckerPass, hasJobs, runTCPass)
import Luna.Compilation.Stage.TypeCheck.Class       (MonadTypeCheck)

import qualified Luna.Compilation.Stage.TypeCheck.Class as TypeCheck
import qualified Data.Graph.Backend.NEC as NEC
import           Data.Graph
import           Data.Layer_OLD.Cover_OLD


#define PassCtx(m,ls,term) ( term ~ Draft Static                                     \
                           , ne   ~ Link (ls :<: term)                               \
                           , nodeRef ~ Ref Node (ls :<: term)                        \
                           , Prop Type   (ls :<: term) ~ Ref Edge ne                 \
                           , Prop TCData (ls :<: term) ~ TCDataPayload (ls :<: term) \
                           , BiCastable     e ne                                     \
                           , BiCastable     n (ls :<: term)                          \
                           , MonadBuilder  (Hetero (NEC.Graph n e c)) m              \
                           , HasProp Type     (ls :<: term)                          \
                           , HasProp TCData   (ls :<: term)                          \
                           , NodeInferable  m (ls :<: term)                          \
                           , TermNode Var   m (ls :<: term)                          \
                           , TermNode Lam   m (ls :<: term)                          \
                           , TermNode Unify m (ls :<: term)                          \
                           , TermNode Acc   m (ls :<: term)                          \
                           , MonadTypeCheck (ls :<: term) m                          \
                           , MonadIdentPool m                                        \
                           , Destructor m (Ref Edge ne)                              \
                           , ReferencedM Node (Hetero (NEC.Graph n e c)) m (ls :<: term) \
                           , ReferencedM Edge (Hetero (NEC.Graph n e c)) m ne \
                           )

-----------------------------
-- === TypeCheckerPass === --
-----------------------------

data StructuralInferencePass = StructuralInferencePass deriving (Show, Eq)

instance (PassCtx(m, ls, term)) => TypeCheckerPass StructuralInferencePass m where
    hasJobs _ = do
        tcState <- TypeCheck.get
        return $ (not . null $ tcState ^. TypeCheck.untypedApps)
              || (not . null $ tcState ^. TypeCheck.untypedAccs)
              || (not . null $ tcState ^. TypeCheck.untypedBinds)
              || (not . null $ tcState ^. TypeCheck.untypedLambdas)

    runTCPass _ = do
        tcState <- TypeCheck.get
        let apps  = tcState ^. TypeCheck.untypedApps
            accs  = tcState ^. TypeCheck.untypedAccs
            binds = tcState ^. TypeCheck.untypedBinds
            lams  = tcState ^. TypeCheck.untypedLambdas
            all'   = tcState ^. TypeCheck.allNodes
        newUnis <- runPass all' apps accs binds lams
        TypeCheck.modify_ $ (TypeCheck.untypedApps    .~ [])
                          . (TypeCheck.untypedAccs    .~ [])
                          . (TypeCheck.untypedBinds   .~ [])
                          . (TypeCheck.untypedLambdas .~ [])
                          . (TypeCheck.unresolvedUnis %~ (newUnis ++))
        if (not $ null apps) || (not $ null accs) || (not $ null binds) || (not $ null lams)
            then return Progressed
            else return Stuck

---------------------------------
-- === Pass Implementation === --
---------------------------------

buildLambdaType :: PassCtx(m,ls,term) => nodeRef -> m [nodeRef]
buildLambdaType lamRef = do
    lamNode <- read lamRef
    caseTest (uncover lamNode) $ do
        of' $ \(Lam as r) -> do
            res      <- follow source r
            args     <- mapM (follow source . unlayer) as
            argTypes <- mapM getTypeSpec args
            outType  <- getTypeSpec res
            oldType  <- getTypeSpec lamRef
            newType  <- lam (arg <$> argTypes) outType
            uni      <- unify oldType newType
            reconnect (prop TCData . requester) uni (Just lamRef)
            return [uni]
        of' $ \ANY -> impossible

buildAppType :: PassCtx(m,ls,term) => nodeRef -> m [nodeRef]
buildAppType appRef = do
    appNode <- read appRef
    caseTest (uncover appNode) $ do
        of' $ \(App f as) -> do
            fun      <- follow source f
            args     <- mapM (follow source . unlayer) as
            argTypes <- mapM getTypeSpec args
            outType  <- getTypeSpec appRef

            funType  <- case as of
                [] -> return outType
                _  -> lam (arg <$> argTypes) outType

            oldFunType <- follow (prop Type) fun >>= follow source
            funUni     <- unify oldFunType funType
            withRef funUni $ prop TCData . originSign .~ Negative
            reconnect (prop TCData . requester) funUni (Just appRef)

            return [funUni]

        of' $ \ANY -> impossible


buildAccType :: PassCtx(m,ls,term) => nodeRef -> m [nodeRef]
buildAccType accRef = do
    appNode <- read accRef
    caseTest (uncover appNode) $ do
        of' $ \(Acc name srcConn) -> do
            src      <- follow source srcConn
            srcNode  <- read src
            srcType  <- follow (prop Type) src >>= follow source
            newType  <- acc name srcType
            oldType  <- follow (prop Type) accRef >>= follow source
            uniTp    <- unify oldType newType
            reconnect (prop Type) accRef uniTp
            reconnect (prop TCData . requester) newType (Just accRef)
            TypeCheck.modify_ $ TypeCheck.typelevelAccs %~ (newType :)
            return [uniTp]
        of' $ \ANY -> impossible

buildBindType :: PassCtx(m,ls,term) => nodeRef -> m nodeRef
buildBindType ref = do
    node <- read ref
    caseTest (uncover node) $ do
        of' $ \(Match l r) -> do
            lr       <- follow source l
            rr       <- follow source r
            rtp      <- follow source =<< follow (prop Type) rr
            commonTp <- getTypeSpec lr
            uniTp    <- unify rtp commonTp
            reconnect (prop Type) lr commonTp
            reconnect (prop Type) rr commonTp
            return uniTp
        of' $ \ANY -> impossible


-- | Returns a concrete type of a node
--   If the type is just universe, create a new type variable
getTypeSpec :: PassCtx(m,ls,term) => Ref Node (ls :<: term) -> m (Ref Node (ls :<: term))
getTypeSpec ref = do
    val <- read ref
    tp  <- follow source $ val # Type
    if tp /= universe then return tp else do
        ntp <- var' =<< newVarIdent'
        reconnect (prop Type) ref ntp
        return ntp

runPass :: PassCtx(m,ls,term) => [nodeRef] -> [nodeRef] -> [nodeRef] -> [nodeRef] -> [nodeRef] -> m [nodeRef]
runPass all' apps accs binds lams = do
    mapM getTypeSpec all'
    accUnis  <- concat <$> mapM buildAccType accs
    appUnis  <- concat <$> mapM buildAppType apps
    lamUnis  <- concat <$> mapM buildLambdaType lams
    bindUnis <- mapM buildBindType binds
    return $ bindUnis <> accUnis <> appUnis <> lamUnis

universe :: forall r (tgt :: Knowledge *). Ptr r tgt
universe = Ptr 0<|MERGE_RESOLUTION|>--- conflicted
+++ resolved
@@ -6,12 +6,8 @@
 
 import Prelude.Luna
 
-<<<<<<< HEAD
 import Data.Construction
 import Old.Data.Prop
-=======
-import Data.Prop
->>>>>>> e8fe9f7b
 import Data.Record
 import Data.Graph.Builder
 import Luna.Runtime.Dynamics                      (Static)
