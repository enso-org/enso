{-# LANGUAGE NoMonomorphismRestriction #-}
{-# LANGUAGE NoOverloadedStrings       #-}
{-# LANGUAGE UndecidableInstances      #-}

module Luna.IR.ToRefactor where

import Luna.Prelude hiding (String, log, nested)
import qualified Luna.Prelude as Prelude
import Control.Arrow ((&&&))
import Data.STRef    (STRef)

import Luna.IR.Internal.IR
import qualified Luna.IR.Expr.Term.Named as Term
import qualified Luna.IR.Internal.LayerStore as Store
import Luna.IR.Expr.Layout.Class
import Luna.IR.Expr.Layout.ENT
import Luna.IR.Layer
import Luna.IR.Layer.Type
import Luna.IR.Layer.Model
import Luna.IR.Layer.UID
import Luna.IR.Layer.Succs
import Luna.IR.Expr.Term.Named (HasName, name)
import Luna.IR.Expr.Format
import Luna.IR.Expr.Atom
import Data.Property
import qualified Luna.Pass        as Pass
import           Luna.Pass        (Pass, Preserves, Inputs, Outputs, Events, SubPass, Uninitialized, Template, DynPass, ElemScope, KnownElemPass, elemPassDescription, genericDescription, genericDescriptionP)
import Data.TypeDesc
import Data.Event (type (//), Tag(Tag), Emitter, PayloadData, Event, Emitters)
import qualified Data.Set as Set
import Luna.IR.Internal.LayerStore (STRef, STRefM)
import Luna.IR.Expr
import Unsafe.Coerce (unsafeCoerce)
import Luna.Pass.Manager as PM
import qualified Data.Event as Event
import System.Log
import qualified Control.Monad.State.Dependent.Old as DepState

import qualified GHC.Prim as Prim

import Data.Reflection (Reifies)
import Luna.Pass.Sugar

import Type.Any (AnyType)

---------------------------------------
-- Some important utils


type GraphElems = '[AnyExpr, AnyExprLink]













-----------------------------------------------



instance {-# OVERLAPPABLE #-} TypePretty (ElemScope p t) where formatType [p,_] = [p]








data Abstracted a
type instance Abstract (TypeRef s) = TypeRef (Abstracted s)




-------------------------------------------
-------------------------------------------
-------------------------------------------
-------------------------------------------

newtype Listener e t m = Listener (PayloadData (e // t) -> m ())
makeWrapped ''Listener



listener :: (PayloadData (e // t) -> m ()) -> Listener e t m
listener = wrap' ; {-# INLINE listener #-}

runListener :: Listener e t m -> (PayloadData (e // t) -> m ())
runListener = unwrap' ; {-# INLINE runListener #-}





addElemEventListener :: forall l p e m. (MonadPassManager m, KnownElemPass p, KnownType l, KnownType p, Event.KnownTag e)
                       => (forall t. KnownType (Abstract t) => Listener e (Elem t) (SubPass (ElemScope p t) (GetRefHandler m))) -> m ()
addElemEventListener p = registerGenericElemEventListener (getTypeDesc @l) (getTypeDesc @p) $ prepareProto @e $ Pass.template $ runListener p

unsafeAddSpecificElemEventListener :: forall l t p e m. (MonadPassManager m, KnownElemPass p, KnownType l, KnownType p, Event.KnownTag e, KnownType (Abstract t))
                       => Listener e (Elem t) (SubPass (ElemScope p t) (GetRefHandler m)) -> m ()
unsafeAddSpecificElemEventListener p = registerSpecificElemEventListener (getTypeDesc @(Abstract (Elem t))) (getTypeDesc @l) (getTypeDesc @p) $ compileListener p


addExprEventListener :: forall l p e m. (MonadPassManager m, KnownElemPass p, KnownType l, KnownType p, Event.KnownTag e)
                     => (forall t. Listener e (Expr t) (SubPass (ElemScope p (EXPR t)) (GetRefHandler m))) -> m ()
addExprEventListener = unsafeAddSpecificElemEventListener @l ; {-# INLINE addExprEventListener #-}

addExprLinkEventListener :: forall l p e m. (MonadPassManager m, KnownElemPass p, KnownType l, KnownType p, Event.KnownTag e)
                         => (forall a b. Listener e (ExprLink a b) (SubPass (ElemScope p (LINK (Expr a) (Expr b))) (GetRefHandler m))) -> m ()
addExprLinkEventListener = unsafeAddSpecificElemEventListener @l ; {-# INLINE addExprLinkEventListener #-}




prepareProto :: forall e p m. (Logging m, Pass.PassConstruction m, KnownElemPass p, Event.KnownTag e) => (forall s. TypeReify (Abstracted s) => Template (Pass (ElemScope p (TypeRef s)) m)) -> Pass.Proto (Event.Tagged (Pass.Describbed (Uninitialized m (Template (DynPass m)))))
prepareProto p = Pass.Proto $ reifyKnownTypeT @Abstracted (prepareProto' @e p) . (head . view subDescs) {- we take type args here, cause we need only `t` instead of `Elem t` -} where
    prepareProto' :: forall e p t m. (Logging m, KnownType (Abstract t), Pass.PassConstruction m, KnownElemPass p, Event.KnownTag e) => Template (Pass (ElemScope p t) m) -> Proxy t -> Event.Tagged (Pass.Describbed (Uninitialized m (Template (DynPass m))))
    prepareProto' = const . Event.Tagged (Event.fromPath @e) . Pass.describbed @(ElemScope p (Elem t)) . Pass.compileTemplate


compileListener :: forall p e t m. (KnownType (Abstract t), KnownElemPass p, Pass.PassInit (ElemScope p (Elem t)) m, Event.KnownTag e)
                => Listener e (Elem t) (SubPass (ElemScope p t) m) -> Event.Tagged (Pass.Describbed (Uninitialized m (Template (DynPass m))))
compileListener = Event.Tagged (Event.fromPath @e) . Pass.describbed @(ElemScope p (Elem t)) . Pass.compileTemplate . Pass.template . runListener




tpElemPass :: forall p t e m a. a ~ Listener e (Elem t) (SubPass (ElemScope p t) m) => Proxy p -> a -> a
tpElemPass _ = id ; {-# INLINE tpElemPass #-}





-------------------
-- === Model === --
-------------------

modelInit :: Req m '[Writer // Layer // Abstract (Elem t) // Model] => Listener New (Elem t) m
modelInit = listener . uncurry . flip $ writeLayer @Model ; {-# INLINE modelInit #-}
makeLayerGen3 'modelInit

<<<<<<< HEAD
modelImport :: Listener Import (Elem t) m
modelImport = listener $ undefined
makeLayerGen3 'modelImport


-- FIXME[WD -> MK]: it should not be defined for SomeExprLink, cause it just brokes type assumptions. It should be for (forall l. Expr l)
watchLinkImport :: Listener Import (ExprLink a b) m
watchLinkImport = listener $ \(t, exprTrans, _) -> undefined -- modifyLayer_ @Model (over both exprTrans) t
makeLayerGen3 'watchLinkImport


-- FIXME[WD -> MK]: it should not be defined for SomeExpr, cause it just brokes type assumptions. It should be for (forall l. Expr l)
watchExprImport :: Listener Import (Expr l) m
watchExprImport = listener $ \(t, _, linkTrans) -> undefined -- inplaceModifyFieldsWith linkTrans t
makeLayerGen3 'watchExprImport
=======
watchLinkImport :: Req m '[Editor // Layer // AnyExprLink // Model] => Listener Import (ExprLink a b) m
watchLinkImport = listener $ \(t, trans) -> modifyLayer_ @Model ((_1 %~ trans ^. exprTranslator) . (_2 %~ trans ^. exprTranslator)) t
makeLayerGen2 'watchLinkImport
watchLinkImportPass = tpElemPass @WatchLinkImport watchLinkImport


watchExprImport :: Req m '[Editor // Layer // AnyExpr // Model] => Listener Import (Expr t) m
watchExprImport = listener $ \(t, trans) -> inplaceModifyFieldsWith (trans ^. linkTranslator) (generalize t :: SomeExpr)
makeLayerGen2 'watchExprImport
watchExprImportPass = tpElemPass @WatchExprImport watchExprImport
>>>>>>> dbb3b30c

init1 :: MonadPassManager m => m ()
init1 = do
    addElemEventListener     @Model modelInitPass
    addExprEventListener     @Model watchExprImportPass
    addExprLinkEventListener @Model watchLinkImportPass



-----------------
-- === UID === --
-----------------

nextUID :: PrimMonad m => STRefM m ID -> m ID
nextUID ref = Store.modifySTRef' ref $ id &&& succ ; {-# INLINE nextUID #-}

initUID :: Req m '[Writer // Layer // Abstract (Elem t) // UID] => STRefM m ID -> Listener New (Elem t) m
initUID ref = listener $ \(t, _) -> flip (writeLayer @UID) t =<< nextUID ref ; {-# INLINE initUID #-}
makeLayerGen3 'initUID

watchUIDImport :: Req m '[Writer // Layer // Abstract (Elem t) // UID]
               => STRefM m ID -> Listener Import (Elem t) m
<<<<<<< HEAD
watchUIDImport ref = listener $ \(t, _, _) -> flip (writeLayer @UID) t =<< nextUID ref ; {-# INLINE watchUIDImport #-}
makeLayerGen3 'watchUIDImport
=======
watchUIDImport ref = listener $ \(t, _) -> flip (writeLayer @UID) t =<< nextUID ref ; {-# INLINE watchUIDImport #-}
makeLayerGen2 'watchUIDImport
watchUIDImportPass = tpElemPass @WatchUIDImport . watchUIDImport
>>>>>>> dbb3b30c

init2 :: MonadPassManager m => m ()
init2 = do
    ref <- Store.newSTRef (def :: ID)
    addElemEventListener @UID (initUIDPass        ref)
    addElemEventListener @UID (watchUIDImportPass ref)



-------------------
-- === Succs === --
-------------------

initSuccs :: Req m '[Writer // Layer // Abstract (Elem t) // Succs] => Listener New (Elem t) m
initSuccs = listener $ \(t, _) -> writeLayer @Succs mempty t ; {-# INLINE initSuccs #-}
makeLayerGen3 'initSuccs


watchSuccs :: Req m '[Editor // Layer // AnyExpr // Succs] => Listener New (ExprLink a b) m
watchSuccs = listener $ \(t, (src, tgt)) -> modifyLayer_ @Succs (Set.insert $ unsafeGeneralize t) src ; {-# INLINE watchSuccs #-}
makeLayerGen3 'watchSuccs

<<<<<<< HEAD
-- FIXME[WD -> MK]: it should not be defined for SomeExpr, cause it just brokes type assumptions. It should be for (forall l. Expr l)
watchSuccsImport :: Listener Import (Expr l) m
watchSuccsImport = listener $ \(t, _, linkTrans) -> undefined -- modifyLayer_ @Succs (Set.map linkTrans) t ; {-# INLINE watchSuccsImport #-}
makeLayerGen3 'watchSuccsImport
=======
watchSuccsImport :: Req m '[Editor // Layer // AnyExpr // Succs] => Listener Import (Expr l) m
watchSuccsImport = listener $ \(t, trans) -> modifyLayer_ @Succs (Set.map $ trans ^. linkTranslator) t ; {-# INLINE watchSuccsImport #-}
makeLayerGen2 'watchSuccsImport
watchSuccsImportPass = tpElemPass @WatchSuccsImport watchSuccsImport
>>>>>>> dbb3b30c

watchRemoveEdge :: Req m '[ Reader // Layer // AnyExprLink // Model
                          , Editor // Layer // AnyExpr // Succs]
                => Listener Delete (ExprLink a b) m
watchRemoveEdge = listener $ \t -> do
    -- print "EDGE REMOVE"
    (src, tgt) <- readLayer @Model t
    modifyLayer_ @Succs (Set.delete $ unsafeGeneralize t) src
{-# INLINE watchRemoveEdge #-}
makeLayerGen3 'watchRemoveEdge

watchRemoveNode :: Req m '[ Reader  // Layer  // AnyExpr // '[Model, Type]
                          , Editor  // Net    // AnyExprLink
                          , Emitter // Delete // AnyExprLink
                          ]
                 => Listener Delete (Expr l) m
watchRemoveNode = listener $ \t -> do
    -- print "NODE REMOVE"
    inps   <- symbolFields (generalize t :: SomeExpr)
    tp     <- readLayer @Type t
    delete tp
    mapM_ delete inps
{-# INLINE watchRemoveNode #-}
makeLayerGen3 'watchRemoveNode

init3 :: MonadPassManager m => m ()
init3 = do
    -- print "vvv"
    addElemEventListener     @Succs initSuccsPass
    addExprEventListener     @Succs watchSuccsImportPass
    addExprEventListener     @Succs watchRemoveNodePass
    addExprLinkEventListener @Model watchSuccsPass
    addExprLinkEventListener @Model watchRemoveEdgePass
    -- print "^^^"



------------------
-- === Type === --
------------------


consTypeLayer :: Req m '[ Writer  // Net // GraphElems
                        , Emitter // New // GraphElems]
              => Store.STRefM m (Maybe (Expr Star)) -> Expr t -> m (LayerData Type (Expr t))
consTypeLayer ref self = (`link` self) =<< unsafeRelayout <$> localTop ref ; {-# INLINE consTypeLayer #-}


localTop :: Req m '[Writer // Net // AnyExpr, Emitter // New // AnyExpr]
         => Store.STRefM m (Maybe (Expr Star)) -> m (Expr Star)
localTop ref = Store.readSTRef ref >>= \case
    Just t  -> return t
    Nothing -> do
        s <- reserveStar
        Store.writeSTRef ref $ Just s
        registerStar s
        Store.writeSTRef ref Nothing
        return s
{-# INLINE localTop #-}

initType :: Req m '[ Writer  // Layer // AnyExpr // Type
                   , Writer  // Net   // '[AnyExpr, AnyExprLink]
                   , Emitter // New   // '[AnyExpr, AnyExprLink]
                   ]
         => STRefM m (Maybe (Expr Star)) -> Listener New (Expr l) m
initType ref = listener $ \(el, _) -> flip (writeLayer @Type) el =<< consTypeLayer ref el
{-# INLINE initType #-}
makeLayerGen3 'initType

<<<<<<< HEAD
-- FIXME[WD -> MK]: it should not be defined for SomeExpr, cause it just brokes type assumptions. It should be for (forall l. Expr l)
watchTypeImport :: Listener Import (Expr l) m
watchTypeImport = listener $ \(t, _, linkTrans) -> undefined -- modifyLayer_ @Type linkTrans t ; {-# INLINE watchTypeImport #-}
makeLayerGen3 'watchTypeImport
=======
watchTypeImport :: Req m '[Editor // Layer // AnyExpr // Type] => Listener Import (Expr l) m
watchTypeImport = listener $ \(t, trans) -> modifyLayer_ @Type (trans ^. linkTranslator) t ; {-# INLINE watchTypeImport #-}
makeLayerGen2 'watchTypeImport
watchTypeImportPass = tpElemPass @WatchTypeImport watchTypeImport
>>>>>>> dbb3b30c

init4 :: MonadPassManager m => m ()
init4 = do
    ref <- Store.newSTRef (Nothing :: Maybe (Expr Star))
    addExprEventListener @Type (initTypePass ref)
    addExprEventListener @Type watchTypeImportPass





-------------------------------------------
-------------------------------------------
-------------------------------------------
-------------------------------------------

runRegs :: MonadPassManager m => m ()
runRegs = do
    runElemRegs

    init1
    init2
    init3
    init4

    attachLayer 0 (getTypeDesc @Model) (getTypeDesc @AnyExpr)
    attachLayer 0 (getTypeDesc @Model) (getTypeDesc @AnyExprLink)
    attachLayer 5 (getTypeDesc @UID)   (getTypeDesc @AnyExpr)
    attachLayer 5 (getTypeDesc @UID)   (getTypeDesc @AnyExprLink)
    attachLayer 5 (getTypeDesc @Succs) (getTypeDesc @AnyExpr)

    attachLayer 10 (getTypeDesc @Type) (getTypeDesc @AnyExpr)





-- === Elem reg defs === --

runElemRegs :: MonadIR m => m ()
runElemRegs = sequence_ [elemReg1, elemReg2, elemReg3]

elemReg1 :: MonadIR m => m ()
elemReg1 = registerElem @AnyExpr

elemReg2 :: MonadIR m => m ()
elemReg2 = registerElem @(Link' AnyExpr)

elemReg3 :: MonadIR m => m ()
elemReg3 = registerElem @(GROUP AnyExpr)


-- === Layer reg defs === --

-- layerRegs :: MonadIR m => [m ()]
-- layerRegs = [] -- [layerReg1, layerReg2, layerReg3, layerReg4]
--
-- runLayerRegs :: MonadIR m => m ()
-- runLayerRegs = sequence_ layerRegs





----------------------------------
----------------------------------
----------------------------------


source :: (MonadRef m, Reader Layer (Abstract (Link a b) // Model) m) => Link a b -> m a
source = fmap fst . readLayer @Model ; {-# INLINE source #-}

-- strName :: _ => _
strName v = getName v >>= \n -> match' n >>= \ (Term.Sym_String s) -> return s



-- === KnownExpr === --

type KnownExpr l m = (MonadRef m, Readers Layer '[AnyExpr // Model, Link' AnyExpr // Model] m) -- CheckAtomic (ExprHead l))

match' :: forall l m. KnownExpr l m => Expr l -> m (ExprHeadDef l)
match' = unsafeToExprTermDef @(ExprHead l)

modifyExprTerm :: forall l m. (KnownExpr l m, Writer Layer (AnyExpr // Model) m) => Expr l -> (ExprHeadDef l -> ExprHeadDef l) -> m ()
modifyExprTerm = unsafeModifyExprTermDef @(ExprHead l)

getSource :: KnownExpr l m => Lens' (ExprHeadDef l) (ExprLink a b) -> Expr l -> m (Expr a)
getSource f v = match' v >>= source . view f ; {-# INLINE getSource #-}


-- === KnownName === --

type       KnownName l m = (KnownExpr l m, HasName (ExprHeadDef l))
getName :: KnownName l m => Expr l -> m (Expr (Sub NAME l))
getName = getSource name ; {-# INLINE getName #-}







type family Head a

type instance Access AnyExpr (ENT e _ _) = e
type instance Access AnyExpr (E   e    ) = e
type instance Head (Atomic a) = Atomic a

type ExprHead l = Head (l # AnyExpr)
type ExprHeadDef l = ExprTermDef (ExprHead l) (Expr l)



---------- TRASH
------ TO BE DELETED WHEN POSSIBLE

instance MonadLogging m => MonadLogging (DepState.StateT a b m)<|MERGE_RESOLUTION|>--- conflicted
+++ resolved
@@ -148,34 +148,17 @@
 modelInit = listener . uncurry . flip $ writeLayer @Model ; {-# INLINE modelInit #-}
 makeLayerGen3 'modelInit
 
-<<<<<<< HEAD
 modelImport :: Listener Import (Elem t) m
 modelImport = listener $ undefined
 makeLayerGen3 'modelImport
 
-
--- FIXME[WD -> MK]: it should not be defined for SomeExprLink, cause it just brokes type assumptions. It should be for (forall l. Expr l)
-watchLinkImport :: Listener Import (ExprLink a b) m
-watchLinkImport = listener $ \(t, exprTrans, _) -> undefined -- modifyLayer_ @Model (over both exprTrans) t
-makeLayerGen3 'watchLinkImport
-
-
--- FIXME[WD -> MK]: it should not be defined for SomeExpr, cause it just brokes type assumptions. It should be for (forall l. Expr l)
-watchExprImport :: Listener Import (Expr l) m
-watchExprImport = listener $ \(t, _, linkTrans) -> undefined -- inplaceModifyFieldsWith linkTrans t
-makeLayerGen3 'watchExprImport
-=======
 watchLinkImport :: Req m '[Editor // Layer // AnyExprLink // Model] => Listener Import (ExprLink a b) m
 watchLinkImport = listener $ \(t, trans) -> modifyLayer_ @Model ((_1 %~ trans ^. exprTranslator) . (_2 %~ trans ^. exprTranslator)) t
-makeLayerGen2 'watchLinkImport
-watchLinkImportPass = tpElemPass @WatchLinkImport watchLinkImport
-
+makeLayerGen3 'watchLinkImport
 
 watchExprImport :: Req m '[Editor // Layer // AnyExpr // Model] => Listener Import (Expr t) m
 watchExprImport = listener $ \(t, trans) -> inplaceModifyFieldsWith (trans ^. linkTranslator) (generalize t :: SomeExpr)
-makeLayerGen2 'watchExprImport
-watchExprImportPass = tpElemPass @WatchExprImport watchExprImport
->>>>>>> dbb3b30c
+makeLayerGen3 'watchExprImport
 
 init1 :: MonadPassManager m => m ()
 init1 = do
@@ -198,14 +181,8 @@
 
 watchUIDImport :: Req m '[Writer // Layer // Abstract (Elem t) // UID]
                => STRefM m ID -> Listener Import (Elem t) m
-<<<<<<< HEAD
-watchUIDImport ref = listener $ \(t, _, _) -> flip (writeLayer @UID) t =<< nextUID ref ; {-# INLINE watchUIDImport #-}
+watchUIDImport ref = listener $ \(t, _) -> flip (writeLayer @UID) t =<< nextUID ref ; {-# INLINE watchUIDImport #-}
 makeLayerGen3 'watchUIDImport
-=======
-watchUIDImport ref = listener $ \(t, _) -> flip (writeLayer @UID) t =<< nextUID ref ; {-# INLINE watchUIDImport #-}
-makeLayerGen2 'watchUIDImport
-watchUIDImportPass = tpElemPass @WatchUIDImport . watchUIDImport
->>>>>>> dbb3b30c
 
 init2 :: MonadPassManager m => m ()
 init2 = do
@@ -228,17 +205,9 @@
 watchSuccs = listener $ \(t, (src, tgt)) -> modifyLayer_ @Succs (Set.insert $ unsafeGeneralize t) src ; {-# INLINE watchSuccs #-}
 makeLayerGen3 'watchSuccs
 
-<<<<<<< HEAD
--- FIXME[WD -> MK]: it should not be defined for SomeExpr, cause it just brokes type assumptions. It should be for (forall l. Expr l)
-watchSuccsImport :: Listener Import (Expr l) m
-watchSuccsImport = listener $ \(t, _, linkTrans) -> undefined -- modifyLayer_ @Succs (Set.map linkTrans) t ; {-# INLINE watchSuccsImport #-}
-makeLayerGen3 'watchSuccsImport
-=======
 watchSuccsImport :: Req m '[Editor // Layer // AnyExpr // Succs] => Listener Import (Expr l) m
 watchSuccsImport = listener $ \(t, trans) -> modifyLayer_ @Succs (Set.map $ trans ^. linkTranslator) t ; {-# INLINE watchSuccsImport #-}
-makeLayerGen2 'watchSuccsImport
-watchSuccsImportPass = tpElemPass @WatchSuccsImport watchSuccsImport
->>>>>>> dbb3b30c
+makeLayerGen3 'watchSuccsImport
 
 watchRemoveEdge :: Req m '[ Reader // Layer // AnyExprLink // Model
                           , Editor // Layer // AnyExpr // Succs]
@@ -308,17 +277,9 @@
 {-# INLINE initType #-}
 makeLayerGen3 'initType
 
-<<<<<<< HEAD
--- FIXME[WD -> MK]: it should not be defined for SomeExpr, cause it just brokes type assumptions. It should be for (forall l. Expr l)
-watchTypeImport :: Listener Import (Expr l) m
-watchTypeImport = listener $ \(t, _, linkTrans) -> undefined -- modifyLayer_ @Type linkTrans t ; {-# INLINE watchTypeImport #-}
-makeLayerGen3 'watchTypeImport
-=======
 watchTypeImport :: Req m '[Editor // Layer // AnyExpr // Type] => Listener Import (Expr l) m
 watchTypeImport = listener $ \(t, trans) -> modifyLayer_ @Type (trans ^. linkTranslator) t ; {-# INLINE watchTypeImport #-}
-makeLayerGen2 'watchTypeImport
-watchTypeImportPass = tpElemPass @WatchTypeImport watchTypeImport
->>>>>>> dbb3b30c
+makeLayerGen3 'watchTypeImport
 
 init4 :: MonadPassManager m => m ()
 init4 = do
