{-# LANGUAGE UndecidableSuperClasses #-}
{-# LANGUAGE GADTs                   #-}
{-# LANGUAGE UndecidableInstances    #-}

module Luna.IR.Internal.IR where

import           Old.Data.Record              (Encode2)
import           Old.Data.Record.Model.Masked as X (VGRecord2, Store2(Store2), Slot(Slot), Enum(Enum))
import           Old.Data.Record.Model.Masked (encode2, EncodeStore, encodeStore, Mask, encodeNat, encodeData2, checkData2, decodeData2, Raw(Raw), unsafeRestore, decodeNat)

import           Luna.Prelude                 hiding (elem {- fix: -} , Enum)
import qualified Luna.Prelude as Prelude

import Control.Monad.State  (StateT, runStateT)
import Luna.IR.Internal.LayerStore (LayerStoreRef, LayerStoreRefM, LayerStore)
import Data.Map             (Map)
import Data.Property
import Data.RTuple          (TMap(..), empty, Assoc(..), Assocs, (:=:)) -- refactor empty to another library
import qualified GHC.Prim   as Prim
import Luna.IR.Layer
import Luna.IR.Layer.Model
import Luna.IR.Expr.Atom    (Atom, Atoms, AtomRep, atomRep, AtomOf)
import qualified Luna.IR.Expr.Atom as A
import Luna.IR.Expr.Format  (Format, Draft)
import Luna.IR.Expr.Layout  (LAYOUT, LayoutOf, NAME, Generalizable, Universal, universal, Abstract, Sub, abstract)
import Luna.IR.Expr.Term    (TERM, Term, UncheckedFromTerm, FromTerm, UniTerm, IsUniTerm, uniTerm)
import Type.Container       (Every)
import Type.Container       (In)
import Type.Maybe           (FromJust)
import Type.Error
import Unsafe.Coerce        (unsafeCoerce)

import qualified Control.Monad.State       as State
import qualified Luna.IR.Internal.LayerStore as Store
import qualified Data.Map                  as Map
import           Data.Set                  (Set)
import qualified Data.Set                  as Set
import qualified Luna.IR.Expr.Layout       as Layout
import qualified Luna.IR.Expr.Term.Class   as N
import           Luna.IR.Expr.Term.Class   (InputsType, HasInputs, inputList)
import qualified Type.List                 as List
import qualified Data.Event                as Event
import           Data.Event                (Event(Event), emit, (//), type (//))
import Luna.IR.Expr.Term.Uni ()
-- import Type.Inference
import Data.TypeVal





type EqPrimStates m n = (PrimState m ~ PrimState n)

class IsIdx t where
    idx :: Iso' t Int
    default idx :: (Wrapped t, Unwrapped t ~ Int) => Lens' t Int
    idx = wrapped' ; {-# INLINE idx #-}



--------------------
-- === Events === --
--------------------


data NEW = NEW deriving (Show)



------------------
-- === Elem === --
------------------

newtype Elem t = Elem Int deriving (Show, Ord, Eq)
makeWrapped '' Elem

type instance Definition (Elem t) = Definition t
type instance Abstract   (Elem t) = Abstract   t -- FIXME[WD]: to make everything more consistent, shouldnt we here return Elem (Abstract t) ?
type instance Universal  (Elem t) = Elem (Universal t)


-- === Classes === --

-- class ToElem a where
--     toElem :: a -> Elem
--     default toElem :: (Wrapped a, Unwrapped a ~ Elem) => a -> Elem
--     toElem = unwrap' ; {-# INLINE toElem #-}
--
-- class FromElem a where
--     fromElem :: Elem -> a
--     default fromElem :: (Wrapped a, Unwrapped a ~ Elem) => Elem -> a
--     fromElem = wrap' ; {-# INLINE fromElem #-}
--
-- type IsElem a = (ToElem a, FromElem a)
--
-- elem :: IsElem a => Iso' a Elem
-- elem = iso toElem fromElem ; {-# INLINE elem #-}


-- === Instances === --

instance IsIdx (Elem t) where
    idx = wrapped' ; {-# INLINE idx #-}



------------------
-- === Keys === --
------------------

--- === Definition === --

-- newtype Key  s k = Key (KeyData s k)
newtype Key m k = Key (KeyData m k)

type family KeyData (m :: * -> *) key
-- type        KeyData m key = KeyData (PrimState m) key

makeWrapped ''Key

type RebasedKeyData m n k = (KeyData n k ~ KeyData m k)

rebaseKey :: RebasedKeyData m n k => Key m k -> Key n k
rebaseKey = rewrap ; {-# INLINE rebaseKey #-}


-- === Key Monad === --

class Monad m => KeyMonad key m n where
    uncheckedLookupKey :: m (Maybe (Key n key))


-- === Construction === --

readKey :: forall k m. Monad m => Key m k -> m (KeyData m k)
readKey = return . unwrap' ; {-# INLINE readKey #-}

writeKey :: forall k m. Monad m => KeyData m k -> m (Key m k)
writeKey = return . wrap' ; {-# INLINE writeKey #-}


-- === Key access === --

type Accessible k m = (Readable k m, Writable k m)
type TransST    t m = (MonadTrans t, Monad (t m), PrimState (t m) ~ PrimState m)

-- Readable
class    Monad m                                => Readable k m     where getKey :: m (Key m k)
instance {-# OVERLAPPABLE #-} SubReadable k t m => Readable k (t m) where getKey = lift (rebaseKey <$> getKey) ; {-# INLINE getKey #-}
type SubReadable k t m = (Readable k m, TransST t m, RebasedKeyData (t m) m k)

-- Writable
class    Monad m                                => Writable k m     where putKey :: Key m k -> m ()
instance {-# OVERLAPPABLE #-} SubWritable k t m => Writable k (t m) where putKey = lift . putKey . rebaseKey ; {-# INLINE putKey #-}
type SubWritable k t m = (Writable k m, TransST t m, RebasedKeyData (t m) m k)


readComp :: forall k m. Readable k m => m (KeyData m k)
readComp = readKey =<< getKey @k ; {-# INLINE readComp #-}

writeComp :: forall k m. Writable k m => KeyData m k -> m ()
writeComp = putKey @k <=< writeKey ; {-# INLINE writeComp #-}


-- === Errors === --

type KeyAccessError action k = Sentence $ ErrMsg "Key"
                                    :</>: Ticked ('ShowType k)
                                    :</>: ErrMsg "is not"
                                    :</>: (ErrMsg action :<>: ErrMsg "able")

type KeyMissingError k = Sentence $ ErrMsg "Key"
                              :</>: Ticked ('ShowType k)
                              :</>: ErrMsg "is not accessible"

type KeyReadError  k = KeyAccessError "read"  k
type KeyWriteError k = KeyAccessError "write" k



---------------------
-- === IRStore === --
---------------------

-- === Definition === --

type LayerRep = TypeRep
type ElemRep  = TypeRep

type    IR     = IR'   ElemStore
type    IRST s = IR'  (ElemStoreST s)
type    IRM  m = IRST (PrimState   m)
newtype IR'  a = IR   (Map ElemRep a) deriving (Show, Default, Functor, Traversable, Foldable)

                            --  , _attrs :: Map LayerRep Any
                            --  }
                             --  , _genericLayers :: LayerConsStore m

-- data ElemStoreOld m = ElemStoreOld { _layerValues   :: ElemStoreM m
--                             --  , _elemLayers    :: LayerConsStore m
--                              }

type LayerSet    s = Store.VectorRef s Prim.Any
type ElemStore     = LayerStore      LayerRep Prim.Any
type ElemStoreST s = LayerStoreRef s LayerRep Prim.Any
type ElemStoreM  m = ElemStoreST (PrimState m)

type LayerConsStore m = Map LayerRep (AnyCons m)

-- makeLenses ''ElemStoreOld
makeWrapped ''IR'


-- === Accessors === --

-- specificLayers :: ElemRep -> Traversal' (IRM m) (LayerConsStore m)
-- specificLayers el = wrapped' . ix el . elemLayers ; {-# INLINE specificLayers #-}

-- emptyElemStoreOld :: PrimMonad m => m (ElemStoreOld m)
-- emptyElemStoreOld = ElemStoreOld <$> Store.empty -- <*> pure def ; {-# INLINE emptyElemStoreOld #-}


-- === Instances === --

-- instance Default (IRM m) where def = IRM def def

-- === Mutability === --

unsafeFreeze :: PrimMonad m => IRM m -> m IR
freeze       :: PrimMonad m => IRM m -> m IR
unsafeFreeze = mapM Store.unsafeFreeze ; {-# INLINE unsafeFreeze #-}
freeze       = mapM Store.freeze       ; {-# INLINE freeze       #-}

unsafeThaw :: PrimMonad m => IR -> m (IRM m)
thaw       :: PrimMonad m => IR -> m (IRM m)
unsafeThaw = mapM Store.unsafeThaw ; {-# INLINE unsafeThaw #-}
thaw       = mapM Store.thaw       ; {-# INLINE thaw       #-}


<<<<<<< HEAD
-----------------------
-- === IRBuilder === --
-----------------------

-- === Definition === --
=======
newtype IRT m a = IRT (StateT (IRTState m) m a) deriving (Functor, Applicative, Monad, MonadIO, MonadFix, MonadThrow)
type IRTState m = IRState (IRT m)
makeWrapped ''IRT
>>>>>>> 6ccd80da

newtype IRBuilder m a = IRBuilder (StateT (IRM m) m a) deriving (Functor, Applicative, Monad, MonadIO, MonadFix)
makeWrapped ''IRBuilder


-- === Accessors === --

atElem :: Functor m => ElemRep -> (Maybe (ElemStoreM m) -> m (Maybe (ElemStoreM m))) -> IRM m -> m (IRM m)
atElem = wrapped' .: at  ; {-# INLINE atElem #-}

modifyElem  :: PrimMonad m => ElemRep -> (ElemStoreM m ->    ElemStoreM m)  -> IRM m -> m (IRM m)
modifyElemM :: PrimMonad m => ElemRep -> (ElemStoreM m -> m (ElemStoreM m)) -> IRM m -> m (IRM m)
modifyElem  e   = modifyElemM e . fmap return                                                  ; {-# INLINE modifyElem  #-}
modifyElemM e f = atElem e $ \es -> fmap Just $ f =<< fromMaybe (Store.empty) (fmap return es) ; {-# INLINE modifyElemM #-}


-- | The type `t` is not validated in any way, it is just constructed from index.
uncheckedElems :: forall t m. (IRMonad m, IsIdx t, Readable (Net (Abstract t)) m) => m [t]
uncheckedElems = fmap (view $ from idx) <$> (Store.ixes =<< readNet @(Abstract t)) ; {-# INLINE uncheckedElems #-}


-- === Querying === --
--
-- lookupGenericLayerCons :: LayerRep -> IRM m -> Maybe (AnyCons m)
-- lookupGenericLayerCons l s = s ^? genericLayers . ix l ; {-# INLINE lookupGenericLayerCons #-}
--
-- lookupSpecificLayerCons :: ElemRep -> LayerRep -> IRM m -> Maybe (AnyCons m)
-- lookupSpecificLayerCons el l s = s ^? specificLayers el . ix l ; {-# INLINE lookupSpecificLayerCons #-}
--
-- lookupLayerCons :: ElemRep -> LayerRep -> IRM m -> Maybe (AnyCons m)
-- lookupLayerCons el l s = lookupSpecificLayerCons el l s <|> lookupGenericLayerCons l s ; {-# INLINE lookupLayerCons #-}
--
-- lookupLayerCons' :: ElemRep -> LayerRep -> IRM m -> AnyCons m
-- lookupLayerCons' el l = fromMaybe (error $ "Fatal error " <> show el <> " " <> show l) . lookupLayerCons el l ; {-# INLINE lookupLayerCons' #-}


-- === Construction === --


-- to zalezne od layeru a tak nie moze chyba byc, bo chcem yto odpalic jako ala-event dla kazdego layeru danego elementu
-- class Monad m => Cons7 l m a where
--     cons7 :: forall t. t -> Definition t -> m (LayerData' t)
    -- cons7 :: forall t. t -> Definition t -> m (LayerData l t)
    -- cons7 :: forall t. a ~ Abstract t => t -> Definition t -> PMSubPass m (LayerData UID t)

newMagicElem :: forall t m. (IRMonad m, KnownType (Abstract t), IsIdx t) => Definition t -> m t
newMagicElem tdef = do
    irstate    <- getIR

    -- FIXME[WD]: how can we design it better?
    -- hacky, manual index reservation in order not to use keys for magic star
    let trep = typeVal' @(Abstract t)
        Just layerStore = irstate ^? wrapped'  . ix trep
    newIdx <- Store.reserveIdx layerStore


    let el = newIdx ^. from idx
    --     consLayer (layer, store) = runByIRBuilder $ do
    --         let consFunc = lookupLayerCons' (typeVal' @(Abstract t)) layer irstate
    --         Store.unsafeWrite store newIdx =<< unsafeAppCons consFunc el tdef
    -- mapM_ consLayer =<< Store.assocs layerStore
    return el
{-# INLINE newMagicElem #-}

type NewElemEvent m t = (Event.Emitter m (NEW // Abstract t), Event.Payload (NEW // Abstract t) ~ (Universal t, Prim.Any))
newElem :: forall t m. ( IRMonad m, Accessible (Net (Abstract t)) m, NewElemEvent m t, IsIdx t, KnownType (Abstract t)
              , Show (Definition t))
        => Definition t -> m t
newElem tdef = do
    el <- reserveElem
    putStrLn $ "EMIT >>> NEW // " <> show (typeVal' @(Abstract t) :: TypeRep) <> " idx " <> show (el ^. idx)
    -- putStrLn $ "Definition: " <> show tdef
    dispatchNewElem tdef el
    putStrLn $ "AFTER <<< NEW // " <> show (typeVal' @(Abstract t) :: TypeRep) <> " idx " <> show (el ^. idx)
    return el
    -- emit (NEW // abstract el) (universal el)
    --     consLayer (layer, store) = runByIRBuilder $ do
    --         let consFunc = lookupLayerCons' (typeVal' @(Abstract t)) layer irstate
    --         Store.unsafeWrite store newIdx =<< unsafeAppCons consFunc el tdef
    -- mapM_ consLayer =<< Store.assocs layerStore

{-# INLINE newElem #-}

reserveElem :: forall t m. (IRMonad m, Accessible (Net (Abstract t)) m, IsIdx t) => m t
reserveElem = view (from idx) <$> reserveNewElemIdx @t ; {-# INLINE reserveElem #-}

dispatchNewElem :: (Event.Emitter m (NEW // Abstract t), Event.Payload (NEW // Abstract t) ~ (Universal t, Prim.Any))
                => Definition t -> t -> m ()
dispatchNewElem tdef el = emit (NEW // abstract el) (universal el, unsafeCoerce tdef :: Prim.Any)


delete :: forall t m. (IRMonad m, IsIdx t, Accessible (Net (Abstract t)) m) => t -> m ()
delete t = flip Store.freeIdx (t ^. idx) =<< readComp @(Net (Abstract t)) ; {-# INLINE delete #-}

reserveNewElemIdx :: forall t m. (IRMonad m, Accessible (Net (Abstract t)) m) => m Int
reserveNewElemIdx = Store.reserveIdx =<< readComp @(Net (Abstract t)) ; {-# INLINE reserveNewElemIdx #-}

readLayerByKey :: (IRMonad m, IsIdx t) => Key m (Layer (Abstract t) layer) -> t -> m (LayerData layer t)
readLayerByKey key t = unsafeCoerce <$> (Store.unsafeRead (t ^. idx) =<< readKey key) ; {-# INLINE readLayerByKey #-}

writeLayerByKey :: (IRMonad m, IsIdx t) => Key m (Layer (Abstract t) layer) -> LayerData layer t -> t -> m ()
writeLayerByKey key val t = (\v -> Store.unsafeWrite v (t ^. idx) $ unsafeCoerce val) =<< readKey key ; {-# INLINE writeLayerByKey #-}

readLayer :: forall layer t m. (IRMonad m, IsIdx t, Readable (Layer (Abstract t) layer) m) => t -> m (LayerData layer t)
readLayer t = flip readLayerByKey t =<< getKey @(Layer (Abstract t) layer) ; {-# INLINE readLayer #-}

-- FIXME[WD]: writeLayer should need writable
writeLayer :: forall layer t m. (IRMonad m, IsIdx t, Readable (Layer (Abstract t) layer) m) => LayerData layer t -> t -> m ()
writeLayer val t = (\k -> writeLayerByKey k val t) =<< getKey @(Layer (Abstract t) layer) ; {-# INLINE writeLayer #-}

modifyLayerM :: forall layer t m a. (IRMonad m, IsIdx t, Readable (Layer (Abstract t) layer) m) => (LayerData layer t -> m (a, LayerData layer t)) -> t -> m a
modifyLayerM f t = do
    l      <- readLayer @layer t
    (a,l') <- f l
    writeLayer @layer l' t
    return a
{-# INLINE modifyLayerM #-}

modifyLayerM_ :: forall layer t m. (IRMonad m, IsIdx t, Readable (Layer (Abstract t) layer) m) => (LayerData layer t -> m (LayerData layer t)) -> t -> m ()
modifyLayerM_ = modifyLayerM @layer . (fmap.fmap) ((),) ; {-# INLINE modifyLayerM_ #-}

modifyLayer_ :: forall layer t m. (IRMonad m, IsIdx t, Readable (Layer (Abstract t) layer) m) => (LayerData layer t -> LayerData layer t) -> t -> m ()
modifyLayer_ = modifyLayerM_ @layer . fmap return ; {-# INLINE modifyLayer_ #-}


readAttr :: forall a m. Readable (Attr a) m => m (KeyData m (Attr a))
readAttr = readComp @(Attr a) ; {-# INLINE readAttr #-}

writeAttr :: forall a m. Writable (Attr a) m => KeyData m (Attr a) -> m ()
writeAttr a = writeComp @(Attr a) a

readNet :: forall a m. (IRMonad m, Readable (Net a) m) => m (KeyData m (Net a))
readNet = readComp @(Net a) ; {-# INLINE readNet #-}


-- === Registration === --

registerElemWith :: forall el m. (KnownType el, IRMonad m) => (ElemStoreM m -> ElemStoreM m) -> m ()
registerElemWith = modifyIRM_ . modifyElem (typeVal' @el) ; {-# INLINE registerElemWith #-}

registerElem :: forall el m. (KnownType el, IRMonad m) => m ()
registerElem = registerElemWith @el id ; {-# INLINE registerElem #-}

-- registerGenericLayer :: forall layer t m. (IRMonad m, KnownType layer)
--                      => LayerCons' layer t m -> m ()
-- registerGenericLayer f = modifyIR_ $ genericLayers %~ Map.insert (typeVal' @layer) (anyCons @layer f)
-- {-# INLINE registerGenericLayer #-}
--
-- registerElemLayer :: forall at layer t m. (IRMonad m, KnownType at, KnownType layer)
--                   => LayerCons' layer t m -> m ()
-- registerElemLayer f = modifyIR_ $ specificLayers (typeVal' @at) %~ Map.insert (typeVal' @layer) (anyCons @layer f)
-- {-# INLINE registerElemLayer #-}

attachLayerIR :: IRMonad m => LayerRep -> ElemRep -> m ()
attachLayerIR l e = do
    s <- getIR
    let Just estore = s ^? wrapped' . ix e -- Internal error if not found (element not registered)
    Store.unsafeAddKey l estore
{-# INLINE attachLayerIR #-}

-- setAttr :: forall a m. (IRMonad m, KnownType a) => a -> m ()
-- setAttr a = modifyIR_ $ attrs %~ Map.insert (typeVal' @a) (unsafeCoerce a) ; {-# INLINE setAttr #-}




----------------------
-- === IRMonad === ---
----------------------

-- === Definition === --

-- | IRMonad is subclass of MonadFix because many expr operations reuire recursive calls.
--   It is more convenient to store it as global constraint, so it could be altered easily in the future.
type  IRMonadBase   m = (PrimMonad   m, MonadFix m, MonadIO m) -- FIXME: remove IO
type  IRMonadBaseIO m = (IRMonadBase m, MonadIO  m)
class IRMonadBase m => IRMonad m where
    getIR :: m (IRM m)
    putIR :: IRM m -> m ()

instance {-# OVERLAPPABLE #-} IRMonadBase m => IRMonad (IRBuilder m) where
    getIR = wrap'   State.get ; {-# INLINE getIR #-}
    putIR = wrap' . State.put ; {-# INLINE putIR #-}

instance {-# OVERLAPPABLE #-} IRMonadTrans t m => IRMonad (t m) where
    getIR = lift   getIR ; {-# INLINE getIR #-}
    putIR = lift . putIR ; {-# INLINE putIR #-}

type IRMonadTrans t m = (IRMonad m, MonadTrans t, IRMonadBase (t m), PrimState (t m) ~ PrimState m)


-- === Modyfication === --

modifyIRM :: IRMonad m => (IRM m -> m (a, IRM m)) -> m a
modifyIRM f = do
    s <- getIR
    (a, s') <- f s
    putIR s'
    return a
{-# INLINE modifyIRM #-}

modifyIRM_ :: IRMonad m => (IRM m -> m (IRM m)) -> m ()
modifyIRM_ = modifyIRM . fmap (fmap ((),)) ; {-# INLINE modifyIRM_ #-}

modifyIR_ :: IRMonad m => (IRM m -> IRM m) -> m ()
modifyIR_ = modifyIRM_ . fmap return ; {-# INLINE modifyIR_ #-}

snapshot :: IRMonad m => m IR
snapshot = freeze =<< getIR ; {-# INLINE snapshot #-}


-- === Running === --

evalIRBuilderM :: Monad m => IRBuilder m a -> IRM m -> m a
evalIRBuilderM = State.evalStateT . unwrap' ; {-# INLINE evalIRBuilderM #-}

evalIRBuilder :: PrimMonad m => IRBuilder m a -> IR -> m a
evalIRBuilder m = evalIRBuilderM m <=< thaw ; {-# INLINE evalIRBuilder #-}

evalIRBuilder' :: Monad m => IRBuilder m a -> m a
evalIRBuilder' = flip evalIRBuilderM def ; {-# INLINE evalIRBuilder' #-}


-- === Instances === --

instance MonadTrans IRBuilder where
    lift = wrap' . lift ; {-# INLINE lift #-}

instance PrimMonad m => PrimMonad (IRBuilder m) where
    type PrimState (IRBuilder m) = PrimState m
    primitive = lift . primitive ; {-# INLINE primitive #-}


-----------------------
-- === Key types === --
-----------------------

-- === Definitions === --

type instance KeyData m (Layer _ _) = LayerSet    (PrimState m)
type instance KeyData m (Net   _)   = ElemStoreST (PrimState m)
-- type instance KeyData _ (Attr  a)   = a


-- === Aliases === --

data Net  t
data Attr t

newtype AttrRep = AttrRep TypeRep deriving (Show, Eq, Ord)
instance IsTypeRep AttrRep
makeWrapped '' AttrRep

-- === Instances === --

instance (IRMonad m, KnownType e, KnownType l, EqPrimStates m n) => KeyMonad (Layer e l) m n where
    uncheckedLookupKey = do
        s <- getIR
        let mlv = s ^? wrapped' . ix (typeVal' @e)
        mr <- mapM (Store.readKey (typeVal' @l)) mlv
        return $ wrap' <$> join mr
    {-# INLINE uncheckedLookupKey #-}

instance (IRMonad m, KnownType a, EqPrimStates m n) => KeyMonad (Net a) m n where
    uncheckedLookupKey = fmap wrap' . (^? (wrapped' . ix (typeVal' @a))) <$> getIR ; {-# INLINE uncheckedLookupKey #-}

-- instance (IRMonad m, KnownType a) => KeyMonad (Attr a) m where
--     uncheckedLookupKey = fmap unsafeCoerce . (^? (attrs . ix (typeVal' @a))) <$> getIR ; {-# INLINE uncheckedLookupKey #-}


-------------------
-- === Link === --
-------------------

-- === Abstract === --

data LINK  a b = LINK a b deriving (Show)
type LINK' a   = LINK a a
type instance Definition (LINK a b) = (a,b)
type instance Abstract   (LINK a b) = LINK (Abstract  a) (Abstract  b)
type instance Universal  (LINK a b) = LINK (Universal a) (Universal b)


-- === Elem === --

type Link  a b = Elem (LINK a b)
type Link' a   = Link a a

type SubLink s t = Link (Sub s t) t



-- === Construction === --


magicLink :: forall a b m. (IRMonad m, KnownType (Abstract (Link a b)))
          => a -> b -> m (Link a b)
magicLink a b = newMagicElem (a,b) ; {-# INLINE magicLink #-}

link :: forall a b m. (Show a, Show b, IRMonad m, KnownType (Abstract (Link a b)), NewElemEvent m (Link a b), Accessible (Net (Abstract (Link a b))) m)
     => a -> b -> m (Link a b)
link a b = newElem (a,b) ; {-# INLINE link #-}





-------------------
-- === Group === --
-------------------

-- === Abstract === --

data GROUP a = Group a deriving (Show)
type instance Definition (GROUP a) = Set a
type instance Abstract   (GROUP a) = GROUP (Abstract  a)
type instance Universal  (GROUP a) = GROUP (Universal a)

type Group a = Elem (GROUP a)


-- === Construction === --

group :: forall f a m. (Show a, IRMonad m, Foldable f, Ord a, NewElemEvent m (Group a), KnownType (Abstract (Group a)), Accessible (Net (Abstract (Group a))) m)
      => f a -> m (Group a)
group = newElem . foldl' (flip Set.insert) mempty ; {-# INLINE group #-}




---------------------

data EXPR = EXPR deriving (Show)


------------------------
-- === ExprTerm === --
------------------------

data TMP -- FIXME

type    ExprTermDef atom t = N.Term atom (Layout.Named (SubLink NAME t) (SubLink EXPR t))
newtype ExprTerm    atom t = ExprTerm    (ExprTermDef atom t)
newtype ExprUniTerm      t = ExprUniTerm (N.UniTerm   (Layout.Named (SubLink NAME t) (SubLink EXPR t)))
type    ExprTerm'   atom   = ExprTerm atom TMP
makeWrapped ''ExprTerm
makeWrapped ''ExprUniTerm


-- === Helpers === --

hideLayout :: ExprTerm atom t -> ExprTerm atom TMP
hideLayout = unsafeCoerce ; {-# INLINE hideLayout #-}


-- === Layout validation === ---
-- | Layout validation. Type-assertion utility, proving that symbol construction is not ill-typed.

type InvalidFormat sel a format = 'ShowType sel
                             :</>: Ticked ('ShowType a)
                             :</>: ErrMsg "is not a valid"
                             :</>: Ticked ('ShowType format)


class                                                       ValidateScope scope sel a
instance {-# OVERLAPPABLE #-} ValidateScope_ scope sel a => ValidateScope scope sel a
instance {-# OVERLAPPABLE #-}                               ValidateScope I     sel a
instance {-# OVERLAPPABLE #-}                               ValidateScope scope I   a
instance {-# OVERLAPPABLE #-}                               ValidateScope scope sel I
type ValidateScope_ scope sel a = Assert (a `In` Atoms scope) (InvalidFormat sel a scope)


class                                                        ValidateLayout model sel a
instance {-# OVERLAPPABLE #-} ValidateLayout_ model sel a => ValidateLayout model sel a
instance {-# OVERLAPPABLE #-}                                ValidateLayout I     sel a
instance {-# OVERLAPPABLE #-}                                ValidateLayout model I   a
instance {-# OVERLAPPABLE #-}                                ValidateLayout model sel I
type ValidateLayout_ model sel a = ValidateScope (model # sel) sel a
type ValidateLayout' t     sel a = ValidateLayout (t # LAYOUT) sel a


-- === Instances === --

-- FIXME: [WD]: it seems that LAYOUT in the below declaration is something else than real layout - check it and refactor
type instance Access LAYOUT (ExprTerm atom t) = Access LAYOUT (Unwrapped (ExprTerm atom t))
type instance Access Atom   (ExprTerm atom t) = atom
type instance Access Format (ExprTerm atom t) = Access Format atom
type instance Access TERM    (ExprTerm atom t) = ExprTerm atom t

instance Accessor TERM (ExprTerm atom t) where access = id ; {-# INLINE access #-}

instance UncheckedFromTerm (ExprTerm atom t) where uncheckedFromTerm = wrap' ; {-# INLINE uncheckedFromTerm #-}

instance ValidateLayout (LayoutOf t) Atom atom
      => FromTerm (ExprTerm atom t) where fromTerm = wrap' ; {-# INLINE fromTerm #-}


-- Repr
instance Repr s (Unwrapped (ExprTerm atom t))
      => Repr s (ExprTerm atom t) where repr = repr . unwrap' ; {-# INLINE repr #-}

-- Fields
type instance FieldsType (ExprTerm atom t) = FieldsType (Unwrapped (ExprTerm atom t))
instance HasFields (Unwrapped (ExprTerm atom t))
      => HasFields (ExprTerm atom t) where fieldList = fieldList . unwrap' ; {-# INLINE fieldList #-}

-- Inputs
type instance InputsType (ExprTerm atom t) = InputsType (Unwrapped (ExprTerm atom t))
instance HasInputs (Unwrapped (ExprTerm atom t))
      => HasInputs (ExprTerm atom t) where inputList = inputList . unwrap' ; {-# INLINE inputList #-}

-- AtomOf
type instance AtomOf (ExprTerm atom t) = AtomOf (Unwrapped (ExprTerm atom t))

----------------------
-- === ExprData === --
----------------------

type ExprStoreSlots = '[ Atom ':= Enum, Format ':= Mask, TERM ':= Raw ]
type ExprStore = Store2 ExprStoreSlots

newtype ExprData sys model = ExprData ExprStore deriving (Show)
makeWrapped ''ExprData


-- === Encoding === --

class                                                              TermEncoder atom where encodeTerm :: forall t. ExprTerm atom t -> ExprStore
instance                                                           TermEncoder I    where encodeTerm = impossible
instance EncodeStore ExprStoreSlots (ExprTerm' atom) Identity => TermEncoder atom where
    encodeTerm = runIdentity . encodeStore . hideLayout ; {-# INLINE encodeTerm #-} -- magic


------------------
-- === Expr === --
------------------

data EXPRESSION layout
type instance Definition (EXPRESSION _) = ExprStore
type instance Abstract   (EXPRESSION _) = EXPR
type instance Universal  (EXPRESSION _) = EXPRESSION Layout.Any


-- === Definition === --

type Expr layout = Elem (EXPRESSION layout)
type AnyExpr     = Expr Layout.Any
type AnyExprLink = Link' AnyExpr


-- === Utils === --

unsafeRelayout :: Expr l -> Expr l'
unsafeRelayout = unsafeCoerce ; {-# INLINE unsafeRelayout #-}

magicExpr :: forall atom layout m. (TermEncoder atom, IRMonad m)
          => ExprTerm atom (Expr layout) -> m (Expr layout)
magicExpr a = newMagicElem (encodeTerm a) ; {-# INLINE magicExpr #-}

expr :: forall atom layout m. (TermEncoder atom, IRMonad m, NewElemEvent m (Expr layout), Accessible ExprNet m)
     => ExprTerm atom (Expr layout) -> m (Expr layout)
expr = newElem . encodeTerm ; {-# INLINE expr #-}

reserveExpr :: (IRMonad m, Accessible ExprNet m)
            => m (Expr layout)
reserveExpr = reserveElem ; {-# INLINE reserveExpr #-}

dispatchNewExpr :: (TermEncoder atom, NewElemEvent m (Expr layout))
                => ExprTerm atom (Expr layout) -> Expr layout -> m ()
dispatchNewExpr = dispatchNewElem . encodeTerm


-- class SomeGeneralEncode a where
--     someGeneralEncode :: a -> ExprStore
--
-- expr2 :: forall a layout m. (IRMonad m, Accessible ExprNet m, SomeGeneralEncode a)
--      => a -> m (Expr layout)
-- expr2 = newElem . someGeneralEncode ; {-# INLINE expr2 #-}

exprs :: (IRMonad m, Readable ExprNet m) => m [AnyExpr]
exprs = uncheckedElems ; {-# INLINE exprs #-}

links :: (IRMonad m, Readable ExprLinkNet m) => m [AnyExprLink]
links = uncheckedElems ; {-# INLINE links #-}


-- | Expr pattern matching utility
match :: (IRMonad m, Readable (Layer EXPR Model) m)
      => Expr layout -> (Unwrapped (ExprUniTerm (Expr layout)) -> m a) -> m a
match t f = f . unwrap' =<< (exprUniTerm t) ; {-# INLINE match #-}

-- | Term unification
exprUniTerm :: (IRMonad m, Readable (Layer EXPR Model) m) => Expr layout -> m (ExprUniTerm (Expr layout))
exprUniTerm t = ExprUniTerm <$> symbolMapM_AB @ToUniTerm toUniTerm t ; {-# INLINE exprUniTerm #-}

class ToUniTerm a b where toUniTerm :: a -> b
instance (Unwrapped a ~ Term t l, b ~ UniTerm l, IsUniTerm t l, Wrapped a)
      => ToUniTerm a b where toUniTerm = uniTerm . unwrap' ; {-# INLINE toUniTerm #-}


-- === Instances === --

type instance Event.Payload (NEW // EXPR)       = (AnyExpr, Prim.Any)
type instance Event.Payload (NEW // LINK' EXPR) = (Link' AnyExpr, Prim.Any) -- FIXME[WD]: refactor + maybe make something like ... NEW // t = (Universal t, AnyDefinition) ?

type instance Sub s     (Expr l) = Expr (Sub s l)


type instance Generalizable (Expr l) (Expr l') = ExprGeneralizable l l'

type family ExprGeneralizable l l' where
    ExprGeneralizable l Layout.Any = 'True -- FIXME[WD]: shouldn't we introduce `Layoyut` newtype wrapper to indicate that layouts could be always generalized to Any?
    ExprGeneralizable l l'         = Generalizable l l'


-- -------------------------------------
-- === Expr Layout type caches === --
-------------------------------------

type instance Encode2 Atom    v = List.Index v (Every Atom)
type instance Encode2 Format  v = List.Index v (Every Format)




-- TO REFACTOR:

type instance UnsafeGeneralizable (Expr l) (Expr l') = ()

type family         UnsafeGeneralizable a b :: Constraint
unsafeGeneralize :: UnsafeGeneralizable a b => a -> b
unsafeGeneralize = unsafeCoerce ; {-# INLINE unsafeGeneralize #-}




type ExprLayer     = Layer EXPR
type ExprLinkLayer = Layer (LINK' EXPR)
type ExprNet       = Net   EXPR
type ExprLinkNet   = Net   (LINK' EXPR)
type ExprGroupNet  = Net   (GROUP EXPR)


type ExprLayers     ls = ExprLayer     <$> ls
type ExprLinkLayers ls = ExprLinkLayer <$> ls
type Nets           ls = Net           <$> ls

type Accessibles m lst = (Readables m lst, Writables m lst)

type family Readables m lst :: Constraint where
    Readables m '[]       = ()
    Readables m (l ': ls) = (Readable l m, Readables m ls)

type family Writables m lst :: Constraint where
    Writables m '[]       = ()
    Writables m (l ': ls) = (Writable l m, Writables m ls)



unsafeToExprTerm :: forall atom l m. (IRMonad m, Readable (ExprLayer Model) m) => Expr l -> m (ExprTerm atom (Expr l))
unsafeToExprTerm = unsafeCoerce . unwrap' . access @TERM . unwrap' <∘> readLayer @Model ; {-# INLINE unsafeToExprTerm #-}

unsafeModifyExprTermDef :: forall atom l m. (IRMonad m, Accessible (ExprLayer Model) m)
                        => Expr l -> (ExprTermDef atom (Expr l) -> ExprTermDef atom (Expr l)) -> m ()
unsafeModifyExprTermDef expr f = do
    oldModel <- readLayer @Model expr
    let oldTerm :: ExprTerm atom (Expr l) = unsafeCoerce $ unwrap' $ access @TERM $ unwrap' oldModel
    let oldDef   = unwrap' oldTerm
    let newModel = wrap' $ update' @TERM (wrap' $ unsafeCoerce $ (wrap' $ f oldDef :: ExprTerm atom (Expr l))) $ unwrap' oldModel
    writeLayer @Model newModel expr

unsafeToExprTermDef :: forall atom l m. (IRMonad m, Readable (ExprLayer Model) m) => Expr l -> m (ExprTermDef atom (Expr l))
unsafeToExprTermDef = unwrap' <∘> unsafeToExprTerm ; {-# INLINE unsafeToExprTermDef #-}







-- === Term mapping === --
-- | General expr symbol mapping utility. It allows mapping over current symbol in any expr.

class    IRMonad m => TermMapM (atoms :: [*]) ctx expr m b where symbolMapM :: (forall a. ctx a m b => a -> m b) -> expr -> m b
instance IRMonad m => TermMapM '[]            ctx expr m b where symbolMapM _ _ = impossible
instance (  TermMapM as ctx expr m b
         , ctx (ExprTerm a expr) m b
         , idx ~ FromJust (Encode2 Atom a) -- FIXME: make it nicer and assert
         , KnownNat idx
         , Readable (Layer EXPR Model) m
         , expr ~ Expr layout
         )
      => TermMapM (a ': as) ctx expr m b where
    symbolMapM f expr = do
        d <- unwrap' <$> readLayer @Model expr
        sym <- unsafeToExprTerm @a expr
        let eidx = unwrap' $ access @Atom d
            idx  = fromIntegral $ natVal (Proxy :: Proxy idx)
        if (idx == eidx) then f sym else symbolMapM @as @ctx f expr
    {-# INLINE symbolMapM #-}


type TermMapM_AMB          = TermMapM     (Every Atom)
type TermMapM_AB  ctx      = TermMapM_AMB (DropMonad ctx)
type TermMap_AB   ctx expr = TermMapM_AB  ctx expr Identity
type TermMapM_A   ctx      = TermMapM_AB  (FreeResult ctx)
type TermMap_A    ctx expr = TermMapM_A   ctx expr Identity

symbolMapM_AMB :: forall ctx m expr b. TermMapM_AMB ctx expr m b => (forall a. ctx a m b => a -> m b) -> expr -> m b
symbolMapM_AB  :: forall ctx expr m b. TermMapM_AB  ctx expr m b => (forall a. ctx a   b => a ->   b) -> expr -> m b
symbolMap_AB   :: forall ctx expr   b. TermMap_AB   ctx expr   b => (forall a. ctx a   b => a ->   b) -> expr ->   b
symbolMapM_A   :: forall ctx expr m b. TermMapM_A   ctx expr m b => (forall a. ctx a     => a ->   b) -> expr -> m b
symbolMap_A    :: forall ctx expr   b. TermMap_A    ctx expr   b => (forall a. ctx a     => a ->   b) -> expr ->   b
symbolMapM_AMB   = symbolMapM @(Every Atom) @ctx                  ; {-# INLINE symbolMapM_AMB #-}
symbolMapM_AB  f = symbolMapM_AMB @(DropMonad ctx) (return <$> f) ; {-# INLINE symbolMapM_AB  #-}
symbolMap_AB   f = runIdentity . symbolMapM_AB @ctx f             ; {-# INLINE symbolMap_AB   #-}
symbolMapM_A     = symbolMapM_AB @(FreeResult ctx)                ; {-# INLINE symbolMapM_A   #-}
symbolMap_A    f = runIdentity . symbolMapM_A @ctx f              ; {-# INLINE symbolMap_A    #-}






class    (b ~ [FieldsType a], HasFields a) => HasFields2 a b
instance (b ~ [FieldsType a], HasFields a) => HasFields2 a b

-- WARNING: works only for Drafts for now as it assumes that the child-refs have the same type as the parent
-- type FieldsC t layout = TermMap2 HasFields2 (Expr t layout) [Ref (Link (Expr t layout) (Expr t layout))]
symbolFields :: (TermMapM_AB HasFields2 expr m out, expr ~ Expr layout, out ~ [Link expr expr]) => expr -> m out
symbolFields = symbolMapM_AB @HasFields2 fieldList

class    (b ~ [InputsType a], HasInputs a) => HasInputs2 a b
instance (b ~ [InputsType a], HasInputs a) => HasInputs2 a b
inputs :: (TermMapM_AB HasInputs2 expr m out, expr ~ Expr layout, out ~ [Link expr expr]) => expr -> m out
inputs = symbolMapM_AB @HasInputs2 inputList

class    KnownType (AtomOf a) => HasAtom a
instance KnownType (AtomOf a) => HasAtom a
getAtomRep :: (TermMapM_A HasAtom expr m out, expr ~ Expr layout, out ~ AtomRep) => expr -> m out
getAtomRep = symbolMapM_A @HasAtom atomRep

isSameAtom :: (TermMapM_A HasAtom expr m out, expr ~ Expr layout, out ~ AtomRep) => expr -> expr -> m Bool
isSameAtom a b = (==) <$> getAtomRep a <*> getAtomRep b

-- class Repr  s a        where repr  ::       a -> Builder s Tok


class ReprExpr a b where reprAnyExpr :: a -> b
instance (Repr s a, b ~ Builder s Tok) => ReprExpr a b where reprAnyExpr = repr

reprExpr :: (TermMapM_AB ReprExpr (Expr l) m out, out ~ Builder s Tok) => Expr l -> m out
reprExpr = symbolMapM_AB @ReprExpr reprAnyExpr



class    (ctx a b, Monad m) => DropMonad ctx a m b
instance (ctx a b, Monad m) => DropMonad ctx a m b

class    ctx a => FreeResult ctx a b
instance ctx a => FreeResult ctx a b<|MERGE_RESOLUTION|>--- conflicted
+++ resolved
@@ -237,17 +237,11 @@
 thaw       = mapM Store.thaw       ; {-# INLINE thaw       #-}
 
 
-<<<<<<< HEAD
 -----------------------
 -- === IRBuilder === --
 -----------------------
 
 -- === Definition === --
-=======
-newtype IRT m a = IRT (StateT (IRTState m) m a) deriving (Functor, Applicative, Monad, MonadIO, MonadFix, MonadThrow)
-type IRTState m = IRState (IRT m)
-makeWrapped ''IRT
->>>>>>> 6ccd80da
 
 newtype IRBuilder m a = IRBuilder (StateT (IRM m) m a) deriving (Functor, Applicative, Monad, MonadIO, MonadFix)
 makeWrapped ''IRBuilder
