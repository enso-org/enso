{-# LANGUAGE OverloadedStrings    #-}
{-# LANGUAGE UndecidableInstances #-}

module Luna.IR.Component.Term.Definition where

import Prologue

import qualified Control.Lens.TH                     as Lens
import qualified Control.Monad.State.Layered         as State
import qualified Data.Char                           as Char
import qualified Data.Generics.Traversable.Deriving  as GTraversable
import qualified Data.Map.Strict                     as Map
import qualified Data.Tag                            as Tag
import qualified Foreign.Storable.Deriving           as Storable
import qualified Foreign.Storable1.Deriving          as Storable1
import qualified Language.Haskell.TH                 as TH
import qualified Language.Haskell.TH.Builder         as THBuilder
import qualified Language.Haskell.TH.Syntax          as TH
import qualified Luna.IR.Component.Link              as Link
import qualified Luna.IR.Component.Term.Class        as Term
import qualified Luna.IR.Component.Term.Construction as Term
import qualified Luna.IR.Term.Format                 as Format
import qualified OCI.Data.Name                       as IR
import qualified OCI.IR.Layout                       as Layout
import qualified Type.Data.Map                       as TypeMap

import Control.Monad.State.Layered  (StateT)
import Data.Map.Strict              (Map)
import Language.Haskell.TH          (Type (AppT, ConT))
import Language.Haskell.TH.Builder  hiding (Field)
import Luna.IR.Component.Link       (type (*-*), Link)
import Luna.IR.Component.Term.Class (Term)
import Luna.IR.Component.Term.Layer (Model)
import OCI.IR.Layout                (Layout)

import           Data.PtrList.Mutable (UnmanagedPtrList)
import qualified Data.PtrList.Mutable as PtrList

type List = UnmanagedPtrList


---------------------
-- === Helpers === --
---------------------

-- === Definition === --

-- | 'LinkTo' is a phantom helper type for link definition. It gets resolved to
--   much more complex form during 'ExpandField' resolution.
data LinkTo t

-- | 'Field' is a typeclass which unifies how fields of smart cons get
--   constructed. It's created only to make the generated code shorter and
--   more maintainable.
class Monad m => Field t a m b where
    consField :: Term t -> a -> m b

instance Monad m => Field t a m a where
    consField _ = pure ; {-# INLINE consField #-}

instance Link.Creator m => Field t (Term a) m (Link b) where
    consField self t = Layout.unsafeRelayout <$> Link.new t self ; {-# INLINE consField #-}

instance Link.Creator m => Field t [Term a] m (List (Link b)) where
    consField self = PtrList.fromList <=< mapM (consField self) ; {-# INLINE consField #-}

type family ExpandField self layout a where
    ExpandField self layout (LinkTo t) = Link ( Layout.Get t layout
                                            *-* Layout.Set Model self layout)
    ExpandField self layout (t a)      = t (ExpandField self layout a)
    ExpandField self layout a          = a

type family FieldCons var field where
    FieldCons var (LinkTo t) = Term var
    FieldCons var (List a)   = [FieldCons var a]
    FieldCons var a          = a

type family AddToOutput var field layout where
    AddToOutput var (LinkTo t) layout = Layout.SetMerge t var layout
    AddToOutput var (t a)      layout = AddToOutput var a layout
    AddToOutput var a          layout = layout



---------------------------
-- === Term creation === --
---------------------------

-- | Term definition boilerplate
--
--   @
--       Term.define [d|
--           data Thunk = Test
--               { foo :: Foo
--               , bar :: Bar
--               }
--        |]
--   @
--
--   Generates:
--
--   @
--       -- === Definition === --
--
--       Tag.familyInstance "TermCons" "Test"
--       data ConsTest a = Test
--           { __foo :: {-# UNPACK #-} !(ExpandField Test a Foo)
--           , __bar :: {-# UNPACK #-} !(ExpandField Test a Bar)
--           } deriving (Show, Eq)
--       instance Term.IsTermTag Test
--       type instance Format.Of      Test     = Format.Thunk
--       type instance Term.TagToCons Test     = ConsTest
--       type instance Term.ConsToTag ConsTest = Test
<<<<<<< HEAD
--       GTraversable.derive ''ConsTest
--       Storable1.derive    ''ConsTest
--       Storable.derive     ''ConsTest
--       makeLenses          ''ConsTest
=======
--       makeLenses                ''ConsTest
--       Storable.derive           ''ConsTest
--       Storable1.derive          ''ConsTest
--       Link.discover             ''ConsTest
--       Tag.showTag1ConstInstance ''ConsTest "Test"
--       type instance Format.Of Test = Format.Thunk
>>>>>>> 65f74733
--
--
--       -- === Smart constructors === --
--
--       test :: forall a t1 t2 m. Creator Test m
--             => FieldCons t1 Foo
--             -> FieldCons t2 Bar
--             -> m (Term (AddToOutput t1 Foo
--                        (AddToOutput t2 Bar
--                        (Layout.Singleton Model Test)))
--                  )
--       test t1 t2 = Term.newM $ \self
--                 -> pure Test <*> consField self t1 <*> consField self t2
--       {-# INLINE test #-}
--
--       test' :: forall m t2 t1 out.
--                 ( Creator Test m
--                 , Layout.Relayout <test output type> out
--                 ) -> Term t1 -> Term t2 -> m (Term out)
--       test' t1 t2 = Layout.relayout <$> test t1 t2
--       {-# INLINE test' #-}
--
--
--       -- === Instances === --
--
--       instance Link.Provider1 ConsTest where
--           linksIO1 = Link.glinks ; {-# INLINE linksIO1 #-}
--   @
--
--   Moreover:
--   1. Every single field data type is converted to newtype automatically.

define :: Q [Dec] -> Q [Dec]
define = defineChoice True

defineNoSmartCons :: Q [Dec] -> Q [Dec]
defineNoSmartCons = defineChoice False

defineChoice :: Bool -> Q [Dec] -> Q [Dec]
defineChoice needsSmartCons declsQ = do
    decls <- declsQ
    concat <$> mapM (defineSingle needsSmartCons) decls

defineSingle :: Bool -> Dec -> Q [Dec]
defineSingle needsSmartCons termDecl = case termDecl of
    TH.DataD ctx dataName [] kind cons derivs
      -> concat <$> mapM (defineSingleCons needsSmartCons dataName) cons
    _ -> fail "Term constructor should be a non-parametrized data type"

defineSingleCons :: Bool -> Name -> TH.Con -> Q [Dec]
defineSingleCons needsSmartCons dataName con = do
    conName1 <- maybe (fail "All constructors have to be named") pure
              $ convert $ con ^. maybeName
    param    <- newName "a"
    let (needSmartCons, conNameStr) = case last conName1 of
            Just '_' -> (False, unsafeInit conName1)
            _        -> (True,  conName1)
        isNewtype     = length (getBangTypes con) == 1
        termDecl      = if isNewtype
            then TH.NewtypeD [] conName [TH.PlainTV param] Nothing  con  []
            else TH.DataD    [] conName [TH.PlainTV param] Nothing [con] []
        conName       = TH.mkName conNameStr
        typeNameStr   = mkTypeName conNameStr
        tagName       = convert conNameStr
        typeName      = convert typeNameStr

        bangFields    = if isNewtype then id else
                        namedFields %~ fmap (_2 .~ unpackStrictAnn)
        mangleFields  = namedFields %~ fmap (_1 %~ mangleFieldName conNameStr)
        rebindFields  = namedFields %~ fmap (_3 %~ expandField tagName param)
        con'          = mangleFields
                      . bangFields
                      . rebindFields
                      . (maybeName .~ Just conName)
                      $ con

        setTypeName   = maybeName    .~ Just typeName
        setDerivs     = derivClauses .~ [TH.DerivClause Nothing derivs]
        derivs        = cons' <$> [''Show, ''Eq]
        termDecl'     = (consList .~ [con'])
                      . setTypeName
                      . setDerivs
                      $ termDecl

        tagDecls      = Tag.familyInstance' ''Term.TermCons conNameStr
        isTermTagInst = TH.InstanceD Nothing []
                        (TH.AppT (cons' ''Term.IsTermTag) (cons' tagName))
                        []
        linkProviderI = TH.InstanceD Nothing []
                        (TH.AppT (cons' ''Link.Provider1) (cons' typeName))
                        [ TH.ValD (var 'Link.linksIO1) (TH.NormalB $ var 'Link.glinks) []
                        ]
        tagToConsInst = typeInstance ''Term.TagToCons [cons' tagName]
                        (cons' typeName)
        consToTagInst = typeInstance ''Term.ConsToTag [cons' typeName]
                        (cons' tagName)
        showTag1Inst  = Tag.showTag1ConstInstance typeName conNameStr
        format        = TH.mkName
                      $ "Format" <> "." <> convert dataName
        formatInst    = typeInstance ''Format.Of [cons' tagName] (cons' format)

        fieldTypes    = fmap (view _3) . view namedFields $ con

    instLens      <- Lens.declareLenses (pure [termDecl'])
    instStorable  <- Storable.derive'    termDecl'
    instStorable1 <- Storable1.derive'   termDecl'
    instGtraverse <- GTraversable.derive termDecl'
    smartCons     <- makeSmartCons tagName param fieldTypes

    pure
        -- === Definition ===
         $ tagDecls
        <> instLens
        <> [ isTermTagInst
           , tagToConsInst
           , consToTagInst
           , formatInst
<<<<<<< HEAD
=======
           , inputsInst
           , showTag1Inst
>>>>>>> 65f74733
           ]
        <> instStorable
        <> instStorable1
        <> instGtraverse

        -- === Smart constructors === --
        <> (if needSmartCons then smartCons else [])

        -- === Instances === --
        <> [ linkProviderI ]

    where maybeNameStr :: MayHaveName a => a -> (Maybe String)
          maybeNameStr = fmap TH.nameBase . view maybeName

expandField :: Name -> Name -> TH.Type -> TH.Type
expandField self param field = app3 (cons' ''ExpandField) (cons' self)
                                    (var param) field



-- === Helpers === --

unpackStrictAnn :: TH.Bang
unpackStrictAnn = TH.Bang TH.SourceUnpack TH.SourceStrict

mkTypeName :: (IsString a, Semigroup a) => a -> a
mkTypeName = ("Cons" <>)

mangleFieldName :: String -> Name -> Name
mangleFieldName sfx n = convert $ fixDuplicateRecordNamesGHCBug (convert n)
                               <> "_" <> sfx



--------------------------------
-- === Smart constructors === --
--------------------------------

makeSmartCons :: Name -> Name -> [TH.Type] -> Q [TH.Dec]
makeSmartCons tName param fieldTypes = do
    sigTypes <- inferSmartConsSigType tName param fieldTypes
    let sigType         = fst sigTypes
        genSigType      = snd sigTypes
        smartConsName   = lowerCase tName
        smartConsName'  = smartConsName <> "'"
        smartConsSig    = TH.SigD smartConsName  sigType
        smartConsGenSig = TH.SigD smartConsName' genSigType
        fieldNum        = length fieldTypes
    smartConsDef    <- makeSmartConsBody tName smartConsName fieldNum
    smartConsGenDef <- makeSmartConsGenBody smartConsName fieldNum
    pure $ smartConsSig : smartConsGenSig : (smartConsDef <> smartConsGenDef)

inferSmartConsSigType :: Name -> Name -> [TH.Type] -> Q (TH.Type, TH.Type)
inferSmartConsSigType name param fields = do
    tvs <- mapM (const $ TH.newName "t") fields
    mtv <- TH.newName "m"
    let ins   = zipWith (app2 (cons' ''FieldCons) . var :: Name -> TH.Type -> TH.Type) tvs fields
        outTp = inferSmartConsTypeOutput name $ zip tvs fields
        out   = app (var mtv) outTp
        inSig = arrows $ ins <> [out]
        ctx   = [app2 (cons' ''Term.Creator) (cons' name) (var mtv)]
        ptvs  = TH.PlainTV <$> (param : tvs <> [mtv])
        sig   = TH.ForallT ptvs ctx inSig

    genOutName <- newName "out"
    let genOut   = app (var mtv) (var genOutName)
        genInSig = arrows $ ins <> [genOut]
        genCtx   = app2 (cons' ''Layout.Relayout) outTp (var genOutName) : ctx
        genTvs   = TH.PlainTV genOutName : ptvs
        genSig   = TH.ForallT genTvs genCtx genInSig

    pure (sig, genSig)

arrows :: [TH.Type] -> TH.Type
arrows ts = foldl (flip arrow) a as where
    arrow a b = AppT (AppT TH.ArrowT a) b
    (a:as)    = reverse ts

inferSmartConsTypeOutput :: Name -> [(Name,TH.Type)] -> TH.Type
inferSmartConsTypeOutput tag ins = app (cons' ''Term) layout where
    layout = foldr ($) base (uncurry apply <$> ins)
    apply  = app3 (cons' ''AddToOutput) . var
    base   = app2 (cons' ''Layout.Singleton) (cons' ''Model) (cons' tag)

inferSmartConsTypeOutputField :: Name -> [TH.Type] -> TH.Type
inferSmartConsTypeOutputField k vs = field where
    tp    = app  (cons' ''Layout.MergeList) $ fromList vs
    field = app2 (cons' ''TypeMap.AssocP) (cons' k) tp

makeSmartConsBody :: Name -> Name -> Int -> Q [TH.Dec]
makeSmartConsBody tname fname varNum = do
    ins  <- newNames varNum
    self <- newName "self"
    let body      = app (var 'Term.newM) lam
        seg t a = app2 (var '(<*>)) t
                        (app2 (var 'consField) (var self) a)
        lam       = TH.LamE [var self]
                  $ foldl seg (app (var 'pure) (cons' tname)) (var <$> ins)
        fn        = TH.FunD fname
                  $ [TH.Clause (TH.VarP <$> ins) (TH.NormalB body) []]
        inline    = TH.PragmaD (TH.InlineP fname TH.Inline TH.FunLike TH.AllPhases)

    pure [fn,inline]

makeSmartConsGenBody :: Name -> Int -> Q [TH.Dec]
makeSmartConsGenBody fname varNum = do
    ins <- newNames varNum
    let fname' = fname <> "'"
        body   = app2 (var 'fmap) (var 'Layout.relayout)
               $ apps (var fname) (var <$> ins)
        fn     = TH.FunD fname'
               $ [TH.Clause (TH.VarP <$> ins) (TH.NormalB body) []]
        inline = TH.PragmaD (TH.InlineP fname' TH.Inline TH.FunLike TH.AllPhases)
    pure [fn, inline]



--------------------------------
-- === UniTerm generation === --
--------------------------------

-- | IMPORTANT: Use 'makeUniTerm' in a place in code where all possible
--              terms are already declared.
--
--   The 'makeUniTerm' function discovers all already declared terms and
--   creates an unified datatype for processing them. Its purpose is also
--   to enumerate the terms, so we can use the ordering when serializing them.
--
--   The generated code looks like:
--
--       -- === Definition === --
--
--       data UniTerm a
--           = UniTermTop     !(ConsTop     a)
--           | UniTermVar     !(ConsVar     a)
--           | UniTermMissing !(ConsMissing a)
--           | ...
--           deriving (Show, Eq)
--       Storable.derive     ''UniTerm
--       Storable1.derive    ''UniTerm
--       GTraversable.derive ''UniTerm
--
--
--       -- === Instances === --
--
--       instance Term.IsUni ConsTop     where toUni = UniTermTop
--       instance Term.IsUni ConsVar     where toUni = UniTermVar
--       instance Term.IsUni ConsMissing where toUni = UniTermMissing
--       instance ...
--
<<<<<<< HEAD
--       instance Link.Provider1 UniTerm where
--           linksIO1 = Link.glinks ; {-# INLINE linksIO1 #-}
=======
--       instance ShowTag1 UniTerm where
--           showTag1 (UniTermCons a) = showTag1 a
--           showTag1 (UniTermVar  a) = showTag1 a
--           ...
--
--       instance HasInputs UniTerm where
--           inputsIO (UniTermCons a) = inputsIO a
--           inputsIO (UniTermVar  a) = inputsIO a
--           ...
>>>>>>> 65f74733
--
makeUniTerm :: Q [Dec]
makeUniTerm = do
    let unpackInst = \case
            TH.InstanceD _ _ (TH.AppT _ (TH.ConT n)) _ -> n
            _ -> error "impossible"
    termNames <- unpackInst <<$>> TH.reifyInstances ''Term.IsTermTag ["x"]
    let dataName      = "UniTerm"
        mkCons n      = TH.NormalC consName [(unpackStrictAnn, TH.AppT (TH.ConT childName) "a")] where
            consName  = dataName <> n
            childName = mkTypeName n
        derivs        = [TH.DerivClause Nothing $ cons' <$> [''Show, ''Eq]]
        dataDecl      = TH.DataD [] dataName ["a"] Nothing (mkCons <$> termNames)
                        derivs
        isUniInst n   = TH.InstanceD Nothing []
                        (TH.AppT (cons' ''Term.IsUni) (cons' $ mkTypeName n))
                        [TH.ValD "toUni" (TH.NormalB . cons' $ mkUniTermName n) []]
        linkProviderI = TH.InstanceD Nothing []
                        (TH.AppT (cons' ''Link.Provider1) (cons' dataName))
                        [ TH.ValD (var 'Link.linksIO1) (TH.NormalB $ var 'Link.glinks) []
                        ]
        isUniInsts   = isUniInst <$> termNames
<<<<<<< HEAD
    instStorable  <- Storable.derive'    dataDecl
    instStorable1 <- Storable1.derive'   dataDecl
    instGtraverse <- GTraversable.derive dataDecl

    pure $ [ dataDecl ]
        <> instStorable
        <> instStorable1
        <> instGtraverse
=======
        consNames    = mkUniTermName <$> termNames
    storableInst  <- Storable.derive'   dataDecl
    storable1Inst <- Storable1.derive'  dataDecl
    let hasInputsInst = defineDelegatingUniTermInst ''Link.HasInputs
                                                    ['Link.inputsIO]
                                                    dataName
                                                    consNames
        showTag1Inst = defineDelegatingUniTermInst ''Tag.ShowTag1
                                                   ['Tag.showTag1]
                                                   dataName
                                                   consNames
    pure $ [ dataDecl
           , hasInputsInst
           , showTag1Inst
           ]
        <> storableInst
        <> storable1Inst
>>>>>>> 65f74733
        <> isUniInsts
        <> [ linkProviderI ]

mkUniTermName :: (IsString a, Semigroup a) => a -> a
<<<<<<< HEAD
mkUniTermName = ("UniTerm" <>)
=======
mkUniTermName = ("UniTerm" <>)

-- | Defines an instance of a given class, with specified methods,
--   by pattern matching on single-field constructors
--   and delegating the defined method to the only field.
defineDelegatingUniTermInst :: Name -> [Name] -> Name -> [Name] -> Dec
defineDelegatingUniTermInst className methodNames dataName consNames = inst
    where
        inst            = classInstance className dataName [] definition
        definition      = implementations
        implementations = implement <$> methodNames

        implement methodName = TH.FunD methodName clauses where
            patVarName        = unsafeGenName
            clauses           = mkClause <$> consNames
            mkClause consName = clause [cons consName [var patVarName]] body []
            body              = app (var methodName) (var patVarName)
>>>>>>> 65f74733
<|MERGE_RESOLUTION|>--- conflicted
+++ resolved
@@ -111,19 +111,11 @@
 --       type instance Format.Of      Test     = Format.Thunk
 --       type instance Term.TagToCons Test     = ConsTest
 --       type instance Term.ConsToTag ConsTest = Test
-<<<<<<< HEAD
 --       GTraversable.derive ''ConsTest
 --       Storable1.derive    ''ConsTest
 --       Storable.derive     ''ConsTest
 --       makeLenses          ''ConsTest
-=======
---       makeLenses                ''ConsTest
---       Storable.derive           ''ConsTest
---       Storable1.derive          ''ConsTest
---       Link.discover             ''ConsTest
 --       Tag.showTag1ConstInstance ''ConsTest "Test"
---       type instance Format.Of Test = Format.Thunk
->>>>>>> 65f74733
 --
 --
 --       -- === Smart constructors === --
@@ -220,7 +212,7 @@
                         (cons' typeName)
         consToTagInst = typeInstance ''Term.ConsToTag [cons' typeName]
                         (cons' tagName)
-        showTag1Inst  = Tag.showTag1ConstInstance typeName conNameStr
+        -- showTag1Inst  = Tag.showTag1ConstInstance typeName conNameStr
         format        = TH.mkName
                       $ "Format" <> "." <> convert dataName
         formatInst    = typeInstance ''Format.Of [cons' tagName] (cons' format)
@@ -241,11 +233,7 @@
            , tagToConsInst
            , consToTagInst
            , formatInst
-<<<<<<< HEAD
-=======
-           , inputsInst
-           , showTag1Inst
->>>>>>> 65f74733
+        --    , showTag1Inst
            ]
         <> instStorable
         <> instStorable1
@@ -396,20 +384,13 @@
 --       instance Term.IsUni ConsMissing where toUni = UniTermMissing
 --       instance ...
 --
-<<<<<<< HEAD
 --       instance Link.Provider1 UniTerm where
 --           linksIO1 = Link.glinks ; {-# INLINE linksIO1 #-}
-=======
+--
 --       instance ShowTag1 UniTerm where
 --           showTag1 (UniTermCons a) = showTag1 a
 --           showTag1 (UniTermVar  a) = showTag1 a
 --           ...
---
---       instance HasInputs UniTerm where
---           inputsIO (UniTermCons a) = inputsIO a
---           inputsIO (UniTermVar  a) = inputsIO a
---           ...
->>>>>>> 65f74733
 --
 makeUniTerm :: Q [Dec]
 makeUniTerm = do
@@ -432,7 +413,6 @@
                         [ TH.ValD (var 'Link.linksIO1) (TH.NormalB $ var 'Link.glinks) []
                         ]
         isUniInsts   = isUniInst <$> termNames
-<<<<<<< HEAD
     instStorable  <- Storable.derive'    dataDecl
     instStorable1 <- Storable1.derive'   dataDecl
     instGtraverse <- GTraversable.derive dataDecl
@@ -441,47 +421,8 @@
         <> instStorable
         <> instStorable1
         <> instGtraverse
-=======
-        consNames    = mkUniTermName <$> termNames
-    storableInst  <- Storable.derive'   dataDecl
-    storable1Inst <- Storable1.derive'  dataDecl
-    let hasInputsInst = defineDelegatingUniTermInst ''Link.HasInputs
-                                                    ['Link.inputsIO]
-                                                    dataName
-                                                    consNames
-        showTag1Inst = defineDelegatingUniTermInst ''Tag.ShowTag1
-                                                   ['Tag.showTag1]
-                                                   dataName
-                                                   consNames
-    pure $ [ dataDecl
-           , hasInputsInst
-           , showTag1Inst
-           ]
-        <> storableInst
-        <> storable1Inst
->>>>>>> 65f74733
         <> isUniInsts
         <> [ linkProviderI ]
 
 mkUniTermName :: (IsString a, Semigroup a) => a -> a
-<<<<<<< HEAD
-mkUniTermName = ("UniTerm" <>)
-=======
-mkUniTermName = ("UniTerm" <>)
-
--- | Defines an instance of a given class, with specified methods,
---   by pattern matching on single-field constructors
---   and delegating the defined method to the only field.
-defineDelegatingUniTermInst :: Name -> [Name] -> Name -> [Name] -> Dec
-defineDelegatingUniTermInst className methodNames dataName consNames = inst
-    where
-        inst            = classInstance className dataName [] definition
-        definition      = implementations
-        implementations = implement <$> methodNames
-
-        implement methodName = TH.FunD methodName clauses where
-            patVarName        = unsafeGenName
-            clauses           = mkClause <$> consNames
-            mkClause consName = clause [cons consName [var patVarName]] body []
-            body              = app (var methodName) (var patVarName)
->>>>>>> 65f74733
+mkUniTermName = ("UniTerm" <>)