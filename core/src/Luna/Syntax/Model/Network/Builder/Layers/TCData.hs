--- conflicted
+++ resolved
@@ -4,7 +4,6 @@
 
 import Prelude.Luna
 
-<<<<<<< HEAD
 import           Data.Graph.Builders
 import           Control.Monad.Event
 import           Old.Data.Prop
@@ -15,8 +14,6 @@
 import qualified Luna.Syntax.Model.Network.Builder.Self as Self
 import           Luna.Syntax.Model.Network.Builder.Self (MonadSelfBuilder, self)
 import qualified Luna.Syntax.Term.Function               as Func
-=======
->>>>>>> e8fe9f7b
 import           Luna.Compilation.Error
 import           Luna.Syntax.Model.Layer
 import           Data.Graph
