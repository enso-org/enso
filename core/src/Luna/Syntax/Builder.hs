module Luna.Syntax.Builder ( module Luna.Syntax.Builder
                           {-, module X-}
                           ) where

<<<<<<< HEAD
--import Data.Graph.Builder.Ref                 as X
--import Luna.Syntax.Model.Network.Builder.Term as X
--import Luna.Syntax.Model.Layer                as X





=======
{-import Data.Graph.Builder.Ref                 as X-}
{-import Luna.Syntax.Model.Network.Builder.Term as X-}
{-import Luna.Syntax.Model.Layer                as X-}
>>>>>>> 59ac95c9
<|MERGE_RESOLUTION|>--- conflicted
+++ resolved
@@ -1,18 +1,7 @@
 module Luna.Syntax.Builder ( module Luna.Syntax.Builder
-                           {-, module X-}
+                           --, module X
                            ) where
 
-<<<<<<< HEAD
 --import Data.Graph.Builder.Ref                 as X
 --import Luna.Syntax.Model.Network.Builder.Term as X
---import Luna.Syntax.Model.Layer                as X
-
-
-
-
-
-=======
-{-import Data.Graph.Builder.Ref                 as X-}
-{-import Luna.Syntax.Model.Network.Builder.Term as X-}
-{-import Luna.Syntax.Model.Layer                as X-}
->>>>>>> 59ac95c9
+--import Luna.Syntax.Model.Layer                as X