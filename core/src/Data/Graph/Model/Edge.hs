--- conflicted
+++ resolved
@@ -8,17 +8,10 @@
 import Data.Graph.Model.Node
 
 import Data.Container          hiding (Impossible)
-<<<<<<< HEAD
-import Data.Direction
-import Data.Index
-import Old.Data.Prop
-import Type.Bool
-=======
 import Data.Direction ()
 import Data.Index ()
-import Data.Prop
+import Old.Data.Prop
 import Type.Bool ()
->>>>>>> e8fe9f7b
 
 ------------------
 -- === Edge === --
