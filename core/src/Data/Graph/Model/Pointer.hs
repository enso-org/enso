{-# LANGUAGE RankNTypes           #-}
{-# LANGUAGE UndecidableInstances #-}

module Data.Graph.Model.Pointer (module Data.Graph.Model.Pointer, module X) where

import Prelude.Luna

import Data.Direction    as X
import Data.Index
<<<<<<< HEAD
import Data.Layer_OLD
import Old.Data.Prop
=======
import Data.Prop
>>>>>>> e8fe9f7b
import Data.Layer_OLD.Cover_OLD

-- TODO: refactor the import - there is no connection between graph Builder
--       and this module. In fact the GraphBuilder should be renamed
import qualified Data.Graph.Builder.Class                        as Graph.Builder


data Knowledge a = Known a
                 | Unknown
                 deriving (Show, Functor, Foldable, Traversable)


----------------------
-- === Pointers === --
----------------------

-- === Definitions === --

newtype Ptr r (tgt :: Knowledge *) = Ptr Int deriving (Generic, NFData, Show, Eq, Ord)
type    Loc r   = Ptr r 'Unknown   -- Depreciated
type    Ref r a = Ptr r ('Known a) -- Depreciated




-- === Accessors === --

-- Specific accessors

class ReferencedM r t m a where
    writeRefM :: Ref r a -> a -> t -> m t
    readRefM  :: Ref r a -> t -> m a

class LocatedM r t m where
    writeLocM :: Loc r -> t # r -> t -> m t
    readLocM  :: Loc r -> t -> m (t # r)

    default writeLocM :: ReferencedM r t m (t # r) => Loc r -> t # r -> t -> m t
    writeLocM = writeRefM ∘ retarget ; {-# INLINE writeLocM #-}

    default readLocM :: ReferencedM r t m (t # r) => Loc r -> t -> m (t # r)
    readLocM = readRefM ∘ retarget ; {-# INLINE readLocM #-}

-- General accessors

-- type  Pointed  r tgt t = PointedM r tgt t Identity
class PointedM r tgt t m a where
    writePtrM :: Ptr r tgt -> a -> t -> m t
    readPtrM  :: Ptr r tgt -> t -> m a

instance (LocatedM r t m, a ~ (t # r)) => PointedM r 'Unknown t m a where
    writePtrM = writeLocM ; {-# INLINE writePtrM #-}
    readPtrM  = readLocM  ; {-# INLINE readPtrM  #-}

instance (ReferencedM r t m a, a ~ tgt) => PointedM r ('Known tgt) t m a where
    writePtrM = writeRefM ; {-# INLINE writePtrM #-}
    readPtrM  = readRefM  ; {-# INLINE readPtrM  #-}

-- Pure accessors

pointed :: PointedM r tgt t Identity a => Ptr r tgt -> Lens' t a
pointed ptr = lens (runIdentity ∘ readPtrM ptr) (runIdentity ∘∘ flip (writePtrM ptr))
{-# INLINE pointed #-}


-- === Utils === --

retarget :: Ptr r a -> Ptr r a'
retarget = rewrap ; {-# INLINE retarget #-}


-- === Instances === --

-- Wrappers
makeWrapped ''Ptr

instance Num (Ptr r tgt) where fromInteger = wrap' . fromInteger ; {-# INLINE fromInteger #-}

-- Ref primitive instances
type instance Uncovered     (Ref r a) = Uncovered a
type instance Unlayered     (Ref r a) = a
type instance Deconstructed (Ref r a) = a


-- Index
type instance Index  (Ptr r a) = Int
instance      HasIdx (Ptr r a) where idx = wrapped' ; {-# INLINE idx #-}

-- Conversions
instance {-# OVERLAPPABLE #-} Castable a a'
                           => Castable (Ref r a) (Ref r' a') where cast = rewrap ; {-# INLINE cast #-}
instance {-# OVERLAPPABLE #-} Castable (Ptr r a) (Ptr r  a ) where cast = id     ; {-# INLINE cast #-}
instance {-# OVERLAPPABLE #-} Castable (Ref r a) (Ref r  a ) where cast = id     ; {-# INLINE cast #-}
instance {-# OVERLAPPABLE #-} Castable (Loc r  ) (Loc r    ) where cast = id     ; {-# INLINE cast #-}
instance {-# OVERLAPPABLE #-} Castable (Ptr r a) (Loc r'   ) where cast = rewrap ; {-# INLINE cast #-}
instance {-# OVERLAPPABLE #-} Castable (Loc r  ) (Ptr r' a') where cast = rewrap ; {-# INLINE cast #-}
instance {-# OVERLAPPABLE #-} Castable (Loc r  ) (Loc r'   ) where cast = rewrap ; {-# INLINE cast #-}








--newtype Ref r a = Ref Int deriving (Generic, NFData, Show, Eq, Ord)
--type    Loc r   = Ref r 'Unknown

    --class Referred r t a where pointed :: Ref r a -> Lens' t a
    --type  Referred' r t = Referred r t (t # r)

    --pointed' :: Referred' r t => Ref r (t # r) -> Lens' t (t # r)
    --pointed' = pointed

--class ReferencedM where
--    referenceM   :: Ref r a -> a -> t -> m t
--    dereferenceM :: Ref r a -> t -> m a


--class ReferencedKnownM r m t where
--    knownReferenceM   :: Ref r ('Known a) -> a -> t -> m t
--    knownDereferenceM :: Ref r ('Known a) -> t -> m a

--class ReferencedUnknownM r a m t where
--    unknownReferenceM   :: Ptr r -> a -> t -> m t
<<<<<<< HEAD
--    unknownDereferenceM :: Ptr r -> t -> m a








-- === Definitions === --

-- TODO: Change internal implementation from (Ptr r tgt) to (RawPtr) (no params) containing Int
newtype Ptr2 r   = Ptr2 (Ptr r 'Unknown  ) deriving (Generic, NFData, Show, Eq, Ord, Num)
newtype Ref2 r a = Ref2 (Ptr r ('Known a)) deriving (Generic, NFData, Show, Eq, Ord, Num)


unsafeRefer :: Ptr2 r -> Ref2 r a
unsafeRefer = wrap . retarget . unwrap' ; {-# INLINE unsafeRefer #-}

-- === Location Accessors === --

type  Pointable  r t = PointableM r t Identity
class PointableM r t m a where
    setPtrM  :: Ptr2 r -> a -> t -> m t
    viewPtrM :: Ptr2 r      -> t -> m a

type  Referable r t = ReferableM r t Identity
class ReferableM r t m where
    setRefM  :: Ref2 r a -> a -> t -> m t
    viewRefM :: Ref2 r a      -> t -> m a
    viewPtrs :: t -> m [Ptr2 r]


-- | General interface for location handling
--   It is just a proxy class over Pointable and Referable
class LocalizableM loc t m a where
    setLocM  :: loc -> a -> t -> m t
    viewLocM :: loc -> t -> m a

instance PointableM r t m a => LocalizableM (Ptr2 r) t m a where
    setLocM  = setPtrM  ; {-# INLINE setLocM  #-}
    viewLocM = viewPtrM ; {-# INLINE viewLocM #-}

instance (ReferableM r t m, a ~ a') => LocalizableM (Ref2 r a) t m a' where
    setLocM  = setRefM  ; {-# INLINE setLocM  #-}
    viewLocM = viewRefM ; {-# INLINE viewLocM #-}


-- === Location Monads === --


-- MonadRef
class MonadRef r m where
    writeRef :: Ref2 r a -> a -> m ()
    readRef  :: Ref2 r a      -> m a
    pointers :: m [Ptr2 r]

instance (Graph.Builder.MonadBuilder g m, ReferableM t g m) => MonadRef t m where
    writeRef ref a = Graph.Builder.modifyM_ (setRefM ref a) ; {-# INLINE writeRef #-}
    readRef  ref   = viewRefM ref =<< Graph.Builder.get     ; {-# INLINE readRef  #-}
    pointers       = viewPtrs =<< Graph.Builder.get         ; {-# INLINE pointers #-}


class MonadPtr r m a where
    writePtr :: Ptr2 r -> a -> m ()
    readPtr  :: Ptr2 r      -> m a

class Referred ref m where
    refer   :: ref a -> a -> m ()
    derefer :: ref a      -> m a

class MonadAccess t m a where
    write2 :: t -> a -> m ()
    read2  :: t      -> m a


instance MonadRef r m => Referred (Ref2 r) m where
    refer   = writeRef ; {-# INLINE refer   #-}
    derefer = readRef  ; {-# INLINE derefer #-}


-- === Isntances === --

-- Wrappers
makeWrapped ''Ptr2
makeWrapped ''Ref2

-- Construction
type instance Deconstructed (Ref2 r a) = a

-- Index
type instance Index  (Ptr2 r)   = Int
type instance Index  (Ref2 r a) = Int

instance HasIdx (Ptr2 r)   where idx = wrapped' . wrapped' ; {-# INLINE idx #-}
instance HasIdx (Ref2 r a) where idx = wrapped' . wrapped' ; {-# INLINE idx #-}
=======
--    unknownDereferenceM :: Ptr r -> t -> m a
>>>>>>> e8fe9f7b
<|MERGE_RESOLUTION|>--- conflicted
+++ resolved
@@ -7,12 +7,8 @@
 
 import Data.Direction    as X
 import Data.Index
-<<<<<<< HEAD
 import Data.Layer_OLD
 import Old.Data.Prop
-=======
-import Data.Prop
->>>>>>> e8fe9f7b
 import Data.Layer_OLD.Cover_OLD
 
 -- TODO: refactor the import - there is no connection between graph Builder
@@ -138,7 +134,6 @@
 
 --class ReferencedUnknownM r a m t where
 --    unknownReferenceM   :: Ptr r -> a -> t -> m t
-<<<<<<< HEAD
 --    unknownDereferenceM :: Ptr r -> t -> m a
 
 
@@ -234,7 +229,4 @@
 type instance Index  (Ref2 r a) = Int
 
 instance HasIdx (Ptr2 r)   where idx = wrapped' . wrapped' ; {-# INLINE idx #-}
-instance HasIdx (Ref2 r a) where idx = wrapped' . wrapped' ; {-# INLINE idx #-}
-=======
---    unknownDereferenceM :: Ptr r -> t -> m a
->>>>>>> e8fe9f7b
+instance HasIdx (Ref2 r a) where idx = wrapped' . wrapped' ; {-# INLINE idx #-}