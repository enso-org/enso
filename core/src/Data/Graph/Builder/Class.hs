{-# LANGUAGE UndecidableInstances #-}


module Data.Graph.Builder.Class where

import Prologue hiding (Getter, Setter, read, (#), s)

<<<<<<< HEAD
import           Old.Data.Prop
=======
import           Data.Prop ()
>>>>>>> e8fe9f7b
import           Control.Monad.Catch            (MonadMask, MonadCatch, MonadThrow)
import           Data.Construction ()
import           Data.Container ()
import           Data.Index ()
import qualified Control.Monad.State            as State


---- TODO: template haskellize
---- >->->->->->->->->->->->->->->->->->->->->->->->->->->->->->->->->->->->->->->->->->->->->->->->->->->

-- === Declarations === --

type    Builder  g     = BuilderT g Identity
newtype BuilderT g m a = BuilderT (State.StateT g m a)
                              deriving ( Functor, Monad, Applicative, MonadIO, MonadPlus, MonadTrans
                                       , Alternative, MonadFix, MonadMask, MonadCatch, MonadThrow)

makeWrapped ''BuilderT


-- === Utils === --

runT  ::            BuilderT g m a -> g -> m (a, g)
evalT :: Monad m => BuilderT g m a -> g -> m a
execT :: Monad m => BuilderT g m a -> g -> m g

runT  = State.runStateT  . unwrap' ; {-# INLINE runT  #-}
evalT = State.evalStateT . unwrap' ; {-# INLINE evalT #-}
execT = State.execStateT . unwrap' ; {-# INLINE execT #-}

run  :: Builder g a -> g -> (a, g)
eval :: Builder g a -> g -> a
exec :: Builder g a -> g -> g

run   = runIdentity .: runT  ; {-# INLINE run  #-}
eval  = runIdentity .: evalT ; {-# INLINE eval #-}
exec  = runIdentity .: execT ; {-# INLINE exec #-}

with :: MonadBuilder g m => (g -> g) -> m a -> m a
with f m = do
    s <- get
    put $ f s
    out <- m
    put s
    return out
{-# INLINE with #-}

modify :: MonadBuilder g m => (g -> (a, g)) -> m a
modify = modifyM . fmap return
{-# INLINE modify #-}

modifyM :: MonadBuilder g m => (g -> m (a, g)) -> m a
modifyM f = do
    s <- get
    (a, s') <- f s
    put $ s'
    return a
{-# INLINE modifyM #-}

modify_ :: MonadBuilder g m => (g -> g) -> m ()
modify_ = modify . fmap ((),)
{-# INLINE modify_ #-}

modifyM_ :: MonadBuilder g m => (g -> m g) -> m ()
modifyM_ = modifyM . fmap2 ((),)
{-# INLINE modifyM_ #-}


-- === Instances === --

class Monad m => MonadBuilder g m | m -> g where
    get :: m g
    put :: g -> m ()

instance Monad m => MonadBuilder g (BuilderT g m) where
    get = BuilderT   State.get ; {-# INLINE get #-}
    put = BuilderT . State.put ; {-# INLINE put #-}

instance State.MonadState s m => State.MonadState s (BuilderT g m) where
    get = BuilderT $ lift   State.get ; {-# INLINE get #-}
    put = BuilderT . lift . State.put ; {-# INLINE put #-}

instance {-# OVERLAPPABLE #-} (MonadBuilder g m, MonadTrans t, Monad (t m)) => MonadBuilder g (t m) where
    get = lift get   ; {-# INLINE get #-}
    put = lift . put ; {-# INLINE put #-}

-- Primitive
instance PrimMonad m => PrimMonad (BuilderT g m) where
    type PrimState (BuilderT g m) = PrimState m
    primitive = lift . primitive
    {-# INLINE primitive #-}

-- <-<-<-<-<-<-<-<-<-<-<-<-<-<-<-<-<-<-<-<-<-<-<-<-<-<-<-<-<-<-<-<-<-<-<-<-<-<-<-<-<-<-<-<-<-<-<-<-<-<-<<|MERGE_RESOLUTION|>--- conflicted
+++ resolved
@@ -5,11 +5,7 @@
 
 import Prologue hiding (Getter, Setter, read, (#), s)
 
-<<<<<<< HEAD
 import           Old.Data.Prop
-=======
-import           Data.Prop ()
->>>>>>> e8fe9f7b
 import           Control.Monad.Catch            (MonadMask, MonadCatch, MonadThrow)
 import           Data.Construction ()
 import           Data.Container ()
