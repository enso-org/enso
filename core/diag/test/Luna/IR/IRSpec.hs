module Luna.IR.IRSpec (spec) where

import           Control.Exception   (PatternMatchFail)
import           Data.Maybe          (isJust)
import           Luna.Prelude        hiding (String)
import qualified Luna.Prelude        as P
import qualified Luna.Pass           as Pass
import           Luna.Pass.Utils.Utils

import Test.Hspec (Spec, describe, it, shouldReturn, shouldBe, shouldSatisfy, expectationFailure, Expectation, shouldThrow, Selector)

import Luna.IR.Runner
import Luna.IR

data Pair a = Pair a a deriving (Show, Functor, Traversable, Foldable)

pair :: Pair a -> (a,a)
pair (Pair a b) = (a,b)

<<<<<<< HEAD
testAtomEquality :: IO (Either Pass.InternalError [Pair Bool])
=======
testAtomNarrowing :: IO (Either Pass.Err (Pair (Maybe (Expr Var))))
testAtomNarrowing = graphTestCase $ do
    (foo  :: AnyExpr) <- generalize <$> rawString "foo"
    (vfoo :: AnyExpr) <- generalize <$> var foo
    narrowFoo <- narrowAtom @Var foo
    narrowVar <- narrowAtom @Var vfoo
    return $ Pair narrowFoo narrowVar

testAtomEquality :: IO (Either Pass.Err [Pair Bool])
>>>>>>> 067b4e64
testAtomEquality = graphTestCase $ do
    (foo  :: AnyExpr) <- generalize <$> rawString "foo"
    (bar  :: AnyExpr) <- generalize <$> rawString "bar"
    (vfoo :: AnyExpr) <- generalize <$> var foo
    (vbar :: AnyExpr) <- generalize <$> var bar
    (uni  :: AnyExpr) <- generalize <$> unify vfoo vbar
    sameFooBar   <- isSameAtom foo  bar
    sameFooFoo   <- isSameAtom foo  foo
    sameFooUni   <- isSameAtom foo  uni
    sameVFooUni  <- isSameAtom vfoo uni
    sameVFooVBar <- isSameAtom vfoo vbar
    sameUniUni   <- isSameAtom uni  uni
    return $ [ Pair sameFooBar   True
             , Pair sameFooFoo   True
             , Pair sameFooUni   False
             , Pair sameVFooUni  False
             , Pair sameVFooVBar True
             , Pair sameUniUni   True
             ]

testInputs :: IO (Either Pass.InternalError (Pair [AnyExpr]))
testInputs = graphTestCase $ do
    foo  <- rawString "foo"
    bar  <- rawString "bar"
    i1   <- var foo
    i2   <- var bar
    (a :: AnyExpr) <- generalize <$> unify i1 i2
    inps <- inputs a >>= mapM source
    return $ Pair (generalize [i1, i2]) inps

crashingPass :: IO (Either Pass.Err ())
crashingPass = graphTestCase $ do
    s <- rawString "foo"
    match s $ \case
        Var s' -> return ()

patternMatchException :: Selector PatternMatchFail
patternMatchException = const True

withRight :: Show (Either a b) => Either a b -> (b -> Expectation) -> Expectation
withRight e exp = either (const $ expectationFailure $ "Expected a Right, got: (" <> show e <> ")") exp e

spec :: Spec
spec = do
    describe "inputs" $ do
        it "should return correct inputs" $ do
            answer <- testInputs
            withRight answer $ uncurry shouldBe . pair
    describe "atom equality" $ do
        it "should check whether terms are based on the same atom" $ do
            answer <- testAtomEquality
            withRight answer $ flip shouldSatisfy $ and . fmap (uncurry (==) . pair)
    describe "errors behaviour" $ do
        it "crashes gracefully on a match error" $ do
            crashingPass `shouldThrow` patternMatchException
    describe "atom narrowing" $ do
        it "correctly detects the type of an expression" $ do
            answer <- testAtomNarrowing
            withRight answer $ \(Pair notVar _  ) -> notVar `shouldBe`      Nothing
            withRight answer $ \(Pair _      var) -> var    `shouldSatisfy` isJust<|MERGE_RESOLUTION|>--- conflicted
+++ resolved
@@ -17,10 +17,7 @@
 pair :: Pair a -> (a,a)
 pair (Pair a b) = (a,b)
 
-<<<<<<< HEAD
-testAtomEquality :: IO (Either Pass.InternalError [Pair Bool])
-=======
-testAtomNarrowing :: IO (Either Pass.Err (Pair (Maybe (Expr Var))))
+testAtomNarrowing :: IO (Either Pass.InternalError (Pair (Maybe (Expr Var))))
 testAtomNarrowing = graphTestCase $ do
     (foo  :: AnyExpr) <- generalize <$> rawString "foo"
     (vfoo :: AnyExpr) <- generalize <$> var foo
@@ -28,8 +25,7 @@
     narrowVar <- narrowAtom @Var vfoo
     return $ Pair narrowFoo narrowVar
 
-testAtomEquality :: IO (Either Pass.Err [Pair Bool])
->>>>>>> 067b4e64
+testAtomEquality :: IO (Either Pass.InternalError [Pair Bool])
 testAtomEquality = graphTestCase $ do
     (foo  :: AnyExpr) <- generalize <$> rawString "foo"
     (bar  :: AnyExpr) <- generalize <$> rawString "bar"
@@ -60,7 +56,7 @@
     inps <- inputs a >>= mapM source
     return $ Pair (generalize [i1, i2]) inps
 
-crashingPass :: IO (Either Pass.Err ())
+crashingPass :: IO (Either Pass.InternalError ())
 crashingPass = graphTestCase $ do
     s <- rawString "foo"
     match s $ \case
