[toolchain]
<<<<<<< HEAD
channel = "nightly-2022-04-07"
components = ["clippy", "rustfmt"]
=======
channel = "nightly-2022-09-20"
components = ["clippy"]
>>>>>>> 0f3fda78
profile = "default"
targets = ["wasm32-unknown-unknown"]<|MERGE_RESOLUTION|>--- conflicted
+++ resolved
@@ -1,10 +1,5 @@
 [toolchain]
-<<<<<<< HEAD
-channel = "nightly-2022-04-07"
+channel = "nightly-2022-09-20"
 components = ["clippy", "rustfmt"]
-=======
-channel = "nightly-2022-09-20"
-components = ["clippy"]
->>>>>>> 0f3fda78
 profile = "default"
 targets = ["wasm32-unknown-unknown"]