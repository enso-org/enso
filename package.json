--- conflicted
+++ resolved
@@ -20,24 +20,15 @@
     "ci-check": "run-p test prettier lint typecheck"
   },
   "workspaces": [
-<<<<<<< HEAD
-    "app/ide-desktop",
-    "app/ide-desktop/lib/*",
-    "app/gui2"
-=======
     "app/dashboard",
     "app/ide-desktop/*",
     "app/gui2",
     "lib/js/runner"
->>>>>>> 59f438e0
   ],
   "pnpm": {
     "overrides": {
       "tslib": "$tslib",
-<<<<<<< HEAD
-=======
       "jsdom": "^24.1.0",
->>>>>>> 59f438e0
       "@types/react": "^18.0.27",
       "react-native": "./_IGNORED_",
       "react-native-url-polyfill": "./_IGNORED_",
@@ -61,9 +52,5 @@
       }
     }
   },
-<<<<<<< HEAD
-  "packageManager": "pnpm@8.15.7+sha256.50783dd0fa303852de2dd1557cd4b9f07cb5b018154a6e76d0f40635d6cee019"
-=======
   "packageManager": "pnpm@9.4.0+sha256.b6fd0bfda555e7e584ad7e56b30c68b01d5a04f9ee93989f4b93ca8473c49c74"
->>>>>>> 59f438e0
 }